--- conflicted
+++ resolved
@@ -15,17 +15,10 @@
 go_import_path: google.golang.org/grpc
 
 before_install:
-<<<<<<< HEAD
-  - if [[ "$TRAVIS_GO_VERSION" = 1.10* && "$GOARCH" != "386" ]]; then ./vet.sh -install || exit 1; fi
-
-script:
-  - if [[ -n "$RUN386" ]]; then export GOARCH=386; fi
-=======
   - if [[ -n "$RUN386" ]]; then export GOARCH=386; fi
   - if [[ "$TRAVIS_GO_VERSION" = 1.10* && "$GOARCH" != "386" ]]; then ./vet.sh -install || exit 1; fi
 
 script:
->>>>>>> fc37cf13
   - if [[ "$TRAVIS_GO_VERSION" = 1.10* && "$GOARCH" != "386" ]]; then ./vet.sh || exit 1; fi
   - make test || exit 1
   - if [[ "$GOARCH" != "386" ]]; then make testrace; fi