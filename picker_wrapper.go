/*
 *
 * Copyright 2017 gRPC authors.
 *
 * Licensed under the Apache License, Version 2.0 (the "License");
 * you may not use this file except in compliance with the License.
 * You may obtain a copy of the License at
 *
 *     http://www.apache.org/licenses/LICENSE-2.0
 *
 * Unless required by applicable law or agreed to in writing, software
 * distributed under the License is distributed on an "AS IS" BASIS,
 * WITHOUT WARRANTIES OR CONDITIONS OF ANY KIND, either express or implied.
 * See the License for the specific language governing permissions and
 * limitations under the License.
 *
 */

package grpc

import (
	"io"
	"sync"
	"sync/atomic"
	"unsafe"

	"golang.org/x/net/context"
	"google.golang.org/grpc/balancer"
	"google.golang.org/grpc/channelz"
	"google.golang.org/grpc/codes"
	"google.golang.org/grpc/grpclog"
	"google.golang.org/grpc/metadata"
	"google.golang.org/grpc/resolver"
	"google.golang.org/grpc/status"
	"google.golang.org/grpc/transport"
)

// pickerWrapper is a wrapper of balancer.Picker. It blocks on certain pick
// actions and unblock when there's a picker update.
type pickerWrapper struct {
	mu         sync.Mutex
	done       bool
	blockingCh chan struct{}
	picker     balancer.Picker

	// The latest connection happened.
	connErrMu sync.Mutex
	connErr   error

	stickinessMDKey unsafe.Pointer
	stickiness      *stickyStore
}

func newPickerWrapper() *pickerWrapper {
	bp := &pickerWrapper{
		blockingCh: make(chan struct{}),
		stickiness: newStickyStore(),
	}
	return bp
}

func (bp *pickerWrapper) updateConnectionError(err error) {
	bp.connErrMu.Lock()
	bp.connErr = err
	bp.connErrMu.Unlock()
}

func (bp *pickerWrapper) connectionError() error {
	bp.connErrMu.Lock()
	err := bp.connErr
	bp.connErrMu.Unlock()
	return err
}

func (bp *pickerWrapper) updateStickinessMDKey(newKey string) {
	oldKeyUnsafePtr := atomic.SwapPointer(&bp.stickinessMDKey, unsafe.Pointer(&newKey))
	if ptr := (*string)(oldKeyUnsafePtr); ptr == nil || *ptr != newKey {
		bp.stickiness.reset(newKey)
	}
}

func (bp *pickerWrapper) getStickinessMDKey() string {
	mdKeyPtr := (*string)(atomic.LoadPointer(&bp.stickinessMDKey))
	if mdKeyPtr != nil {
		return *mdKeyPtr
	}
	return ""
}

func (bp *pickerWrapper) clearStickinessState() {
	if oldKey := bp.getStickinessMDKey(); oldKey != "" {
		// There's no need to reset store if mdKey was "".
		bp.stickiness.reset(oldKey)
	}
}

// updatePicker is called by UpdateBalancerState. It unblocks all blocked pick.
func (bp *pickerWrapper) updatePicker(p balancer.Picker) {
	bp.mu.Lock()
	if bp.done {
		bp.mu.Unlock()
		return
	}
	bp.picker = p
	// bp.blockingCh should never be nil.
	close(bp.blockingCh)
	bp.blockingCh = make(chan struct{})
	bp.mu.Unlock()
}

func doneChannelzWrapper(acw *acBalancerWrapper, done func(balancer.DoneInfo)) func(balancer.DoneInfo) {
	acw.mu.Lock()
	ac := acw.ac
	acw.mu.Unlock()
	ac.incrCallsStarted()
	return func(b balancer.DoneInfo) {
		if b.Err != nil && b.Err != io.EOF {
			ac.incrCallsFailed()
		} else {
			ac.incrCallsSucceeded()
		}
		if done != nil {
			done(b)
		}
	}
}

// pick returns the transport that will be used for the RPC.
// It may block in the following cases:
// - there's no picker
// - the current picker returns ErrNoSubConnAvailable
// - the current picker returns other errors and failfast is false.
// - the subConn returned by the current picker is not READY
// When one of these situations happens, pick blocks until the picker gets updated.
func (bp *pickerWrapper) pick(ctx context.Context, failfast bool, opts balancer.PickOptions) (transport.ClientTransport, func(balancer.DoneInfo), error) {

	mdKey := bp.getStickinessMDKey()
	stickyKey, isSticky := stickyKeyFromContext(ctx, mdKey)

	// Potential race here: if stickinessMDKey is updated after the above two
	// lines, and this pick is a sticky pick, the following put could add an
	// entry to sticky store with an outdated sticky key.
	//
	// The solution: keep the current md key in sticky store, and at the
	// beginning of each get/put, check the mdkey against store.curMDKey.
	//  - Cons: one more string comparing for each get/put.
	//  - Pros: the string matching happens inside get/put, so the overhead for
	//  non-sticky RPCs will be minimal.

	if isSticky {
		if t, ok := bp.stickiness.get(mdKey, stickyKey); ok {
			// Done function returned is always nil.
			return t, nil, nil
		}
	}

	var (
		p  balancer.Picker
		ch chan struct{}
	)

	for {
		bp.mu.Lock()
		if bp.done {
			bp.mu.Unlock()
			return nil, nil, ErrClientConnClosing
		}

		if bp.picker == nil {
			ch = bp.blockingCh
		}
		if ch == bp.blockingCh {
			// This could happen when either:
			// - bp.picker is nil (the previous if condition), or
			// - has called pick on the current picker.
			bp.mu.Unlock()
			select {
			case <-ctx.Done():
				return nil, nil, ctx.Err()
			case <-ch:
			}
			continue
		}

		ch = bp.blockingCh
		p = bp.picker
		bp.mu.Unlock()

		subConn, done, err := p.Pick(ctx, opts)

		if err != nil {
			switch err {
			case balancer.ErrNoSubConnAvailable:
				continue
			case balancer.ErrTransientFailure:
				if !failfast {
					continue
				}
				return nil, nil, status.Errorf(codes.Unavailable, "%v, latest connection error: %v", err, bp.connectionError())
			default:
				// err is some other error.
				return nil, nil, toRPCErr(err)
			}
		}

		acw, ok := subConn.(*acBalancerWrapper)
		if !ok {
			grpclog.Infof("subconn returned from pick is not *acBalancerWrapper")
			continue
		}
		if t, ok := acw.getAddrConn().getReadyTransport(); ok {
<<<<<<< HEAD
			return t, doneChannelzWrapper(acw, done), nil
=======
			if isSticky {
				bp.stickiness.put(mdKey, stickyKey, acw)
			}
			if channelz.IsOn() {
				return t, doneChannelzWrapper(acw, done), nil
			}
			return t, done, nil
>>>>>>> e8a6e284
		}
		grpclog.Infof("blockingPicker: the picked transport is not ready, loop back to repick")
		// If ok == false, ac.state is not READY.
		// A valid picker always returns READY subConn. This means the state of ac
		// just changed, and picker will be updated shortly.
		// continue back to the beginning of the for loop to repick.
	}
}

func (bp *pickerWrapper) close() {
	bp.mu.Lock()
	defer bp.mu.Unlock()
	if bp.done {
		return
	}
	bp.done = true
	close(bp.blockingCh)
}

type stickyStoreEntry struct {
	acw  *acBalancerWrapper
	addr resolver.Address
}

type stickyStore struct {
	mu sync.Mutex
	// curMDKey is check before every get/put to avoid races. The operation will
	// abort immediately when the given mdKey is different from the curMDKey.
	curMDKey string
	store    map[string]*stickyStoreEntry
}

func newStickyStore() *stickyStore {
	return &stickyStore{
		store: make(map[string]*stickyStoreEntry),
	}
}

// reset clears the map in stickyStore, and set the currentMDKey to newMDKey.
func (ss *stickyStore) reset(newMDKey string) {
	ss.mu.Lock()
	ss.curMDKey = newMDKey
	ss.store = make(map[string]*stickyStoreEntry)
	ss.mu.Unlock()
}

// stickyKey is the key to look up in store. mdKey will be checked against
// curMDKey to avoid races.
func (ss *stickyStore) put(mdKey, stickyKey string, acw *acBalancerWrapper) {
	ss.mu.Lock()
	defer ss.mu.Unlock()
	if mdKey != ss.curMDKey {
		return
	}
	// TODO(stickiness): limit the total number of entries.
	ss.store[stickyKey] = &stickyStoreEntry{
		acw:  acw,
		addr: acw.getAddrConn().getCurAddr(),
	}
}

// stickyKey is the key to look up in store. mdKey will be checked against
// curMDKey to avoid races.
func (ss *stickyStore) get(mdKey, stickyKey string) (transport.ClientTransport, bool) {
	ss.mu.Lock()
	defer ss.mu.Unlock()
	if mdKey != ss.curMDKey {
		return nil, false
	}
	entry, ok := ss.store[stickyKey]
	if !ok {
		return nil, false
	}
	ac := entry.acw.getAddrConn()
	if ac.getCurAddr() != entry.addr {
		delete(ss.store, stickyKey)
		return nil, false
	}
	t, ok := ac.getReadyTransport()
	if !ok {
		delete(ss.store, stickyKey)
		return nil, false
	}
	return t, true
}

// Get one value from metadata in ctx with key stickinessMDKey.
//
// It returns "", false if stickinessMDKey is an empty string.
func stickyKeyFromContext(ctx context.Context, stickinessMDKey string) (string, bool) {
	if stickinessMDKey == "" {
		return "", false
	}

	md, added, ok := metadata.FromOutgoingContextRaw(ctx)
	if !ok {
		return "", false
	}

	if vv, ok := md[stickinessMDKey]; ok {
		if len(vv) > 0 {
			return vv[0], true
		}
	}

	for _, ss := range added {
		for i := 0; i < len(ss)-1; i += 2 {
			if ss[i] == stickinessMDKey {
				return ss[i+1], true
			}
		}
	}

	return "", false
}<|MERGE_RESOLUTION|>--- conflicted
+++ resolved
@@ -209,9 +209,6 @@
 			continue
 		}
 		if t, ok := acw.getAddrConn().getReadyTransport(); ok {
-<<<<<<< HEAD
-			return t, doneChannelzWrapper(acw, done), nil
-=======
 			if isSticky {
 				bp.stickiness.put(mdKey, stickyKey, acw)
 			}
@@ -219,7 +216,6 @@
 				return t, doneChannelzWrapper(acw, done), nil
 			}
 			return t, done, nil
->>>>>>> e8a6e284
 		}
 		grpclog.Infof("blockingPicker: the picked transport is not ready, loop back to repick")
 		// If ok == false, ac.state is not READY.
