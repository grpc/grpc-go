--- conflicted
+++ resolved
@@ -106,11 +106,7 @@
 	bp.mu.Unlock()
 }
 
-<<<<<<< HEAD
-func doneWrapper(acw *acBalancerWrapper, done func(balancer.DoneInfo)) func(balancer.DoneInfo) {
-=======
 func doneChannelzWrapper(acw *acBalancerWrapper, done func(balancer.DoneInfo)) func(balancer.DoneInfo) {
->>>>>>> fc37cf13
 	acw.mu.Lock()
 	ac := acw.ac
 	acw.mu.Unlock()
@@ -211,9 +207,6 @@
 			continue
 		}
 		if t, ok := acw.getAddrConn().getReadyTransport(); ok {
-<<<<<<< HEAD
-			return t, doneWrapper(acw, done), nil
-=======
 			if isSticky {
 				bp.stickiness.put(mdKey, stickyKey, acw)
 			}
@@ -221,7 +214,6 @@
 				return t, doneChannelzWrapper(acw, done), nil
 			}
 			return t, done, nil
->>>>>>> fc37cf13
 		}
 		grpclog.Infof("blockingPicker: the picked transport is not ready, loop back to repick")
 		// If ok == false, ac.state is not READY.
