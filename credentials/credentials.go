/*
 *
 * Copyright 2014 gRPC authors.
 *
 * Licensed under the Apache License, Version 2.0 (the "License");
 * you may not use this file except in compliance with the License.
 * You may obtain a copy of the License at
 *
 *     http://www.apache.org/licenses/LICENSE-2.0
 *
 * Unless required by applicable law or agreed to in writing, software
 * distributed under the License is distributed on an "AS IS" BASIS,
 * WITHOUT WARRANTIES OR CONDITIONS OF ANY KIND, either express or implied.
 * See the License for the specific language governing permissions and
 * limitations under the License.
 *
 */

// Package credentials implements various credentials supported by gRPC library,
// which encapsulate all the state needed by a client to authenticate with a
// server and make various assertions, e.g., about the client's identity, role,
// or whether it is authorized to make a particular call.
package credentials // import "google.golang.org/grpc/credentials"

import (
	"context"
	"errors"
	"fmt"
	"net"

	"github.com/golang/protobuf/proto"
	"google.golang.org/grpc/internal"
)

// PerRPCCredentials defines the common interface for the credentials which need to
// attach security information to every RPC (e.g., oauth2).
type PerRPCCredentials interface {
	// GetRequestMetadata gets the current request metadata, refreshing
	// tokens if required. This should be called by the transport layer on
	// each request, and the data should be populated in headers or other
	// context. If a status code is returned, it will be used as the status
	// for the RPC. uri is the URI of the entry point for the request.
	// When supported by the underlying implementation, ctx can be used for
	// timeout and cancellation. Additionally, RequestInfo data will be
	// available via ctx to this call.
	// TODO(zhaoq): Define the set of the qualified keys instead of leaving
	// it as an arbitrary string.
	GetRequestMetadata(ctx context.Context, uri ...string) (map[string]string, error)
	// RequireTransportSecurity indicates whether the credentials requires
	// transport security.
	RequireTransportSecurity() bool
}

// SecurityLevel defines the protection level on an established connection.
//
// This API is experimental.
type SecurityLevel int

const (
	// NoSecurity indicates a connection is insecure.
	// The zero SecurityLevel value is invalid for backward compatibility.
	NoSecurity SecurityLevel = iota + 1
	// IntegrityOnly indicates a connection only provides integrity protection.
	IntegrityOnly
	// PrivacyAndIntegrity indicates a connection provides both privacy and integrity protection.
	PrivacyAndIntegrity
)

// String returns SecurityLevel in a string format.
func (s SecurityLevel) String() string {
	switch s {
	case NoSecurity:
		return "NoSecurity"
	case IntegrityOnly:
		return "IntegrityOnly"
	case PrivacyAndIntegrity:
		return "PrivacyAndIntegrity"
	}
	return fmt.Sprintf("invalid SecurityLevel: %v", int(s))
}

// CommonAuthInfo contains authenticated information common to AuthInfo implementations.
// It should be embedded in a struct implementing AuthInfo to provide additional information
// about the credentials.
//
// This API is experimental.
type CommonAuthInfo struct {
	SecurityLevel SecurityLevel
}

// GetCommonAuthInfo returns the pointer to CommonAuthInfo struct.
func (c *CommonAuthInfo) GetCommonAuthInfo() *CommonAuthInfo {
	return c
}

// ProtocolInfo provides information regarding the gRPC wire protocol version,
// security protocol, security protocol version in use, server name, etc.
type ProtocolInfo struct {
	// ProtocolVersion is the gRPC wire protocol version.
	ProtocolVersion string
	// SecurityProtocol is the security protocol in use.
	SecurityProtocol string
	// SecurityVersion is the security protocol version.  It is a static version string from the
	// credentials, not a value that reflects per-connection protocol negotiation.  To retrieve
	// details about the credentials used for a connection, use the Peer's AuthInfo field instead.
	//
	// Deprecated: please use Peer.AuthInfo.
	SecurityVersion string
	// ServerName is the user-configured server name.
	ServerName string
}

// AuthInfo defines the common interface for the auth information the users are interested in.
// A struct that implements AuthInfo should embed CommonAuthInfo by including additional
// information about the credentials in it.
type AuthInfo interface {
	AuthType() string
}

// ErrConnDispatched indicates that rawConn has been dispatched out of gRPC
// and the caller should not close rawConn.
var ErrConnDispatched = errors.New("credentials: rawConn is dispatched out of gRPC")

// TransportCredentials defines the common interface for all the live gRPC wire
// protocols and supported transport security protocols (e.g., TLS, SSL).
type TransportCredentials interface {
	// ClientHandshake does the authentication handshake specified by the corresponding
	// authentication protocol on rawConn for clients. It returns the authenticated
	// connection and the corresponding auth information about the connection.
	// The auth information should embed CommonAuthInfo to return additional information about
	// the credentials. Implementations must use the provided context to implement timely cancellation.
	// gRPC will try to reconnect if the error returned is a temporary error
	// (io.EOF, context.DeadlineExceeded or err.Temporary() == true).
	// If the returned error is a wrapper error, implementations should make sure that
	// the error implements Temporary() to have the correct retry behaviors.
	//
	// If the returned net.Conn is closed, it MUST close the net.Conn provided.
	ClientHandshake(context.Context, string, net.Conn) (net.Conn, AuthInfo, error)
	// ServerHandshake does the authentication handshake for servers. It returns
	// the authenticated connection and the corresponding auth information about
	// the connection. The auth information should embed CommonAuthInfo to return additional information
	// about the credentials.
	//
	// If the returned net.Conn is closed, it MUST close the net.Conn provided.
	ServerHandshake(net.Conn) (net.Conn, AuthInfo, error)
	// Info provides the ProtocolInfo of this TransportCredentials.
	Info() ProtocolInfo
	// Clone makes a copy of this TransportCredentials.
	Clone() TransportCredentials
	// OverrideServerName overrides the server name used to verify the hostname on the returned certificates from the server.
	// gRPC internals also use it to override the virtual hosting name if it is set.
	// It must be called before dialing. Currently, this is only used by grpclb.
	OverrideServerName(string) error
}

// Bundle is a combination of TransportCredentials and PerRPCCredentials.
//
// It also contains a mode switching method, so it can be used as a combination
// of different credential policies.
//
// Bundle cannot be used together with individual TransportCredentials.
// PerRPCCredentials from Bundle will be appended to other PerRPCCredentials.
//
// This API is experimental.
type Bundle interface {
	TransportCredentials() TransportCredentials
	PerRPCCredentials() PerRPCCredentials
	// NewWithMode should make a copy of Bundle, and switch mode. Modifying the
	// existing Bundle may cause races.
	//
	// NewWithMode returns nil if the requested mode is not supported.
	NewWithMode(mode string) (Bundle, error)
}

// RequestInfo contains request data attached to the context passed to GetRequestMetadata calls.
//
// This API is experimental.
type RequestInfo struct {
	// The method passed to Invoke or NewStream for this RPC. (For proto methods, this has the format "/some.Service/Method")
	Method string
	// AuthInfo contains the information from a security handshake (TransportCredentials.ClientHandshake, TransportCredentials.ServerHandshake)
	AuthInfo AuthInfo
}

// requestInfoKey is a struct to be used as the key when attaching a RequestInfo to a context object.
type requestInfoKey struct{}

// RequestInfoFromContext extracts the RequestInfo from the context if it exists.
//
// This API is experimental.
func RequestInfoFromContext(ctx context.Context) (ri RequestInfo, ok bool) {
	ri, ok = ctx.Value(requestInfoKey{}).(RequestInfo)
	return
}

// CheckSecurityLevel checks if a connection's security level is greater than or equal to the specified one.
// It returns success if 1) the condition is satisified or 2) AuthInfo struct does not implement GetCommonAuthInfo() method
// or 3) CommonAuthInfo.SecurityLevel has an invalid zero value. For 2) and 3), it is for the purpose of backward-compatibility.
//
// This API is experimental.
func CheckSecurityLevel(ctx context.Context, level SecurityLevel) error {
	type internalInfo interface {
		GetCommonAuthInfo() *CommonAuthInfo
	}
	ri, _ := RequestInfoFromContext(ctx)
	if ri.AuthInfo == nil {
		return errors.New("unable to obtain SecurityLevel from context")
	}
	if ci, ok := ri.AuthInfo.(internalInfo); ok {
		// CommonAuthInfo.SecurityLevel has an invalid value.
		if ci.GetCommonAuthInfo().SecurityLevel == 0 {
			return nil
		}
		if ci.GetCommonAuthInfo().SecurityLevel < level {
			return fmt.Errorf("requires SecurityLevel %v; connection has %v", level, ci.GetCommonAuthInfo().SecurityLevel)
		}
	}
	// The condition is satisfied or AuthInfo struct does not implement GetCommonAuthInfo() method.
	return nil
}

func init() {
	internal.NewRequestInfoContext = func(ctx context.Context, ri RequestInfo) context.Context {
		return context.WithValue(ctx, requestInfoKey{}, ri)
	}
}

// ChannelzSecurityInfo defines the interface that security protocols should implement
// in order to provide security info to channelz.
//
// This API is experimental.
type ChannelzSecurityInfo interface {
	GetSecurityValue() ChannelzSecurityValue
}

// ChannelzSecurityValue defines the interface that GetSecurityValue() return value
// should satisfy. This interface should only be satisfied by *TLSChannelzSecurityValue
// and *OtherChannelzSecurityValue.
//
// This API is experimental.
type ChannelzSecurityValue interface {
	isChannelzSecurityValue()
}

// OtherChannelzSecurityValue defines the struct that non-TLS protocol should return
// from GetSecurityValue(), which contains protocol specific security info. Note
// the Value field will be sent to users of channelz requesting channel info, and
// thus sensitive info should better be avoided.
//
// This API is experimental.
type OtherChannelzSecurityValue struct {
	ChannelzSecurityValue
	Name  string
	Value proto.Message
<<<<<<< HEAD
}

var cipherSuiteLookup = map[uint16]string{
	tls.TLS_RSA_WITH_RC4_128_SHA:                "TLS_RSA_WITH_RC4_128_SHA",
	tls.TLS_RSA_WITH_3DES_EDE_CBC_SHA:           "TLS_RSA_WITH_3DES_EDE_CBC_SHA",
	tls.TLS_RSA_WITH_AES_128_CBC_SHA:            "TLS_RSA_WITH_AES_128_CBC_SHA",
	tls.TLS_RSA_WITH_AES_256_CBC_SHA:            "TLS_RSA_WITH_AES_256_CBC_SHA",
	tls.TLS_RSA_WITH_AES_128_GCM_SHA256:         "TLS_RSA_WITH_AES_128_GCM_SHA256",
	tls.TLS_RSA_WITH_AES_256_GCM_SHA384:         "TLS_RSA_WITH_AES_256_GCM_SHA384",
	tls.TLS_ECDHE_ECDSA_WITH_RC4_128_SHA:        "TLS_ECDHE_ECDSA_WITH_RC4_128_SHA",
	tls.TLS_ECDHE_ECDSA_WITH_AES_128_CBC_SHA:    "TLS_ECDHE_ECDSA_WITH_AES_128_CBC_SHA",
	tls.TLS_ECDHE_ECDSA_WITH_AES_256_CBC_SHA:    "TLS_ECDHE_ECDSA_WITH_AES_256_CBC_SHA",
	tls.TLS_ECDHE_RSA_WITH_RC4_128_SHA:          "TLS_ECDHE_RSA_WITH_RC4_128_SHA",
	tls.TLS_ECDHE_RSA_WITH_3DES_EDE_CBC_SHA:     "TLS_ECDHE_RSA_WITH_3DES_EDE_CBC_SHA",
	tls.TLS_ECDHE_RSA_WITH_AES_128_CBC_SHA:      "TLS_ECDHE_RSA_WITH_AES_128_CBC_SHA",
	tls.TLS_ECDHE_RSA_WITH_AES_256_CBC_SHA:      "TLS_ECDHE_RSA_WITH_AES_256_CBC_SHA",
	tls.TLS_ECDHE_RSA_WITH_AES_128_GCM_SHA256:   "TLS_ECDHE_RSA_WITH_AES_128_GCM_SHA256",
	tls.TLS_ECDHE_ECDSA_WITH_AES_128_GCM_SHA256: "TLS_ECDHE_ECDSA_WITH_AES_128_GCM_SHA256",
	tls.TLS_ECDHE_RSA_WITH_AES_256_GCM_SHA384:   "TLS_ECDHE_RSA_WITH_AES_256_GCM_SHA384",
	tls.TLS_ECDHE_ECDSA_WITH_AES_256_GCM_SHA384: "TLS_ECDHE_ECDSA_WITH_AES_256_GCM_SHA384",
	tls.TLS_FALLBACK_SCSV:                       "TLS_FALLBACK_SCSV",
	tls.TLS_RSA_WITH_AES_128_CBC_SHA256:         "TLS_RSA_WITH_AES_128_CBC_SHA256",
	tls.TLS_ECDHE_ECDSA_WITH_AES_128_CBC_SHA256: "TLS_ECDHE_ECDSA_WITH_AES_128_CBC_SHA256",
	tls.TLS_ECDHE_RSA_WITH_AES_128_CBC_SHA256:   "TLS_ECDHE_RSA_WITH_AES_128_CBC_SHA256",
	tls.TLS_ECDHE_RSA_WITH_CHACHA20_POLY1305:    "TLS_ECDHE_RSA_WITH_CHACHA20_POLY1305",
	tls.TLS_ECDHE_ECDSA_WITH_CHACHA20_POLY1305:  "TLS_ECDHE_ECDSA_WITH_CHACHA20_POLY1305",
}

// cloneTLSConfig returns a shallow clone of the exported
// fields of cfg, ignoring the unexported sync.Once, which
// contains a mutex and must not be copied.
//
// If cfg is nil, a new zero tls.Config is returned.
//
// TODO: inline this function if possible.
func cloneTLSConfig(cfg *tls.Config) *tls.Config {
	if cfg == nil {
		return &tls.Config{}
	}

	return cfg.Clone()
}

// RequestInfo contains request data to be attached to the context passed along to GetRequestMetadata calls.
//
// This API is experimental.
type RequestInfo struct {
	// The method passed to Invoke or NewStream for this RPC.
	// For proto methods this should have the format "/some.Service/Method"
	Method string
}

// requestInfoKey is a struct to be used as the key when attaching a RequestInfo to a context object.
type requestInfoKey struct{}

// RequestInfoFromContext extracts the RequestInfo object from the context object.
//
// This API is experimental.
func RequestInfoFromContext(ctx context.Context) RequestInfo {
	ri, ok := ctx.Value(requestInfoKey{}).(RequestInfo)
	if !ok {
		return RequestInfo{}
	}
	return ri
}

// WithRequestInfo adds the supplied RequestInfo object to the context object.
//
// This API is experimental.
func WithRequestInfo(ctx context.Context, ri RequestInfo) context.Context {
	return context.WithValue(ctx, requestInfoKey{}, ri)
=======
>>>>>>> a9555d04
}<|MERGE_RESOLUTION|>--- conflicted
+++ resolved
@@ -252,78 +252,4 @@
 	ChannelzSecurityValue
 	Name  string
 	Value proto.Message
-<<<<<<< HEAD
-}
-
-var cipherSuiteLookup = map[uint16]string{
-	tls.TLS_RSA_WITH_RC4_128_SHA:                "TLS_RSA_WITH_RC4_128_SHA",
-	tls.TLS_RSA_WITH_3DES_EDE_CBC_SHA:           "TLS_RSA_WITH_3DES_EDE_CBC_SHA",
-	tls.TLS_RSA_WITH_AES_128_CBC_SHA:            "TLS_RSA_WITH_AES_128_CBC_SHA",
-	tls.TLS_RSA_WITH_AES_256_CBC_SHA:            "TLS_RSA_WITH_AES_256_CBC_SHA",
-	tls.TLS_RSA_WITH_AES_128_GCM_SHA256:         "TLS_RSA_WITH_AES_128_GCM_SHA256",
-	tls.TLS_RSA_WITH_AES_256_GCM_SHA384:         "TLS_RSA_WITH_AES_256_GCM_SHA384",
-	tls.TLS_ECDHE_ECDSA_WITH_RC4_128_SHA:        "TLS_ECDHE_ECDSA_WITH_RC4_128_SHA",
-	tls.TLS_ECDHE_ECDSA_WITH_AES_128_CBC_SHA:    "TLS_ECDHE_ECDSA_WITH_AES_128_CBC_SHA",
-	tls.TLS_ECDHE_ECDSA_WITH_AES_256_CBC_SHA:    "TLS_ECDHE_ECDSA_WITH_AES_256_CBC_SHA",
-	tls.TLS_ECDHE_RSA_WITH_RC4_128_SHA:          "TLS_ECDHE_RSA_WITH_RC4_128_SHA",
-	tls.TLS_ECDHE_RSA_WITH_3DES_EDE_CBC_SHA:     "TLS_ECDHE_RSA_WITH_3DES_EDE_CBC_SHA",
-	tls.TLS_ECDHE_RSA_WITH_AES_128_CBC_SHA:      "TLS_ECDHE_RSA_WITH_AES_128_CBC_SHA",
-	tls.TLS_ECDHE_RSA_WITH_AES_256_CBC_SHA:      "TLS_ECDHE_RSA_WITH_AES_256_CBC_SHA",
-	tls.TLS_ECDHE_RSA_WITH_AES_128_GCM_SHA256:   "TLS_ECDHE_RSA_WITH_AES_128_GCM_SHA256",
-	tls.TLS_ECDHE_ECDSA_WITH_AES_128_GCM_SHA256: "TLS_ECDHE_ECDSA_WITH_AES_128_GCM_SHA256",
-	tls.TLS_ECDHE_RSA_WITH_AES_256_GCM_SHA384:   "TLS_ECDHE_RSA_WITH_AES_256_GCM_SHA384",
-	tls.TLS_ECDHE_ECDSA_WITH_AES_256_GCM_SHA384: "TLS_ECDHE_ECDSA_WITH_AES_256_GCM_SHA384",
-	tls.TLS_FALLBACK_SCSV:                       "TLS_FALLBACK_SCSV",
-	tls.TLS_RSA_WITH_AES_128_CBC_SHA256:         "TLS_RSA_WITH_AES_128_CBC_SHA256",
-	tls.TLS_ECDHE_ECDSA_WITH_AES_128_CBC_SHA256: "TLS_ECDHE_ECDSA_WITH_AES_128_CBC_SHA256",
-	tls.TLS_ECDHE_RSA_WITH_AES_128_CBC_SHA256:   "TLS_ECDHE_RSA_WITH_AES_128_CBC_SHA256",
-	tls.TLS_ECDHE_RSA_WITH_CHACHA20_POLY1305:    "TLS_ECDHE_RSA_WITH_CHACHA20_POLY1305",
-	tls.TLS_ECDHE_ECDSA_WITH_CHACHA20_POLY1305:  "TLS_ECDHE_ECDSA_WITH_CHACHA20_POLY1305",
-}
-
-// cloneTLSConfig returns a shallow clone of the exported
-// fields of cfg, ignoring the unexported sync.Once, which
-// contains a mutex and must not be copied.
-//
-// If cfg is nil, a new zero tls.Config is returned.
-//
-// TODO: inline this function if possible.
-func cloneTLSConfig(cfg *tls.Config) *tls.Config {
-	if cfg == nil {
-		return &tls.Config{}
-	}
-
-	return cfg.Clone()
-}
-
-// RequestInfo contains request data to be attached to the context passed along to GetRequestMetadata calls.
-//
-// This API is experimental.
-type RequestInfo struct {
-	// The method passed to Invoke or NewStream for this RPC.
-	// For proto methods this should have the format "/some.Service/Method"
-	Method string
-}
-
-// requestInfoKey is a struct to be used as the key when attaching a RequestInfo to a context object.
-type requestInfoKey struct{}
-
-// RequestInfoFromContext extracts the RequestInfo object from the context object.
-//
-// This API is experimental.
-func RequestInfoFromContext(ctx context.Context) RequestInfo {
-	ri, ok := ctx.Value(requestInfoKey{}).(RequestInfo)
-	if !ok {
-		return RequestInfo{}
-	}
-	return ri
-}
-
-// WithRequestInfo adds the supplied RequestInfo object to the context object.
-//
-// This API is experimental.
-func WithRequestInfo(ctx context.Context, ri RequestInfo) context.Context {
-	return context.WithValue(ctx, requestInfoKey{}, ri)
-=======
->>>>>>> a9555d04
 }