/*
 *
 * Copyright 2016 gRPC authors.
 *
 * Licensed under the Apache License, Version 2.0 (the "License");
 * you may not use this file except in compliance with the License.
 * You may obtain a copy of the License at
 *
 *     http://www.apache.org/licenses/LICENSE-2.0
 *
 * Unless required by applicable law or agreed to in writing, software
 * distributed under the License is distributed on an "AS IS" BASIS,
 * WITHOUT WARRANTIES OR CONDITIONS OF ANY KIND, either express or implied.
 * See the License for the specific language governing permissions and
 * limitations under the License.
 *
 */

package credentials

import (
	"context"
	"crypto/tls"
	"net"
	"strings"
	"testing"
	"time"

	"google.golang.org/grpc/internal/grpctest"
	"google.golang.org/grpc/testdata"
)

const defaultTestTimeout = 10 * time.Second

type s struct {
	grpctest.Tester
}

func Test(t *testing.T) {
	grpctest.RunSubTests(t, s{})
}

// A struct that implements AuthInfo interface but does not implement GetCommonAuthInfo() method.
type testAuthInfoNoGetCommonAuthInfoMethod struct{}

func (ta testAuthInfoNoGetCommonAuthInfoMethod) AuthType() string {
	return "testAuthInfoNoGetCommonAuthInfoMethod"
}

// A struct that implements AuthInfo interface and implements CommonAuthInfo() method.
type testAuthInfo struct {
	CommonAuthInfo
}

func (ta testAuthInfo) AuthType() string {
	return "testAuthInfo"
}

<<<<<<< HEAD
=======
func createTestContext(s SecurityLevel) context.Context {
	auth := &testAuthInfo{CommonAuthInfo: CommonAuthInfo{SecurityLevel: s}}
	ri := RequestInfo{
		Method:   "testInfo",
		AuthInfo: auth,
	}
	ctx, cancel := context.WithTimeout(context.Background(), defaultTestTimeout)
	defer cancel()
	return internal.NewRequestInfoContext.(func(context.Context, RequestInfo) context.Context)(ctx, ri)
}

>>>>>>> 9c2f82d9
func (s) TestCheckSecurityLevel(t *testing.T) {
	testCases := []struct {
		authLevel SecurityLevel
		testLevel SecurityLevel
		want      bool
	}{
		{
			authLevel: PrivacyAndIntegrity,
			testLevel: PrivacyAndIntegrity,
			want:      true,
		},
		{
			authLevel: IntegrityOnly,
			testLevel: PrivacyAndIntegrity,
			want:      false,
		},
		{
			authLevel: IntegrityOnly,
			testLevel: NoSecurity,
			want:      true,
		},
		{
			authLevel: InvalidSecurityLevel,
			testLevel: IntegrityOnly,
			want:      true,
		},
		{
			authLevel: InvalidSecurityLevel,
			testLevel: PrivacyAndIntegrity,
			want:      true,
		},
	}
	for _, tc := range testCases {
		err := CheckSecurityLevel(testAuthInfo{CommonAuthInfo: CommonAuthInfo{SecurityLevel: tc.authLevel}}, tc.testLevel)
		if tc.want && (err != nil) {
			t.Fatalf("CheckSeurityLevel(%s, %s) returned failure but want success", tc.authLevel.String(), tc.testLevel.String())
		} else if !tc.want && (err == nil) {
			t.Fatalf("CheckSeurityLevel(%s, %s) returned success but want failure", tc.authLevel.String(), tc.testLevel.String())

		}
	}
}

func (s) TestCheckSecurityLevelNoGetCommonAuthInfoMethod(t *testing.T) {
<<<<<<< HEAD
	if err := CheckSecurityLevel(testAuthInfoNoGetCommonAuthInfoMethod{}, PrivacyAndIntegrity); err != nil {
=======
	auth := &testAuthInfoNoGetCommonAuthInfoMethod{}
	ri := RequestInfo{
		Method:   "testInfo",
		AuthInfo: auth,
	}
	ctx, cancel := context.WithTimeout(context.Background(), defaultTestTimeout)
	defer cancel()
	ctxWithRequestInfo := internal.NewRequestInfoContext.(func(context.Context, RequestInfo) context.Context)(ctx, ri)
	if err := CheckSecurityLevel(ctxWithRequestInfo, PrivacyAndIntegrity); err != nil {
>>>>>>> 9c2f82d9
		t.Fatalf("CheckSeurityLevel() returned failure but want success")
	}
}

func (s) TestTLSOverrideServerName(t *testing.T) {
	expectedServerName := "server.name"
	c := NewTLS(nil)
	c.OverrideServerName(expectedServerName)
	if c.Info().ServerName != expectedServerName {
		t.Fatalf("c.Info().ServerName = %v, want %v", c.Info().ServerName, expectedServerName)
	}
}

func (s) TestTLSClone(t *testing.T) {
	expectedServerName := "server.name"
	c := NewTLS(nil)
	c.OverrideServerName(expectedServerName)
	cc := c.Clone()
	if cc.Info().ServerName != expectedServerName {
		t.Fatalf("cc.Info().ServerName = %v, want %v", cc.Info().ServerName, expectedServerName)
	}
	cc.OverrideServerName("")
	if c.Info().ServerName != expectedServerName {
		t.Fatalf("Change in clone should not affect the original, c.Info().ServerName = %v, want %v", c.Info().ServerName, expectedServerName)
	}

}

type serverHandshake func(net.Conn) (AuthInfo, error)

func (s) TestClientHandshakeReturnsAuthInfo(t *testing.T) {
	tcs := []struct {
		name    string
		address string
	}{
		{
			name:    "localhost",
			address: "localhost:0",
		},
		{
			name:    "ipv4",
			address: "127.0.0.1:0",
		},
		{
			name:    "ipv6",
			address: "[::1]:0",
		},
	}

	for _, tc := range tcs {
		t.Run(tc.name, func(t *testing.T) {
			done := make(chan AuthInfo, 1)
			lis := launchServerOnListenAddress(t, tlsServerHandshake, done, tc.address)
			defer lis.Close()
			lisAddr := lis.Addr().String()
			clientAuthInfo := clientHandle(t, gRPCClientHandshake, lisAddr)
			// wait until server sends serverAuthInfo or fails.
			serverAuthInfo, ok := <-done
			if !ok {
				t.Fatalf("Error at server-side")
			}
			if !compare(clientAuthInfo, serverAuthInfo) {
				t.Fatalf("c.ClientHandshake(_, %v, _) = %v, want %v.", lisAddr, clientAuthInfo, serverAuthInfo)
			}
		})
	}
}

func (s) TestServerHandshakeReturnsAuthInfo(t *testing.T) {
	done := make(chan AuthInfo, 1)
	lis := launchServer(t, gRPCServerHandshake, done)
	defer lis.Close()
	clientAuthInfo := clientHandle(t, tlsClientHandshake, lis.Addr().String())
	// wait until server sends serverAuthInfo or fails.
	serverAuthInfo, ok := <-done
	if !ok {
		t.Fatalf("Error at server-side")
	}
	if !compare(clientAuthInfo, serverAuthInfo) {
		t.Fatalf("ServerHandshake(_) = %v, want %v.", serverAuthInfo, clientAuthInfo)
	}
}

func (s) TestServerAndClientHandshake(t *testing.T) {
	done := make(chan AuthInfo, 1)
	lis := launchServer(t, gRPCServerHandshake, done)
	defer lis.Close()
	clientAuthInfo := clientHandle(t, gRPCClientHandshake, lis.Addr().String())
	// wait until server sends serverAuthInfo or fails.
	serverAuthInfo, ok := <-done
	if !ok {
		t.Fatalf("Error at server-side")
	}
	if !compare(clientAuthInfo, serverAuthInfo) {
		t.Fatalf("AuthInfo returned by server: %v and client: %v aren't same", serverAuthInfo, clientAuthInfo)
	}
}

func compare(a1, a2 AuthInfo) bool {
	if a1.AuthType() != a2.AuthType() {
		return false
	}
	switch a1.AuthType() {
	case "tls":
		state1 := a1.(TLSInfo).State
		state2 := a2.(TLSInfo).State
		if state1.Version == state2.Version &&
			state1.HandshakeComplete == state2.HandshakeComplete &&
			state1.CipherSuite == state2.CipherSuite &&
			state1.NegotiatedProtocol == state2.NegotiatedProtocol {
			return true
		}
		return false
	default:
		return false
	}
}

func launchServer(t *testing.T, hs serverHandshake, done chan AuthInfo) net.Listener {
	return launchServerOnListenAddress(t, hs, done, "localhost:0")
}

func launchServerOnListenAddress(t *testing.T, hs serverHandshake, done chan AuthInfo, address string) net.Listener {
	lis, err := net.Listen("tcp", address)
	if err != nil {
		if strings.Contains(err.Error(), "bind: cannot assign requested address") ||
			strings.Contains(err.Error(), "socket: address family not supported by protocol") {
			t.Skipf("no support for address %v", address)
		}
		t.Fatalf("Failed to listen: %v", err)
	}
	go serverHandle(t, hs, done, lis)
	return lis
}

// Is run in a separate goroutine.
func serverHandle(t *testing.T, hs serverHandshake, done chan AuthInfo, lis net.Listener) {
	serverRawConn, err := lis.Accept()
	if err != nil {
		t.Errorf("Server failed to accept connection: %v", err)
		close(done)
		return
	}
	serverAuthInfo, err := hs(serverRawConn)
	if err != nil {
		t.Errorf("Server failed while handshake. Error: %v", err)
		serverRawConn.Close()
		close(done)
		return
	}
	done <- serverAuthInfo
}

func clientHandle(t *testing.T, hs func(net.Conn, string) (AuthInfo, error), lisAddr string) AuthInfo {
	conn, err := net.Dial("tcp", lisAddr)
	if err != nil {
		t.Fatalf("Client failed to connect to %s. Error: %v", lisAddr, err)
	}
	defer conn.Close()
	clientAuthInfo, err := hs(conn, lisAddr)
	if err != nil {
		t.Fatalf("Error on client while handshake. Error: %v", err)
	}
	return clientAuthInfo
}

// Server handshake implementation in gRPC.
func gRPCServerHandshake(conn net.Conn) (AuthInfo, error) {
	serverTLS, err := NewServerTLSFromFile(testdata.Path("x509/server1_cert.pem"), testdata.Path("x509/server1_key.pem"))
	if err != nil {
		return nil, err
	}
	_, serverAuthInfo, err := serverTLS.ServerHandshake(conn)
	if err != nil {
		return nil, err
	}
	return serverAuthInfo, nil
}

// Client handshake implementation in gRPC.
func gRPCClientHandshake(conn net.Conn, lisAddr string) (AuthInfo, error) {
	clientTLS := NewTLS(&tls.Config{InsecureSkipVerify: true})
	ctx, cancel := context.WithTimeout(context.Background(), defaultTestTimeout)
	defer cancel()
	_, authInfo, err := clientTLS.ClientHandshake(ctx, lisAddr, conn)
	if err != nil {
		return nil, err
	}
	return authInfo, nil
}

func tlsServerHandshake(conn net.Conn) (AuthInfo, error) {
	cert, err := tls.LoadX509KeyPair(testdata.Path("x509/server1_cert.pem"), testdata.Path("x509/server1_key.pem"))
	if err != nil {
		return nil, err
	}
	serverTLSConfig := &tls.Config{Certificates: []tls.Certificate{cert}}
	serverConn := tls.Server(conn, serverTLSConfig)
	err = serverConn.Handshake()
	if err != nil {
		return nil, err
	}
	return TLSInfo{State: serverConn.ConnectionState(), CommonAuthInfo: CommonAuthInfo{SecurityLevel: PrivacyAndIntegrity}}, nil
}

func tlsClientHandshake(conn net.Conn, _ string) (AuthInfo, error) {
	clientTLSConfig := &tls.Config{InsecureSkipVerify: true}
	clientConn := tls.Client(conn, clientTLSConfig)
	if err := clientConn.Handshake(); err != nil {
		return nil, err
	}
	return TLSInfo{State: clientConn.ConnectionState(), CommonAuthInfo: CommonAuthInfo{SecurityLevel: PrivacyAndIntegrity}}, nil
}<|MERGE_RESOLUTION|>--- conflicted
+++ resolved
@@ -56,20 +56,6 @@
 	return "testAuthInfo"
 }
 
-<<<<<<< HEAD
-=======
-func createTestContext(s SecurityLevel) context.Context {
-	auth := &testAuthInfo{CommonAuthInfo: CommonAuthInfo{SecurityLevel: s}}
-	ri := RequestInfo{
-		Method:   "testInfo",
-		AuthInfo: auth,
-	}
-	ctx, cancel := context.WithTimeout(context.Background(), defaultTestTimeout)
-	defer cancel()
-	return internal.NewRequestInfoContext.(func(context.Context, RequestInfo) context.Context)(ctx, ri)
-}
-
->>>>>>> 9c2f82d9
 func (s) TestCheckSecurityLevel(t *testing.T) {
 	testCases := []struct {
 		authLevel SecurityLevel
@@ -114,19 +100,7 @@
 }
 
 func (s) TestCheckSecurityLevelNoGetCommonAuthInfoMethod(t *testing.T) {
-<<<<<<< HEAD
 	if err := CheckSecurityLevel(testAuthInfoNoGetCommonAuthInfoMethod{}, PrivacyAndIntegrity); err != nil {
-=======
-	auth := &testAuthInfoNoGetCommonAuthInfoMethod{}
-	ri := RequestInfo{
-		Method:   "testInfo",
-		AuthInfo: auth,
-	}
-	ctx, cancel := context.WithTimeout(context.Background(), defaultTestTimeout)
-	defer cancel()
-	ctxWithRequestInfo := internal.NewRequestInfoContext.(func(context.Context, RequestInfo) context.Context)(ctx, ri)
-	if err := CheckSecurityLevel(ctxWithRequestInfo, PrivacyAndIntegrity); err != nil {
->>>>>>> 9c2f82d9
 		t.Fatalf("CheckSeurityLevel() returned failure but want success")
 	}
 }
