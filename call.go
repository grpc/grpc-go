/*
 *
 * Copyright 2014, Google Inc.
 * All rights reserved.
 *
 * Redistribution and use in source and binary forms, with or without
 * modification, are permitted provided that the following conditions are
 * met:
 *
 *     * Redistributions of source code must retain the above copyright
 * notice, this list of conditions and the following disclaimer.
 *     * Redistributions in binary form must reproduce the above
 * copyright notice, this list of conditions and the following disclaimer
 * in the documentation and/or other materials provided with the
 * distribution.
 *     * Neither the name of Google Inc. nor the names of its
 * contributors may be used to endorse or promote products derived from
 * this software without specific prior written permission.
 *
 * THIS SOFTWARE IS PROVIDED BY THE COPYRIGHT HOLDERS AND CONTRIBUTORS
 * "AS IS" AND ANY EXPRESS OR IMPLIED WARRANTIES, INCLUDING, BUT NOT
 * LIMITED TO, THE IMPLIED WARRANTIES OF MERCHANTABILITY AND FITNESS FOR
 * A PARTICULAR PURPOSE ARE DISCLAIMED. IN NO EVENT SHALL THE COPYRIGHT
 * OWNER OR CONTRIBUTORS BE LIABLE FOR ANY DIRECT, INDIRECT, INCIDENTAL,
 * SPECIAL, EXEMPLARY, OR CONSEQUENTIAL DAMAGES (INCLUDING, BUT NOT
 * LIMITED TO, PROCUREMENT OF SUBSTITUTE GOODS OR SERVICES; LOSS OF USE,
 * DATA, OR PROFITS; OR BUSINESS INTERRUPTION) HOWEVER CAUSED AND ON ANY
 * THEORY OF LIABILITY, WHETHER IN CONTRACT, STRICT LIABILITY, OR TORT
 * (INCLUDING NEGLIGENCE OR OTHERWISE) ARISING IN ANY WAY OUT OF THE USE
 * OF THIS SOFTWARE, EVEN IF ADVISED OF THE POSSIBILITY OF SUCH DAMAGE.
 *
 */

package grpc

import (
	"bytes"
	"io"
	"time"

	"golang.org/x/net/context"
	"golang.org/x/net/trace"
	"google.golang.org/grpc/codes"
	"google.golang.org/grpc/peer"
	"google.golang.org/grpc/stats"
	"google.golang.org/grpc/status"
	"google.golang.org/grpc/transport"
)

// recvResponse receives and parses an RPC response.
// On error, it returns the error and indicates whether the call should be retried.
//
// TODO(zhaoq): Check whether the received message sequence is valid.
// TODO ctx is used for stats collection and processing. It is the context passed from the application.
func recvResponse(ctx context.Context, dopts dialOptions, t transport.ClientTransport, c *callInfo, stream *transport.Stream, reply interface{}, codec Codec) (err error) {
	// Try to acquire header metadata from the server if there is any.
	defer func() {
		if err != nil {
			if _, ok := err.(transport.ConnectionError); !ok {
				t.CloseStream(stream, err)
			}
		}
	}()
	c.headerMD, err = stream.Header()
	if err != nil {
		return
	}
	p := &parser{r: stream}
	var inPayload *stats.InPayload
	if dopts.copts.StatsHandler != nil {
		inPayload = &stats.InPayload{
			Client: true,
		}
	}
	for {
		if err = recv(p, codec, stream, dopts.dc, reply, dopts.maxMsgSize, inPayload); err != nil {
			if err == io.EOF {
				break
			}
			return
		}
	}
	if inPayload != nil && err == io.EOF && stream.Status().Code() == codes.OK {
		// TODO in the current implementation, inTrailer may be handled before inPayload in some cases.
		// Fix the order if necessary.
		dopts.copts.StatsHandler.HandleRPC(ctx, inPayload)
	}
	c.trailerMD = stream.Trailer()
	if peer, ok := peer.FromContext(stream.Context()); ok {
		c.peer = peer
	}
	return nil
}

// sendRequest writes out various information of an RPC such as Context and Message.
<<<<<<< HEAD
func sendRequest(ctx context.Context, dopts dialOptions, compressor Compressor, callHdr *transport.CallHdr, t transport.ClientTransport, args interface{}, opts *transport.Options, codec Codec) (_ *transport.Stream, err error) {
	stream, err := t.NewStream(ctx, callHdr)
	if err != nil {
		return nil, err
	}
=======
func sendRequest(ctx context.Context, dopts dialOptions, compressor Compressor, callHdr *transport.CallHdr, stream *transport.Stream, t transport.ClientTransport, args interface{}, opts *transport.Options) (err error) {
>>>>>>> 0eb507a2
	defer func() {
		if err != nil {
			// If err is connection error, t will be closed, no need to close stream here.
			if _, ok := err.(transport.ConnectionError); !ok {
				t.CloseStream(stream, err)
			}
		}
	}()
	var (
		cbuf       *bytes.Buffer
		outPayload *stats.OutPayload
	)
	if compressor != nil {
		cbuf = new(bytes.Buffer)
	}
	if dopts.copts.StatsHandler != nil {
		outPayload = &stats.OutPayload{
			Client: true,
		}
	}
	outBuf, err := encode(codec, args, compressor, cbuf, outPayload)
	if err != nil {
		return Errorf(codes.Internal, "grpc: %v", err)
	}
	err = t.Write(stream, outBuf, opts)
	if err == nil && outPayload != nil {
		outPayload.SentTime = time.Now()
		dopts.copts.StatsHandler.HandleRPC(ctx, outPayload)
	}
	// t.NewStream(...) could lead to an early rejection of the RPC (e.g., the service/method
	// does not exist.) so that t.Write could get io.EOF from wait(...). Leave the following
	// recvResponse to get the final status.
	if err != nil && err != io.EOF {
		return err
	}
	// Sent successfully.
	return nil
}

// Invoke sends the RPC request on the wire and returns after response is received.
// Invoke is called by generated code. Also users can call Invoke directly when it
// is really needed in their use cases.
func Invoke(ctx context.Context, method string, args, reply interface{}, cc *ClientConn, opts ...CallOption) error {
	if cc.dopts.unaryInt != nil {
		return cc.dopts.unaryInt(ctx, method, args, reply, cc, invoke, opts...)
	}
	return invoke(ctx, method, args, reply, cc, opts...)
}

func invoke(ctx context.Context, method string, args, reply interface{}, cc *ClientConn, opts ...CallOption) (e error) {
	c := defaultCallInfo
	if mc, ok := cc.getMethodConfig(method); ok {
		c.failFast = !mc.WaitForReady
		if mc.Timeout > 0 {
			var cancel context.CancelFunc
			ctx, cancel = context.WithTimeout(ctx, mc.Timeout)
			defer cancel()
		}
	}
	for _, o := range opts {
		if err := o.before(&c); err != nil {
			return toRPCErr(err)
		}
	}
	defer func() {
		for _, o := range opts {
			o.after(&c)
		}
	}()
	if EnableTracing {
		c.traceInfo.tr = trace.New("grpc.Sent."+methodFamily(method), method)
		defer c.traceInfo.tr.Finish()
		c.traceInfo.firstLine.client = true
		if deadline, ok := ctx.Deadline(); ok {
			c.traceInfo.firstLine.deadline = deadline.Sub(time.Now())
		}
		c.traceInfo.tr.LazyLog(&c.traceInfo.firstLine, false)
		// TODO(dsymonds): Arrange for c.traceInfo.firstLine.remoteAddr to be set.
		defer func() {
			if e != nil {
				c.traceInfo.tr.LazyLog(&fmtStringer{"%v", []interface{}{e}}, true)
				c.traceInfo.tr.SetError()
			}
		}()
	}
	ctx = newContextWithRPCInfo(ctx)
	sh := cc.dopts.copts.StatsHandler
	if sh != nil {
		ctx = sh.TagRPC(ctx, &stats.RPCTagInfo{FullMethodName: method})
		begin := &stats.Begin{
			Client:    true,
			BeginTime: time.Now(),
			FailFast:  c.failFast,
		}
		sh.HandleRPC(ctx, begin)
	}
	defer func() {
		if sh != nil {
			end := &stats.End{
				Client:  true,
				EndTime: time.Now(),
				Error:   e,
			}
			sh.HandleRPC(ctx, end)
		}
	}()
	topts := &transport.Options{
		Last:  true,
		Delay: false,
	}
	for {
		var (
			err    error
			t      transport.ClientTransport
			stream *transport.Stream
			// Record the put handler from Balancer.Get(...). It is called once the
			// RPC has completed or failed.
			put func()
		)
		codec := c.codec
		if codec == nil {
			codec = cc.dopts.codec
		}
		// TODO(zhaoq): Need a formal spec of fail-fast.
		callHdr := &transport.CallHdr{
			Host:           cc.authority,
			Method:         method,
			ContentSubtype: codec.String(),
		}
		if cc.dopts.cp != nil {
			callHdr.SendCompress = cc.dopts.cp.Type()
		}

		gopts := BalancerGetOptions{
			BlockingWait: !c.failFast,
		}
		t, put, err = cc.getTransport(ctx, gopts)
		if err != nil {
			// TODO(zhaoq): Probably revisit the error handling.
			if _, ok := status.FromError(err); ok {
				return err
			}
			if err == errConnClosing || err == errConnUnavailable {
				if c.failFast {
					return Errorf(codes.Unavailable, "%v", err)
				}
				continue
			}
			// All the other errors are treated as Internal errors.
			return Errorf(codes.Internal, "%v", err)
		}
		if c.traceInfo.tr != nil {
			c.traceInfo.tr.LazyLog(&payload{sent: true, msg: args}, true)
		}
<<<<<<< HEAD
		stream, err = sendRequest(ctx, cc.dopts, cc.dopts.cp, callHdr, t, args, topts, codec)
=======
		stream, err = t.NewStream(ctx, callHdr)
		if err != nil {
			if put != nil {
				if _, ok := err.(transport.ConnectionError); ok {
					// If error is connection error, transport was sending data on wire,
					// and we are not sure if anything has been sent on wire.
					// If error is not connection error, we are sure nothing has been sent.
					updateRPCInfoInContext(ctx, rpcInfo{bytesSent: true, bytesReceived: false})
				}
				put()
			}
			if _, ok := err.(transport.ConnectionError); (ok || err == transport.ErrStreamDrain) && !c.failFast {
				continue
			}
			return toRPCErr(err)
		}
		err = sendRequest(ctx, cc.dopts, cc.dopts.cp, callHdr, stream, t, args, topts)
>>>>>>> 0eb507a2
		if err != nil {
			if put != nil {
				updateRPCInfoInContext(ctx, rpcInfo{
					bytesSent:     stream.BytesSent(),
					bytesReceived: stream.BytesReceived(),
				})
				put()
			}
			// Retry a non-failfast RPC when
			// i) there is a connection error; or
			// ii) the server started to drain before this RPC was initiated.
			if _, ok := err.(transport.ConnectionError); (ok || err == transport.ErrStreamDrain) && !c.failFast {
				continue
			}
			return toRPCErr(err)
		}
		err = recvResponse(ctx, cc.dopts, t, &c, stream, reply, codec)
		if err != nil {
			if put != nil {
				updateRPCInfoInContext(ctx, rpcInfo{
					bytesSent:     stream.BytesSent(),
					bytesReceived: stream.BytesReceived(),
				})
				put()
			}
			if _, ok := err.(transport.ConnectionError); (ok || err == transport.ErrStreamDrain) && !c.failFast {
				continue
			}
			return toRPCErr(err)
		}
		if c.traceInfo.tr != nil {
			c.traceInfo.tr.LazyLog(&payload{sent: false, msg: reply}, true)
		}
		t.CloseStream(stream, nil)
		if put != nil {
			updateRPCInfoInContext(ctx, rpcInfo{
				bytesSent:     stream.BytesSent(),
				bytesReceived: stream.BytesReceived(),
			})
			put()
		}
		return stream.Status().Err()
	}
}<|MERGE_RESOLUTION|>--- conflicted
+++ resolved
@@ -93,15 +93,7 @@
 }
 
 // sendRequest writes out various information of an RPC such as Context and Message.
-<<<<<<< HEAD
-func sendRequest(ctx context.Context, dopts dialOptions, compressor Compressor, callHdr *transport.CallHdr, t transport.ClientTransport, args interface{}, opts *transport.Options, codec Codec) (_ *transport.Stream, err error) {
-	stream, err := t.NewStream(ctx, callHdr)
-	if err != nil {
-		return nil, err
-	}
-=======
-func sendRequest(ctx context.Context, dopts dialOptions, compressor Compressor, callHdr *transport.CallHdr, stream *transport.Stream, t transport.ClientTransport, args interface{}, opts *transport.Options) (err error) {
->>>>>>> 0eb507a2
+func sendRequest(ctx context.Context, dopts dialOptions, compressor Compressor, callHdr *transport.CallHdr, stream *transport.Stream, t transport.ClientTransport, args interface{}, opts *transport.Options, codec Codec) (err error) {
 	defer func() {
 		if err != nil {
 			// If err is connection error, t will be closed, no need to close stream here.
@@ -256,9 +248,6 @@
 		if c.traceInfo.tr != nil {
 			c.traceInfo.tr.LazyLog(&payload{sent: true, msg: args}, true)
 		}
-<<<<<<< HEAD
-		stream, err = sendRequest(ctx, cc.dopts, cc.dopts.cp, callHdr, t, args, topts, codec)
-=======
 		stream, err = t.NewStream(ctx, callHdr)
 		if err != nil {
 			if put != nil {
@@ -275,8 +264,7 @@
 			}
 			return toRPCErr(err)
 		}
-		err = sendRequest(ctx, cc.dopts, cc.dopts.cp, callHdr, stream, t, args, topts)
->>>>>>> 0eb507a2
+		err = sendRequest(ctx, cc.dopts, cc.dopts.cp, callHdr, stream, t, args, topts, codec)
 		if err != nil {
 			if put != nil {
 				updateRPCInfoInContext(ctx, rpcInfo{
