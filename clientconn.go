--- conflicted
+++ resolved
@@ -745,13 +745,8 @@
 
 	var ret error
 	if cc.dopts.disableServiceConfig {
-<<<<<<< HEAD
 		channelz.Infof(logger, cc.channelz, "ignoring service config from resolver (%v) and applying the default because service config is disabled", s.ServiceConfig)
-		cc.maybeApplyDefaultServiceConfig(s.Addresses)
-=======
-		channelz.Infof(logger, cc.channelzID, "ignoring service config from resolver (%v) and applying the default because service config is disabled", s.ServiceConfig)
 		cc.maybeApplyDefaultServiceConfig()
->>>>>>> 4f43d2e9
 	} else if s.ServiceConfig == nil {
 		cc.maybeApplyDefaultServiceConfig()
 		// TODO: do we need to apply a failing LB policy if there is no
@@ -1701,11 +1696,6 @@
 	// We are here because the user's dial target did not contain a scheme or
 	// specified an unregistered scheme. We should fallback to the default
 	// scheme, except when a custom dialer is specified in which case, we should
-<<<<<<< HEAD
-	// always use passthrough scheme.
-	defScheme := resolver.GetDefaultScheme()
-	channelz.Infof(logger, cc.channelz, "fallback to scheme %q", defScheme)
-=======
 	// always use passthrough scheme. For either case, we need to respect any overridden
 	// global defaults set by the user.
 	defScheme := cc.dopts.defaultScheme
@@ -1713,8 +1703,7 @@
 		defScheme = resolver.GetDefaultScheme()
 	}
 
-	channelz.Infof(logger, cc.channelzID, "fallback to scheme %q", defScheme)
->>>>>>> 4f43d2e9
+	channelz.Infof(logger, cc.channelz, "fallback to scheme %q", defScheme)
 	canonicalTarget := defScheme + ":///" + cc.target
 
 	parsedTarget, err = parseTarget(canonicalTarget)
