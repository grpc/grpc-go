/*
 *
 * Copyright 2014 gRPC authors.
 *
 * Licensed under the Apache License, Version 2.0 (the "License");
 * you may not use this file except in compliance with the License.
 * You may obtain a copy of the License at
 *
 *     http://www.apache.org/licenses/LICENSE-2.0
 *
 * Unless required by applicable law or agreed to in writing, software
 * distributed under the License is distributed on an "AS IS" BASIS,
 * WITHOUT WARRANTIES OR CONDITIONS OF ANY KIND, either express or implied.
 * See the License for the specific language governing permissions and
 * limitations under the License.
 *
 */

package grpc

import (
	"errors"
	"fmt"
	"net"
	"strings"
	"sync"
	"time"

	"golang.org/x/net/context"
	"golang.org/x/net/trace"
	"google.golang.org/grpc/credentials"
	"google.golang.org/grpc/grpclog"
	"google.golang.org/grpc/keepalive"
	"google.golang.org/grpc/stats"
	"google.golang.org/grpc/transport"
)

var (
	// ErrClientConnClosing indicates that the operation is illegal because
	// the ClientConn is closing.
	ErrClientConnClosing = errors.New("grpc: the client connection is closing")
	// ErrClientConnTimeout indicates that the ClientConn cannot establish the
	// underlying connections within the specified timeout.
	// DEPRECATED: Please use context.DeadlineExceeded instead.
	ErrClientConnTimeout = errors.New("grpc: timed out when dialing")

	// errNoTransportSecurity indicates that there is no transport security
	// being set for ClientConn. Users should either set one or explicitly
	// call WithInsecure DialOption to disable security.
	errNoTransportSecurity = errors.New("grpc: no transport security set (use grpc.WithInsecure() explicitly or set credentials)")
	// errTransportCredentialsMissing indicates that users want to transmit security
	// information (e.g., oauth2 token) which requires secure connection on an insecure
	// connection.
	errTransportCredentialsMissing = errors.New("grpc: the credentials require transport level security (use grpc.WithTransportCredentials() to set)")
	// errCredentialsConflict indicates that grpc.WithTransportCredentials()
	// and grpc.WithInsecure() are both called for a connection.
	errCredentialsConflict = errors.New("grpc: transport credentials are set for an insecure connection (grpc.WithTransportCredentials() and grpc.WithInsecure() are both called)")
	// errNetworkIO indicates that the connection is down due to some network I/O error.
	errNetworkIO = errors.New("grpc: failed with network I/O error")
	// errConnDrain indicates that the connection starts to be drained and does not accept any new RPCs.
	errConnDrain = errors.New("grpc: the connection is drained")
	// errConnClosing indicates that the connection is closing.
	errConnClosing = errors.New("grpc: the connection is closing")
	// errConnUnavailable indicates that the connection is unavailable.
	errConnUnavailable = errors.New("grpc: the connection is unavailable")
	// errBalancerClosed indicates that the balancer is closed.
	errBalancerClosed = errors.New("grpc: balancer is closed")
	// minimum time to give a connection to complete
	minConnectTimeout = 20 * time.Second
)

// dialOptions configure a Dial call. dialOptions are set by the DialOption
// values passed to Dial.
type dialOptions struct {
	unaryInt    UnaryClientInterceptor
	streamInt   StreamClientInterceptor
	codec       Codec
	cp          Compressor
	dc          Decompressor
	bs          backoffStrategy
	balancer    Balancer
	block       bool
	insecure    bool
	timeout     time.Duration
	scChan      <-chan ServiceConfig
	copts       transport.ConnectOptions
	callOptions []CallOption
}

const (
	defaultClientMaxReceiveMessageSize = 1024 * 1024 * 4
	defaultClientMaxSendMessageSize    = 1024 * 1024 * 4
)

// DialOption configures how we set up the connection.
type DialOption func(*dialOptions)

// WithInitialWindowSize returns a DialOption which sets the value for initial window size on a stream.
// The lower bound for window size is 64K and any value smaller than that will be ignored.
func WithInitialWindowSize(s int32) DialOption {
	return func(o *dialOptions) {
		o.copts.InitialWindowSize = s
	}
}

// WithInitialConnWindowSize returns a DialOption which sets the value for initial window size on a connection.
// The lower bound for window size is 64K and any value smaller than that will be ignored.
func WithInitialConnWindowSize(s int32) DialOption {
	return func(o *dialOptions) {
		o.copts.InitialConnWindowSize = s
	}
}

// WithMaxMsgSize returns a DialOption which sets the maximum message size the client can receive. Deprecated: use WithDefaultCallOptions(MaxCallRecvMsgSize(s)) instead.
func WithMaxMsgSize(s int) DialOption {
	return WithDefaultCallOptions(MaxCallRecvMsgSize(s))
}

// WithDefaultCallOptions returns a DialOption which sets the default CallOptions for calls over the connection.
func WithDefaultCallOptions(cos ...CallOption) DialOption {
	return func(o *dialOptions) {
		o.callOptions = append(o.callOptions, cos...)
	}
}

// WithCodec returns a DialOption which sets a codec for message marshaling and unmarshaling.
func WithCodec(c Codec) DialOption {
	return func(o *dialOptions) {
		o.codec = c
	}
}

// WithCompressor returns a DialOption which sets a CompressorGenerator for generating message
// compressor.
func WithCompressor(cp Compressor) DialOption {
	return func(o *dialOptions) {
		o.cp = cp
	}
}

// WithDecompressor returns a DialOption which sets a DecompressorGenerator for generating
// message decompressor.
func WithDecompressor(dc Decompressor) DialOption {
	return func(o *dialOptions) {
		o.dc = dc
	}
}

// WithBalancer returns a DialOption which sets a load balancer.
func WithBalancer(b Balancer) DialOption {
	return func(o *dialOptions) {
		o.balancer = b
	}
}

// WithServiceConfig returns a DialOption which has a channel to read the service configuration.
func WithServiceConfig(c <-chan ServiceConfig) DialOption {
	return func(o *dialOptions) {
		o.scChan = c
	}
}

// WithBackoffMaxDelay configures the dialer to use the provided maximum delay
// when backing off after failed connection attempts.
func WithBackoffMaxDelay(md time.Duration) DialOption {
	return WithBackoffConfig(BackoffConfig{MaxDelay: md})
}

// WithBackoffConfig configures the dialer to use the provided backoff
// parameters after connection failures.
//
// Use WithBackoffMaxDelay until more parameters on BackoffConfig are opened up
// for use.
func WithBackoffConfig(b BackoffConfig) DialOption {
	// Set defaults to ensure that provided BackoffConfig is valid and
	// unexported fields get default values.
	setDefaults(&b)
	return withBackoff(b)
}

// withBackoff sets the backoff strategy used for retries after a
// failed connection attempt.
//
// This can be exported if arbitrary backoff strategies are allowed by gRPC.
func withBackoff(bs backoffStrategy) DialOption {
	return func(o *dialOptions) {
		o.bs = bs
	}
}

// WithBlock returns a DialOption which makes caller of Dial blocks until the underlying
// connection is up. Without this, Dial returns immediately and connecting the server
// happens in background.
func WithBlock() DialOption {
	return func(o *dialOptions) {
		o.block = true
	}
}

// WithInsecure returns a DialOption which disables transport security for this ClientConn.
// Note that transport security is required unless WithInsecure is set.
func WithInsecure() DialOption {
	return func(o *dialOptions) {
		o.insecure = true
	}
}

// WithTransportCredentials returns a DialOption which configures a
// connection level security credentials (e.g., TLS/SSL).
func WithTransportCredentials(creds credentials.TransportCredentials) DialOption {
	return func(o *dialOptions) {
		o.copts.TransportCredentials = creds
	}
}

// WithPerRPCCredentials returns a DialOption which sets
// credentials and places auth state on each outbound RPC.
func WithPerRPCCredentials(creds credentials.PerRPCCredentials) DialOption {
	return func(o *dialOptions) {
		o.copts.PerRPCCredentials = append(o.copts.PerRPCCredentials, creds)
	}
}

// WithTimeout returns a DialOption that configures a timeout for dialing a ClientConn
// initially. This is valid if and only if WithBlock() is present.
// Deprecated: use DialContext and context.WithTimeout instead.
func WithTimeout(d time.Duration) DialOption {
	return func(o *dialOptions) {
		o.timeout = d
	}
}

// WithDialer returns a DialOption that specifies a function to use for dialing network addresses.
// If FailOnNonTempDialError() is set to true, and an error is returned by f, gRPC checks the error's
// Temporary() method to decide if it should try to reconnect to the network address.
func WithDialer(f func(string, time.Duration) (net.Conn, error)) DialOption {
	return func(o *dialOptions) {
		o.copts.Dialer = func(ctx context.Context, addr string) (net.Conn, error) {
			if deadline, ok := ctx.Deadline(); ok {
				return f(addr, deadline.Sub(time.Now()))
			}
			return f(addr, 0)
		}
	}
}

// WithStatsHandler returns a DialOption that specifies the stats handler
// for all the RPCs and underlying network connections in this ClientConn.
func WithStatsHandler(h stats.Handler) DialOption {
	return func(o *dialOptions) {
		o.copts.StatsHandler = h
	}
}

// FailOnNonTempDialError returns a DialOption that specifies if gRPC fails on non-temporary dial errors.
// If f is true, and dialer returns a non-temporary error, gRPC will fail the connection to the network
// address and won't try to reconnect.
// The default value of FailOnNonTempDialError is false.
// This is an EXPERIMENTAL API.
func FailOnNonTempDialError(f bool) DialOption {
	return func(o *dialOptions) {
		o.copts.FailOnNonTempDialError = f
	}
}

// WithUserAgent returns a DialOption that specifies a user agent string for all the RPCs.
func WithUserAgent(s string) DialOption {
	return func(o *dialOptions) {
		o.copts.UserAgent = s
	}
}

// WithKeepaliveParams returns a DialOption that specifies keepalive paramaters for the client transport.
func WithKeepaliveParams(kp keepalive.ClientParameters) DialOption {
	return func(o *dialOptions) {
		o.copts.KeepaliveParams = kp
	}
}

// WithUnaryInterceptor returns a DialOption that specifies the interceptor for unary RPCs.
func WithUnaryInterceptor(f UnaryClientInterceptor) DialOption {
	return func(o *dialOptions) {
		o.unaryInt = f
	}
}

// WithStreamInterceptor returns a DialOption that specifies the interceptor for streaming RPCs.
func WithStreamInterceptor(f StreamClientInterceptor) DialOption {
	return func(o *dialOptions) {
		o.streamInt = f
	}
}

// WithAuthority returns a DialOption that specifies the value to be used as
// the :authority pseudo-header. This value only works with WithInsecure and
// has no effect if TransportCredentials are present.
func WithAuthority(a string) DialOption {
	return func(o *dialOptions) {
		o.copts.Authority = a
	}
}

// Dial creates a client connection to the given target.
func Dial(target string, opts ...DialOption) (*ClientConn, error) {
	return DialContext(context.Background(), target, opts...)
}

// DialContext creates a client connection to the given target. ctx can be used to
// cancel or expire the pending connection. Once this function returns, the
// cancellation and expiration of ctx will be noop. Users should call ClientConn.Close
// to terminate all the pending operations after this function returns.
func DialContext(ctx context.Context, target string, opts ...DialOption) (conn *ClientConn, err error) {
	cc := &ClientConn{
		target: target,
		csMgr:  &connectivityStateManager{},
		conns:  make(map[Address]*addrConn),
	}
	cc.csEvltr = &connectivityStateEvaluator{csMgr: cc.csMgr}
	cc.ctx, cc.cancel = context.WithCancel(context.Background())

	for _, opt := range opts {
		opt(&cc.dopts)
	}
	cc.mkp = cc.dopts.copts.KeepaliveParams

	if cc.dopts.copts.Dialer == nil {
		cc.dopts.copts.Dialer = newProxyDialer(
			func(ctx context.Context, addr string) (net.Conn, error) {
				return dialContext(ctx, "tcp", addr)
			},
		)
	}

	if cc.dopts.copts.UserAgent != "" {
		cc.dopts.copts.UserAgent += " " + grpcUA
	} else {
		cc.dopts.copts.UserAgent = grpcUA
	}

	if cc.dopts.timeout > 0 {
		var cancel context.CancelFunc
		ctx, cancel = context.WithTimeout(ctx, cc.dopts.timeout)
		defer cancel()
	}

	defer func() {
		select {
		case <-ctx.Done():
			conn, err = nil, ctx.Err()
		default:
		}

		if err != nil {
			cc.Close()
		}
	}()

	scSet := false
	if cc.dopts.scChan != nil {
		// Try to get an initial service config.
		select {
		case sc, ok := <-cc.dopts.scChan:
			if ok {
				cc.sc = sc
				scSet = true
			}
		default:
		}
	}
	// Set defaults.
	if cc.dopts.codec == nil {
		cc.dopts.codec = protoCodec{}
	}
	if cc.dopts.bs == nil {
		cc.dopts.bs = DefaultBackoffConfig
	}
	creds := cc.dopts.copts.TransportCredentials
	if creds != nil && creds.Info().ServerName != "" {
		cc.authority = creds.Info().ServerName
	} else if cc.dopts.insecure && cc.dopts.copts.Authority != "" {
		cc.authority = cc.dopts.copts.Authority
	} else {
		cc.authority = target
	}
	waitC := make(chan error, 1)
	go func() {
		defer close(waitC)
		if cc.dopts.balancer == nil && cc.sc.LB != nil {
			cc.dopts.balancer = cc.sc.LB
		}
		if cc.dopts.balancer != nil {
			var credsClone credentials.TransportCredentials
			if creds != nil {
				credsClone = creds.Clone()
			}
			config := BalancerConfig{
				DialCreds: credsClone,
				Dialer:    cc.dopts.copts.Dialer,
			}
			if err := cc.dopts.balancer.Start(target, config); err != nil {
				waitC <- err
				return
			}
			ch := cc.dopts.balancer.Notify()
			if ch != nil {
				if cc.dopts.block {
					doneChan := make(chan struct{})
					go cc.lbWatcher(doneChan)
					<-doneChan
				} else {
					go cc.lbWatcher(nil)
				}
				return
			}
		}
		// No balancer, or no resolver within the balancer.  Connect directly.
		if err := cc.resetAddrConn([]Address{Address{Addr: target}}, cc.dopts.block, nil); err != nil {
			waitC <- err
			return
		}
	}()
	select {
	case <-ctx.Done():
		return nil, ctx.Err()
	case err := <-waitC:
		if err != nil {
			return nil, err
		}
	}
	if cc.dopts.scChan != nil && !scSet {
		// Blocking wait for the initial service config.
		select {
		case sc, ok := <-cc.dopts.scChan:
			if ok {
				cc.sc = sc
			}
		case <-ctx.Done():
			return nil, ctx.Err()
		}
	}
	if cc.dopts.scChan != nil {
		go cc.scWatcher()
	}

	return cc, nil
}

// ConnectivityState indicates the state of a client connection.
type ConnectivityState int

const (
	// Idle indicates the ClientConn is idle.
	Idle ConnectivityState = iota
	// Connecting indicates the ClienConn is connecting.
	Connecting
	// Ready indicates the ClientConn is ready for work.
	Ready
	// TransientFailure indicates the ClientConn has seen a failure but expects to recover.
	TransientFailure
	// Shutdown indicates the ClientConn has started shutting down.
	Shutdown
)

func (s ConnectivityState) String() string {
	switch s {
	case Idle:
		return "IDLE"
	case Connecting:
		return "CONNECTING"
	case Ready:
		return "READY"
	case TransientFailure:
		return "TRANSIENT_FAILURE"
	case Shutdown:
		return "SHUTDOWN"
	default:
		panic(fmt.Sprintf("unknown connectivity state: %d", s))
	}
}

// connectivityStateEvaluator gets updated by addrConns when their
// states transition, based on which it evaluates the state of
// ClientConn.
// Note: This code will eventually sit in the balancer in the new design.
type connectivityStateEvaluator struct {
	csMgr               *connectivityStateManager
	mu                  sync.Mutex
	numReady            uint64 // Number of addrConns in ready state.
	numConnecting       uint64 // Number of addrConns in connecting state.
	numTransientFailure uint64 // Number of addrConns in transientFailure.
}

// recordTransition records state change happening in every addrConn and based on
// that it evaluates what state the ClientConn is in.
// It can only transition between Ready, Connecting and TransientFailure. Other states,
// Idle and Shutdown are transitioned into by ClientConn; in the begining of the connection
// before any addrConn is created ClientConn is in idle state. In the end when ClientConn
// closes it is in Shutdown state.
// TODO Note that in later releases, a ClientConn with no activity will be put into an Idle state.
func (cse *connectivityStateEvaluator) recordTransition(oldState, newState ConnectivityState) {
	cse.mu.Lock()
	defer cse.mu.Unlock()

	// Update counters.
	for idx, state := range []ConnectivityState{oldState, newState} {
		updateVal := 2*uint64(idx) - 1 // -1 for oldState and +1 for new.
		switch state {
		case Ready:
			cse.numReady += updateVal
		case Connecting:
			cse.numConnecting += updateVal
		case TransientFailure:
			cse.numTransientFailure += updateVal
		}
	}

	// Evaluate.
	if cse.numReady > 0 {
		cse.csMgr.updateState(Ready)
		return
	}
	if cse.numConnecting > 0 {
		cse.csMgr.updateState(Connecting)
		return
	}
	cse.csMgr.updateState(TransientFailure)
}

// connectivityStateManager keeps the ConnectivityState of ClientConn.
// This struct will eventually be exported so the balancers can access it.
type connectivityStateManager struct {
	mu         sync.Mutex
	state      ConnectivityState
	notifyChan chan struct{}
}

// updateState updates the ConnectivityState of ClientConn.
// If there's a change it notifies goroutines waiting on state change to
// happen.
func (csm *connectivityStateManager) updateState(state ConnectivityState) {
	csm.mu.Lock()
	defer csm.mu.Unlock()
	if csm.state == Shutdown {
		return
	}
	if csm.state == state {
		return
	}
	csm.state = state
	if csm.notifyChan != nil {
		// There are other goroutines waiting on this channel.
		close(csm.notifyChan)
		csm.notifyChan = nil
	}
}

func (csm *connectivityStateManager) getState() ConnectivityState {
	csm.mu.Lock()
	defer csm.mu.Unlock()
	return csm.state
}

func (csm *connectivityStateManager) getNotifyChan() <-chan struct{} {
	csm.mu.Lock()
	defer csm.mu.Unlock()
	if csm.notifyChan == nil {
		csm.notifyChan = make(chan struct{})
	}
	return csm.notifyChan
}

// ClientConn represents a client connection to an RPC server.
type ClientConn struct {
	ctx    context.Context
	cancel context.CancelFunc

	target    string
	authority string
	dopts     dialOptions
	csMgr     *connectivityStateManager
	csEvltr   *connectivityStateEvaluator // This will eventually be part of balancer.

	mu    sync.RWMutex
	sc    ServiceConfig
	conns map[Address]*addrConn
	// Keepalive parameter can be updated if a GoAway is received.
	mkp keepalive.ClientParameters
}

// WaitForStateChange waits until the ConnectivityState of ClientConn changes from sourceState or
// ctx expires. A true value is returned in former case and false in latter.
func (cc *ClientConn) WaitForStateChange(ctx context.Context, sourceState ConnectivityState) bool {
	ch := cc.csMgr.getNotifyChan()
	if cc.csMgr.getState() != sourceState {
		return true
	}
	select {
	case <-ctx.Done():
		return false
	case <-ch:
		return true
	}
}

// GetState returns the ConnectivityState of ClientConn.
func (cc *ClientConn) GetState() ConnectivityState {
	return cc.csMgr.getState()
}

// lbWatcher watches the Notify channel of the balancer in cc and manages
// connections accordingly.  If doneChan is not nil, it is closed after the
// first successfull connection is made.
func (cc *ClientConn) lbWatcher(doneChan chan struct{}) {
	_, isPickFirst := cc.dopts.balancer.(*pickFirst)
	for addrs := range cc.dopts.balancer.Notify() {
		if isPickFirst {
			if len(addrs) == 0 {
				// No address can be connected, should teardown current addrconn if exists
				cc.mu.Lock()
				if len(cc.conns) != 0 {
					cc.pickFirstAddrConnTearDown()
				}
				cc.mu.Unlock()
			} else {
				cc.resetAddrConn(addrs, true, nil)
				if doneChan != nil {
					close(doneChan)
					doneChan = nil
				}
			}
		} else {
			// Not pickFirst. All remains the same but changing addr to []Address{addr}
			var (
				add []Address   // Addresses need to setup connections.
				del []*addrConn // Connections need to tear down.
			)
			cc.mu.Lock()
			for _, a := range addrs {
				if _, ok := cc.conns[a]; !ok {
					add = append(add, a)
				}
			}
			for k, c := range cc.conns {
				var keep bool
				for _, a := range addrs {
					if k == a {
						keep = true
						break
					}
				}
				if !keep {
					del = append(del, c)
					delete(cc.conns, k)
				}
			}
<<<<<<< HEAD
			cc.mu.Unlock()
			for _, a := range add {
				var err error
				if doneChan != nil {
					err = cc.resetAddrConn([]Address{a}, true, nil)
					if err == nil {
						close(doneChan)
						doneChan = nil
					}
				} else {
					err = cc.resetAddrConn([]Address{a}, false, nil)
				}
				if err != nil {
					grpclog.Warningf("Error creating connection to %v. Err: %v", a, err)
				}
=======
		}
		cc.mu.Unlock()
		for _, a := range add {
			var err error
			if doneChan != nil {
				err = cc.resetAddrConn(a, true, nil)
				if err == nil {
					close(doneChan)
					doneChan = nil
				}
			} else {
				err = cc.resetAddrConn(a, false, nil)
			}
			if err != nil {
				grpclog.Warningf("Error creating connection to %v. Err: %v", a, err)
>>>>>>> 3ddcdc26
			}
			for _, c := range del {
				c.tearDown(errConnDrain)
			}
		}
	}
}

func (cc *ClientConn) scWatcher() {
	for {
		select {
		case sc, ok := <-cc.dopts.scChan:
			if !ok {
				return
			}
			cc.mu.Lock()
			// TODO: load balance policy runtime change is ignored.
			// We may revist this decision in the future.
			cc.sc = sc
			cc.mu.Unlock()
		case <-cc.ctx.Done():
			return
		}
	}
}

// UpdateAddresses checks whether current address in the updating list, Update the list if true.
func (cc *ClientConn) UpdateAddresses(addrs []Address) bool {
	if len(cc.conns) == 0 {
		// No addrconn. Should go resetting addrconn.
		return false
	}
	var currentAc *addrConn
	for _, currentAc = range cc.conns {
		break
	}
	var addrInNewSlice bool
	for _, addr := range addrs {
		if strings.Compare(addr.Addr, currentAc.curAddr.Addr) == 0 {
			addrInNewSlice = true
			break
		}
	}
	if addrInNewSlice {
		cc.conns = make(map[Address]*addrConn)
		for _, addr := range addrs {
			cc.conns[addr] = currentAc
		}
		currentAc.addrs = addrs
		//cc.mu.Unlock()
		return true
	}
	return false
}

func (cc *ClientConn) pickFirstAddrConnTearDown() {
	if len(cc.conns) == 0 {
		return
	}
	var currentAc *addrConn
	for _, currentAc = range cc.conns {
		break
	}
	for k := range cc.conns {
		delete(cc.conns, k)
	}
	currentAc.tearDown(errConnDrain)
}

// resetAddrConn creates an addrConn for addr and adds it to cc.conns.
// If there is an old addrConn for addr, it will be torn down, using tearDownErr as the reason.
// If tearDownErr is nil, errConnDrain will be used instead.
//
// We should never need to replace an addrConn with a new one. This function is only used
// as newAddrConn to create new addrConn.
// TODO rename this function and clean up the code.
func (cc *ClientConn) resetAddrConn(addrs []Address, block bool, tearDownErr error) error {
	// if current transport in addrs, just change lists to update order and new addresses
	// not work for roundrobin
	cc.mu.Lock()
	_, isPickFirst := cc.dopts.balancer.(*pickFirst)
	if isPickFirst {
		// If Current address in use in the updating list, just update the list.
		// Otherwise, teardown current addrconn and create a new one.
		if cc.UpdateAddresses(addrs) {
			cc.mu.Unlock()
			return nil
		}
		cc.pickFirstAddrConnTearDown()
	}
	cc.mu.Unlock()

	ac := &addrConn{
		cc:    cc,
		addrs: addrs,
		dopts: cc.dopts,
	}
	ac.ctx, ac.cancel = context.WithCancel(cc.ctx)
	ac.csEvltr = cc.csEvltr
	if EnableTracing {
		ac.events = trace.NewEventLog("grpc.ClientConn", ac.addrs[0].Addr)
	}
	if !ac.dopts.insecure {
		if ac.dopts.copts.TransportCredentials == nil {
			return errNoTransportSecurity
		}
	} else {
		if ac.dopts.copts.TransportCredentials != nil {
			return errCredentialsConflict
		}
		for _, cd := range ac.dopts.copts.PerRPCCredentials {
			if cd.RequireTransportSecurity() {
				return errTransportCredentialsMissing
			}
		}
	}
	// Track ac in cc. This needs to be done before any getTransport(...) is called.
	cc.mu.Lock()
	if cc.conns == nil {
		cc.mu.Unlock()
		return ErrClientConnClosing
	}
	stale := cc.conns[ac.addrs[0]]
	for i := 0; i < len(ac.addrs); i++ {
		cc.conns[ac.addrs[i]] = ac
	}
	cc.mu.Unlock()
	if stale != nil {
		// There is an addrConn alive on ac.addr already. This could be due to
		// a buggy Balancer that reports duplicated Addresses.
		if tearDownErr == nil {
			// tearDownErr is nil if resetAddrConn is called by
			// 1) Dial
			// 2) lbWatcher
			// In both cases, the stale ac should drain, not close.
			stale.tearDown(errConnDrain)
		} else {
			stale.tearDown(tearDownErr)
		}
	}
	if block {
		if err := ac.resetTransport(false); err != nil {
			if err != errConnClosing {
				// Tear down ac and delete it from cc.conns.
				cc.mu.Lock()
				delete(cc.conns, ac.addrs[0])
				cc.mu.Unlock()
				ac.tearDown(err)
			}
			if e, ok := err.(transport.ConnectionError); ok && !e.Temporary() {
				return e.Origin()
			}
			return err
		}
		// Start to monitor the error status of transport.
		go ac.transportMonitor()
	} else {
		// Start a goroutine connecting to the server asynchronously.
		go func() {
			if err := ac.resetTransport(false); err != nil {
				grpclog.Warningf("Failed to dial %s: %v; please retry.", ac.addrs[0].Addr, err)
				if err != errConnClosing {
					// Keep this ac in cc.conns, to get the reason it's torn down.
					ac.tearDown(err)
				}
				return
			}
			ac.transportMonitor()
		}()
	}
	return nil
}

// GetMethodConfig gets the method config of the input method.
// If there's an exact match for input method (i.e. /service/method), we return
// the corresponding MethodConfig.
// If there isn't an exact match for the input method, we look for the default config
// under the service (i.e /service/). If there is a default MethodConfig for
// the serivce, we return it.
// Otherwise, we return an empty MethodConfig.
func (cc *ClientConn) GetMethodConfig(method string) MethodConfig {
	// TODO: Avoid the locking here.
	cc.mu.RLock()
	defer cc.mu.RUnlock()
	m, ok := cc.sc.Methods[method]
	if !ok {
		i := strings.LastIndex(method, "/")
		m, _ = cc.sc.Methods[method[:i+1]]
	}
	return m
}

func (cc *ClientConn) getTransport(ctx context.Context, opts BalancerGetOptions) (transport.ClientTransport, func(), error) {
	var (
		ac  *addrConn
		ok  bool
		put func()
	)
	if cc.dopts.balancer == nil {
		// If balancer is nil, there should be only one addrConn available.
		cc.mu.RLock()
		if cc.conns == nil {
			cc.mu.RUnlock()
			return nil, nil, toRPCErr(ErrClientConnClosing)
		}
		for _, ac = range cc.conns {
			// Break after the first iteration to get the first addrConn.
			ok = true
			break
		}
		cc.mu.RUnlock()
	} else {
		var (
			addr Address
			err  error
		)
		addr, put, err = cc.dopts.balancer.Get(ctx, opts)
		if err != nil {
			return nil, nil, toRPCErr(err)
		}
		cc.mu.RLock()
		if cc.conns == nil {
			cc.mu.RUnlock()
			return nil, nil, toRPCErr(ErrClientConnClosing)
		}
		ac, ok = cc.conns[addr]
		cc.mu.RUnlock()
	}
	if !ok {
		if put != nil {
			updateRPCInfoInContext(ctx, rpcInfo{bytesSent: false, bytesReceived: false})
			put()
		}
		return nil, nil, errConnClosing
	}
	t, err := ac.wait(ctx, cc.dopts.balancer != nil, !opts.BlockingWait)
	if err != nil {
		if put != nil {
			updateRPCInfoInContext(ctx, rpcInfo{bytesSent: false, bytesReceived: false})
			put()
		}
		return nil, nil, err
	}
	return t, put, nil
}

// Close tears down the ClientConn and all underlying connections.
func (cc *ClientConn) Close() error {
	cc.cancel()

	cc.mu.Lock()
	if cc.conns == nil {
		cc.mu.Unlock()
		return ErrClientConnClosing
	}
	conns := cc.conns
	cc.conns = nil
	cc.csMgr.updateState(Shutdown)
	cc.mu.Unlock()
	if cc.dopts.balancer != nil {
		cc.dopts.balancer.Close()
	}
	for _, ac := range conns {
		ac.tearDown(ErrClientConnClosing)
	}
	return nil
}

// addrConn is a network connection to a given address.
type addrConn struct {
	ctx    context.Context
	cancel context.CancelFunc

	cc      *ClientConn
	curAddr Address
	addrs   []Address
	dopts   dialOptions
	events  trace.EventLog

	csEvltr *connectivityStateEvaluator

	mu    sync.Mutex
	state ConnectivityState
	down  func(error) // the handler called when a connection is down.
	// ready is closed and becomes nil when a new transport is up or failed
	// due to timeout.
	ready     chan struct{}
	transport transport.ClientTransport

	// The reason this addrConn is torn down.
	tearDownErr error
}

// adjustParams updates parameters used to create transports upon
// receiving a GoAway.
func (ac *addrConn) adjustParams(r transport.GoAwayReason) {
	switch r {
	case transport.TooManyPings:
		v := 2 * ac.dopts.copts.KeepaliveParams.Time
		ac.cc.mu.Lock()
		if v > ac.cc.mkp.Time {
			ac.cc.mkp.Time = v
		}
		ac.cc.mu.Unlock()
	}
}

// printf records an event in ac's event log, unless ac has been closed.
// REQUIRES ac.mu is held.
func (ac *addrConn) printf(format string, a ...interface{}) {
	if ac.events != nil {
		ac.events.Printf(format, a...)
	}
}

// errorf records an error in ac's event log, unless ac has been closed.
// REQUIRES ac.mu is held.
func (ac *addrConn) errorf(format string, a ...interface{}) {
	if ac.events != nil {
		ac.events.Errorf(format, a...)
	}
}

// resetTransport recreates a transport to the address for ac.
// For the old transport:
// - if drain is true, it will be gracefully closed.
// - otherwise, it will be closed.
func (ac *addrConn) resetTransport(drain bool) error {
	ac.mu.Lock()
	if ac.state == Shutdown {
		ac.mu.Unlock()
		return errConnClosing
	}
	ac.printf("connecting")
	// Initiate current address as invalid
	ac.curAddr = Address{Addr: "0"}
	if ac.down != nil {
		ac.down(downErrorf(false, true, "%v", errNetworkIO))
		ac.down = nil
	}
	oldState := ac.state
	ac.state = Connecting
	ac.csEvltr.recordTransition(oldState, ac.state)
	t := ac.transport
	ac.transport = nil
	ac.mu.Unlock()
	if t != nil {
		if drain {
			t.GracefulClose()
		} else {
			t.Close()
		}
	}
	ac.cc.mu.RLock()
	ac.dopts.copts.KeepaliveParams = ac.cc.mkp
	ac.cc.mu.RUnlock()
	for retries := 0; ; retries++ {
		ac.mu.Lock()
		sleepTime := ac.dopts.bs.backoff(retries)
		connectTime := time.Now()
		// copy ac.addrs in case of race
		addrsIter := make([]Address, len(ac.addrs))
		copy(addrsIter, ac.addrs)
		ac.mu.Unlock()
		for _, addr := range addrsIter {
			ac.mu.Lock()
			if ac.state == Shutdown {
				// ac.tearDown(...) has been invoked.
				ac.mu.Unlock()
				return errConnClosing
			}
			ac.mu.Unlock()
			timeout := minConnectTimeout
			if timeout < time.Duration(int(sleepTime)/len(ac.addrs)) {
				timeout = time.Duration(int(sleepTime) / len(ac.addrs))
			}
			ctx, cancel := context.WithTimeout(ac.ctx, timeout)
			sinfo := transport.TargetInfo{
				Addr:     addr.Addr,
				Metadata: addr.Metadata,
			}
			newTransport, err := transport.NewClientTransport(ctx, sinfo, ac.dopts.copts)
			// Don't call cancel in success path due to a race in Go 1.6:
			// https://github.com/golang/go/issues/15078.
			if err != nil {
				cancel()

				if e, ok := err.(transport.ConnectionError); ok && !e.Temporary() {
					return err
				}
				grpclog.Warningf("grpc: addrConn.resetTransport failed to create client transport: %v; Reconnecting to %v", err, addr)
				ac.mu.Lock()
				if ac.state == Shutdown {
					// ac.tearDown(...) has been invoked.
					ac.mu.Unlock()
					return errConnClosing
				}
				ac.errorf("transient failure: %v", err)
				ac.state = TransientFailure
				ac.stateCV.Broadcast()
				if ac.ready != nil {
					close(ac.ready)
					ac.ready = nil
				}
				ac.mu.Unlock()
				select {
				case <-ac.ctx.Done():
					return ac.ctx.Err()
				default:
				}
				continue
			}
			ac.mu.Lock()
			ac.printf("ready")
			if ac.state == Shutdown {
				// ac.tearDown(...) has been invoked.
				//ac.curAddr.Addr = ""
				ac.mu.Unlock()
				newTransport.Close()
				return errConnClosing
			}
<<<<<<< HEAD
			ac.state = Ready
			ac.stateCV.Broadcast()
			ac.transport = newTransport
=======
			ac.errorf("transient failure: %v", err)
			oldState = ac.state
			ac.state = TransientFailure
			ac.csEvltr.recordTransition(oldState, ac.state)
>>>>>>> 3ddcdc26
			if ac.ready != nil {
				close(ac.ready)
				ac.ready = nil
			}
			if ac.cc.dopts.balancer != nil {
				ac.down = ac.cc.dopts.balancer.Up(addr)
			}
			ac.curAddr = addr
			ac.mu.Unlock()
			return nil
		}
<<<<<<< HEAD
		timer := time.NewTimer(sleepTime - time.Since(connectTime))
		select {
		case <-timer.C:
		case <-ac.ctx.Done():
			timer.Stop()
			return ac.ctx.Err()
=======
		oldState = ac.state
		ac.state = Ready
		ac.csEvltr.recordTransition(oldState, ac.state)
		ac.transport = newTransport
		if ac.ready != nil {
			close(ac.ready)
			ac.ready = nil
		}
		if ac.cc.dopts.balancer != nil {
			ac.down = ac.cc.dopts.balancer.Up(ac.addr)
>>>>>>> 3ddcdc26
		}
		timer.Stop()
	}
}

// Run in a goroutine to track the error in transport and create the
// new transport if an error happens. It returns when the channel is closing.
func (ac *addrConn) transportMonitor() {
	for {
		ac.mu.Lock()
		t := ac.transport
		ac.mu.Unlock()
		select {
		// This is needed to detect the teardown when
		// the addrConn is idle (i.e., no RPC in flight).
		case <-ac.ctx.Done():
			select {
			case <-t.Error():
				t.Close()
			default:
			}
			return
		case <-t.GoAway():
			ac.adjustParams(t.GetGoAwayReason())
			// If GoAway happens without any network I/O error, the underlying transport
			// will be gracefully closed, and a new transport will be created.
			// (The transport will be closed when all the pending RPCs finished or failed.)
			// If GoAway and some network I/O error happen concurrently, the underlying transport
			// will be closed, and a new transport will be created.
			var drain bool
			select {
			case <-t.Error():
			default:
				drain = true
			}
			if err := ac.resetTransport(drain); err != nil {
				grpclog.Infof("get error from resetTransport %v, transportMonitor returning", err)
				if err != errConnClosing {
					// Keep this ac in cc.conns, to get the reason it's torn down.
					ac.tearDown(err)
				}
				return
			}
		case <-t.Error():
			select {
			case <-ac.ctx.Done():
				t.Close()
				return
			case <-t.GoAway():
				ac.adjustParams(t.GetGoAwayReason())
				if err := ac.resetTransport(false); err != nil {
					grpclog.Infof("get error from resetTransport %v, transportMonitor returning", err)
					if err != errConnClosing {
						// Keep this ac in cc.conns, to get the reason it's torn down.
						ac.tearDown(err)
					}
					return
				}
			default:
			}
			ac.mu.Lock()
			if ac.state == Shutdown {
				// ac has been shutdown.
				ac.mu.Unlock()
				return
			}
			oldState := ac.state
			ac.state = TransientFailure
			ac.csEvltr.recordTransition(oldState, ac.state)
			ac.mu.Unlock()
			if err := ac.resetTransport(false); err != nil {
				grpclog.Infof("get error from resetTransport %v, transportMonitor returning", err)
				ac.mu.Lock()
				ac.printf("transport exiting: %v", err)
				ac.mu.Unlock()
				grpclog.Warningf("grpc: addrConn.transportMonitor exits due to: %v", err)
				if err != errConnClosing {
					// Keep this ac in cc.conns, to get the reason it's torn down.
					ac.tearDown(err)
				}
				return
			}
		}
	}
}

// wait blocks until i) the new transport is up or ii) ctx is done or iii) ac is closed or
// iv) transport is in TransientFailure and there is a balancer/failfast is true.
func (ac *addrConn) wait(ctx context.Context, hasBalancer, failfast bool) (transport.ClientTransport, error) {
	for {
		ac.mu.Lock()
		switch {
		case ac.state == Shutdown:
			if failfast || !hasBalancer {
				// RPC is failfast or balancer is nil. This RPC should fail with ac.tearDownErr.
				err := ac.tearDownErr
				ac.mu.Unlock()
				return nil, err
			}
			ac.mu.Unlock()
			return nil, errConnClosing
		case ac.state == Ready:
			ct := ac.transport
			ac.mu.Unlock()
			return ct, nil
		case ac.state == TransientFailure:
			if failfast || hasBalancer {
				ac.mu.Unlock()
				return nil, errConnUnavailable
			}
		}
		ready := ac.ready
		if ready == nil {
			ready = make(chan struct{})
			ac.ready = ready
		}
		ac.mu.Unlock()
		select {
		case <-ctx.Done():
			return nil, toRPCErr(ctx.Err())
		// Wait until the new transport is ready or failed.
		case <-ready:
		}
	}
}

// tearDown starts to tear down the addrConn.
// TODO(zhaoq): Make this synchronous to avoid unbounded memory consumption in
// some edge cases (e.g., the caller opens and closes many addrConn's in a
// tight loop.
// tearDown doesn't remove ac from ac.cc.conns.
func (ac *addrConn) tearDown(err error) {
	ac.cancel()

	ac.mu.Lock()
	ac.curAddr = Address{Addr: "0"}
	defer ac.mu.Unlock()
	if ac.down != nil {
		ac.down(downErrorf(false, false, "%v", err))
		ac.down = nil
	}
	if err == errConnDrain && ac.transport != nil {
		// GracefulClose(...) may be executed multiple times when
		// i) receiving multiple GoAway frames from the server; or
		// ii) there are concurrent name resolver/Balancer triggered
		// address removal and GoAway.
		ac.transport.GracefulClose()
	}
	if ac.state == Shutdown {
		return
	}
	oldState := ac.state
	ac.state = Shutdown
	ac.tearDownErr = err
	ac.csEvltr.recordTransition(oldState, ac.state)
	if ac.events != nil {
		ac.events.Finish()
		ac.events = nil
	}
	if ac.ready != nil {
		close(ac.ready)
		ac.ready = nil
	}
	if ac.transport != nil && err != errConnDrain {
		ac.transport.Close()
	}
	return
}<|MERGE_RESOLUTION|>--- conflicted
+++ resolved
@@ -653,7 +653,6 @@
 					delete(cc.conns, k)
 				}
 			}
-<<<<<<< HEAD
 			cc.mu.Unlock()
 			for _, a := range add {
 				var err error
@@ -669,23 +668,6 @@
 				if err != nil {
 					grpclog.Warningf("Error creating connection to %v. Err: %v", a, err)
 				}
-=======
-		}
-		cc.mu.Unlock()
-		for _, a := range add {
-			var err error
-			if doneChan != nil {
-				err = cc.resetAddrConn(a, true, nil)
-				if err == nil {
-					close(doneChan)
-					doneChan = nil
-				}
-			} else {
-				err = cc.resetAddrConn(a, false, nil)
-			}
-			if err != nil {
-				grpclog.Warningf("Error creating connection to %v. Err: %v", a, err)
->>>>>>> 3ddcdc26
 			}
 			for _, c := range del {
 				c.tearDown(errConnDrain)
@@ -809,8 +791,8 @@
 		return ErrClientConnClosing
 	}
 	stale := cc.conns[ac.addrs[0]]
-	for i := 0; i < len(ac.addrs); i++ {
-		cc.conns[ac.addrs[i]] = ac
+	for _, a := range ac.addrs {
+		cc.conns[a] = ac
 	}
 	cc.mu.Unlock()
 	if stale != nil {
@@ -1084,8 +1066,9 @@
 					return errConnClosing
 				}
 				ac.errorf("transient failure: %v", err)
+				oldState = ac.state
 				ac.state = TransientFailure
-				ac.stateCV.Broadcast()
+				ac.csEvltr.recordTransition(oldState, ac.state)
 				if ac.ready != nil {
 					close(ac.ready)
 					ac.ready = nil
@@ -1107,16 +1090,10 @@
 				newTransport.Close()
 				return errConnClosing
 			}
-<<<<<<< HEAD
+			oldState = ac.state
 			ac.state = Ready
-			ac.stateCV.Broadcast()
+			ac.csEvltr.recordTransition(oldState, ac.state)
 			ac.transport = newTransport
-=======
-			ac.errorf("transient failure: %v", err)
-			oldState = ac.state
-			ac.state = TransientFailure
-			ac.csEvltr.recordTransition(oldState, ac.state)
->>>>>>> 3ddcdc26
 			if ac.ready != nil {
 				close(ac.ready)
 				ac.ready = nil
@@ -1128,25 +1105,12 @@
 			ac.mu.Unlock()
 			return nil
 		}
-<<<<<<< HEAD
 		timer := time.NewTimer(sleepTime - time.Since(connectTime))
 		select {
 		case <-timer.C:
 		case <-ac.ctx.Done():
 			timer.Stop()
 			return ac.ctx.Err()
-=======
-		oldState = ac.state
-		ac.state = Ready
-		ac.csEvltr.recordTransition(oldState, ac.state)
-		ac.transport = newTransport
-		if ac.ready != nil {
-			close(ac.ready)
-			ac.ready = nil
-		}
-		if ac.cc.dopts.balancer != nil {
-			ac.down = ac.cc.dopts.balancer.Up(ac.addr)
->>>>>>> 3ddcdc26
 		}
 		timer.Stop()
 	}
