/*
 *
 * Copyright 2014 gRPC authors.
 *
 * Licensed under the Apache License, Version 2.0 (the "License");
 * you may not use this file except in compliance with the License.
 * You may obtain a copy of the License at
 *
 *     http://www.apache.org/licenses/LICENSE-2.0
 *
 * Unless required by applicable law or agreed to in writing, software
 * distributed under the License is distributed on an "AS IS" BASIS,
 * WITHOUT WARRANTIES OR CONDITIONS OF ANY KIND, either express or implied.
 * See the License for the specific language governing permissions and
 * limitations under the License.
 *
 */

package grpc

import (
	"errors"
	"math"
	"net"
	"strings"
	"sync"
	"time"

	"golang.org/x/net/context"
	"golang.org/x/net/trace"
	"google.golang.org/grpc/balancer"
	"google.golang.org/grpc/connectivity"
	"google.golang.org/grpc/credentials"
	"google.golang.org/grpc/grpclog"
	"google.golang.org/grpc/keepalive"
	"google.golang.org/grpc/resolver"
	"google.golang.org/grpc/stats"
	"google.golang.org/grpc/transport"
)

var (
	// ErrClientConnClosing indicates that the operation is illegal because
	// the ClientConn is closing.
	ErrClientConnClosing = errors.New("grpc: the client connection is closing")
	// ErrClientConnTimeout indicates that the ClientConn cannot establish the
	// underlying connections within the specified timeout.
	// DEPRECATED: Please use context.DeadlineExceeded instead.
	ErrClientConnTimeout = errors.New("grpc: timed out when dialing")

	// errNoTransportSecurity indicates that there is no transport security
	// being set for ClientConn. Users should either set one or explicitly
	// call WithInsecure DialOption to disable security.
	errNoTransportSecurity = errors.New("grpc: no transport security set (use grpc.WithInsecure() explicitly or set credentials)")
	// errTransportCredentialsMissing indicates that users want to transmit security
	// information (e.g., oauth2 token) which requires secure connection on an insecure
	// connection.
	errTransportCredentialsMissing = errors.New("grpc: the credentials require transport level security (use grpc.WithTransportCredentials() to set)")
	// errCredentialsConflict indicates that grpc.WithTransportCredentials()
	// and grpc.WithInsecure() are both called for a connection.
	errCredentialsConflict = errors.New("grpc: transport credentials are set for an insecure connection (grpc.WithTransportCredentials() and grpc.WithInsecure() are both called)")
	// errNetworkIO indicates that the connection is down due to some network I/O error.
	errNetworkIO = errors.New("grpc: failed with network I/O error")
	// errConnDrain indicates that the connection starts to be drained and does not accept any new RPCs.
	errConnDrain = errors.New("grpc: the connection is drained")
	// errConnClosing indicates that the connection is closing.
	errConnClosing = errors.New("grpc: the connection is closing")
	// errConnUnavailable indicates that the connection is unavailable.
	errConnUnavailable = errors.New("grpc: the connection is unavailable")
	// errBalancerClosed indicates that the balancer is closed.
	errBalancerClosed = errors.New("grpc: balancer is closed")
	// minimum time to give a connection to complete
	minConnectTimeout = 20 * time.Second
)

// dialOptions configure a Dial call. dialOptions are set by the DialOption
// values passed to Dial.
type dialOptions struct {
	unaryInt    UnaryClientInterceptor
	streamInt   StreamClientInterceptor
	codec       Codec
	cp          Compressor
	dc          Decompressor
	bs          backoffStrategy
	block       bool
	insecure    bool
	timeout     time.Duration
	scChan      <-chan ServiceConfig
	copts       transport.ConnectOptions
	callOptions []CallOption
	// This is to support v1 balancer.
	balancerBuilder balancer.Builder
}

const (
	defaultClientMaxReceiveMessageSize = 1024 * 1024 * 4
	defaultClientMaxSendMessageSize    = math.MaxInt32
)

// DialOption configures how we set up the connection.
type DialOption func(*dialOptions)

// WithInitialWindowSize returns a DialOption which sets the value for initial window size on a stream.
// The lower bound for window size is 64K and any value smaller than that will be ignored.
func WithInitialWindowSize(s int32) DialOption {
	return func(o *dialOptions) {
		o.copts.InitialWindowSize = s
	}
}

// WithInitialConnWindowSize returns a DialOption which sets the value for initial window size on a connection.
// The lower bound for window size is 64K and any value smaller than that will be ignored.
func WithInitialConnWindowSize(s int32) DialOption {
	return func(o *dialOptions) {
		o.copts.InitialConnWindowSize = s
	}
}

// WithMaxMsgSize returns a DialOption which sets the maximum message size the client can receive. Deprecated: use WithDefaultCallOptions(MaxCallRecvMsgSize(s)) instead.
func WithMaxMsgSize(s int) DialOption {
	return WithDefaultCallOptions(MaxCallRecvMsgSize(s))
}

// WithDefaultCallOptions returns a DialOption which sets the default CallOptions for calls over the connection.
func WithDefaultCallOptions(cos ...CallOption) DialOption {
	return func(o *dialOptions) {
		o.callOptions = append(o.callOptions, cos...)
	}
}

// WithCodec returns a DialOption which sets a codec for message marshaling and unmarshaling.
func WithCodec(c Codec) DialOption {
	return func(o *dialOptions) {
		o.codec = c
	}
}

// WithCompressor returns a DialOption which sets a CompressorGenerator for generating message
// compressor.
func WithCompressor(cp Compressor) DialOption {
	return func(o *dialOptions) {
		o.cp = cp
	}
}

// WithDecompressor returns a DialOption which sets a DecompressorGenerator for generating
// message decompressor.
func WithDecompressor(dc Decompressor) DialOption {
	return func(o *dialOptions) {
		o.dc = dc
	}
}

// WithBalancer returns a DialOption which sets a load balancer with the v1 API.
// Name resolver will be ignored if this DialOption is specified.
// Deprecated: use the new balancer APIs in balancer package instead.
func WithBalancer(b Balancer) DialOption {
	return func(o *dialOptions) {
		o.balancerBuilder = &balancerWrapperBuilder{
			b: b,
		}
	}
}

// WithServiceConfig returns a DialOption which has a channel to read the service configuration.
func WithServiceConfig(c <-chan ServiceConfig) DialOption {
	return func(o *dialOptions) {
		o.scChan = c
	}
}

// WithBackoffMaxDelay configures the dialer to use the provided maximum delay
// when backing off after failed connection attempts.
func WithBackoffMaxDelay(md time.Duration) DialOption {
	return WithBackoffConfig(BackoffConfig{MaxDelay: md})
}

// WithBackoffConfig configures the dialer to use the provided backoff
// parameters after connection failures.
//
// Use WithBackoffMaxDelay until more parameters on BackoffConfig are opened up
// for use.
func WithBackoffConfig(b BackoffConfig) DialOption {
	// Set defaults to ensure that provided BackoffConfig is valid and
	// unexported fields get default values.
	setDefaults(&b)
	return withBackoff(b)
}

// withBackoff sets the backoff strategy used for retries after a
// failed connection attempt.
//
// This can be exported if arbitrary backoff strategies are allowed by gRPC.
func withBackoff(bs backoffStrategy) DialOption {
	return func(o *dialOptions) {
		o.bs = bs
	}
}

// WithBlock returns a DialOption which makes caller of Dial blocks until the underlying
// connection is up. Without this, Dial returns immediately and connecting the server
// happens in background.
func WithBlock() DialOption {
	return func(o *dialOptions) {
		o.block = true
	}
}

// WithInsecure returns a DialOption which disables transport security for this ClientConn.
// Note that transport security is required unless WithInsecure is set.
func WithInsecure() DialOption {
	return func(o *dialOptions) {
		o.insecure = true
	}
}

// WithTransportCredentials returns a DialOption which configures a
// connection level security credentials (e.g., TLS/SSL).
func WithTransportCredentials(creds credentials.TransportCredentials) DialOption {
	return func(o *dialOptions) {
		o.copts.TransportCredentials = creds
	}
}

// WithPerRPCCredentials returns a DialOption which sets
// credentials and places auth state on each outbound RPC.
func WithPerRPCCredentials(creds credentials.PerRPCCredentials) DialOption {
	return func(o *dialOptions) {
		o.copts.PerRPCCredentials = append(o.copts.PerRPCCredentials, creds)
	}
}

// WithTimeout returns a DialOption that configures a timeout for dialing a ClientConn
// initially. This is valid if and only if WithBlock() is present.
// Deprecated: use DialContext and context.WithTimeout instead.
func WithTimeout(d time.Duration) DialOption {
	return func(o *dialOptions) {
		o.timeout = d
	}
}

// WithDialer returns a DialOption that specifies a function to use for dialing network addresses.
// If FailOnNonTempDialError() is set to true, and an error is returned by f, gRPC checks the error's
// Temporary() method to decide if it should try to reconnect to the network address.
func WithDialer(f func(string, time.Duration) (net.Conn, error)) DialOption {
	return func(o *dialOptions) {
		o.copts.Dialer = func(ctx context.Context, addr string) (net.Conn, error) {
			if deadline, ok := ctx.Deadline(); ok {
				return f(addr, deadline.Sub(time.Now()))
			}
			return f(addr, 0)
		}
	}
}

// WithStatsHandler returns a DialOption that specifies the stats handler
// for all the RPCs and underlying network connections in this ClientConn.
func WithStatsHandler(h stats.Handler) DialOption {
	return func(o *dialOptions) {
		o.copts.StatsHandler = h
	}
}

// FailOnNonTempDialError returns a DialOption that specifies if gRPC fails on non-temporary dial errors.
// If f is true, and dialer returns a non-temporary error, gRPC will fail the connection to the network
// address and won't try to reconnect.
// The default value of FailOnNonTempDialError is false.
// This is an EXPERIMENTAL API.
func FailOnNonTempDialError(f bool) DialOption {
	return func(o *dialOptions) {
		o.copts.FailOnNonTempDialError = f
	}
}

// WithUserAgent returns a DialOption that specifies a user agent string for all the RPCs.
func WithUserAgent(s string) DialOption {
	return func(o *dialOptions) {
		o.copts.UserAgent = s
	}
}

// WithKeepaliveParams returns a DialOption that specifies keepalive paramaters for the client transport.
func WithKeepaliveParams(kp keepalive.ClientParameters) DialOption {
	return func(o *dialOptions) {
		o.copts.KeepaliveParams = kp
	}
}

// WithUnaryInterceptor returns a DialOption that specifies the interceptor for unary RPCs.
func WithUnaryInterceptor(f UnaryClientInterceptor) DialOption {
	return func(o *dialOptions) {
		o.unaryInt = f
	}
}

// WithStreamInterceptor returns a DialOption that specifies the interceptor for streaming RPCs.
func WithStreamInterceptor(f StreamClientInterceptor) DialOption {
	return func(o *dialOptions) {
		o.streamInt = f
	}
}

// WithAuthority returns a DialOption that specifies the value to be used as
// the :authority pseudo-header. This value only works with WithInsecure and
// has no effect if TransportCredentials are present.
func WithAuthority(a string) DialOption {
	return func(o *dialOptions) {
		o.copts.Authority = a
	}
}

// Dial creates a client connection to the given target.
func Dial(target string, opts ...DialOption) (*ClientConn, error) {
	return DialContext(context.Background(), target, opts...)
}

// DialContext creates a client connection to the given target. ctx can be used to
// cancel or expire the pending connection. Once this function returns, the
// cancellation and expiration of ctx will be noop. Users should call ClientConn.Close
// to terminate all the pending operations after this function returns.
func DialContext(ctx context.Context, target string, opts ...DialOption) (conn *ClientConn, err error) {
	cc := &ClientConn{
		target: target,
		csMgr:  &connectivityStateManager{},
		conns:  make(map[*addrConn]struct{}),
	}
	cc.csEvltr = &connectivityStateEvaluator{csMgr: cc.csMgr}
	cc.ctx, cc.cancel = context.WithCancel(context.Background())

	for _, opt := range opts {
		opt(&cc.dopts)
	}
	cc.mkp = cc.dopts.copts.KeepaliveParams

	if cc.dopts.copts.Dialer == nil {
		cc.dopts.copts.Dialer = newProxyDialer(
			func(ctx context.Context, addr string) (net.Conn, error) {
				return dialContext(ctx, "tcp", addr)
			},
		)
	}

	if cc.dopts.copts.UserAgent != "" {
		cc.dopts.copts.UserAgent += " " + grpcUA
	} else {
		cc.dopts.copts.UserAgent = grpcUA
	}

	if cc.dopts.timeout > 0 {
		var cancel context.CancelFunc
		ctx, cancel = context.WithTimeout(ctx, cc.dopts.timeout)
		defer cancel()
	}

	defer func() {
		select {
		case <-ctx.Done():
			conn, err = nil, ctx.Err()
		default:
		}

		if err != nil {
			cc.Close()
		}
	}()

	scSet := false
	if cc.dopts.scChan != nil {
		// Try to get an initial service config.
		select {
		case sc, ok := <-cc.dopts.scChan:
			if ok {
				cc.sc = sc
				scSet = true
			}
		default:
		}
	}
	// Set defaults.
	if cc.dopts.codec == nil {
		cc.dopts.codec = protoCodec{}
	}
	if cc.dopts.bs == nil {
		cc.dopts.bs = DefaultBackoffConfig
	}
	creds := cc.dopts.copts.TransportCredentials
	if creds != nil && creds.Info().ServerName != "" {
		cc.authority = creds.Info().ServerName
	} else if cc.dopts.insecure && cc.dopts.copts.Authority != "" {
		cc.authority = cc.dopts.copts.Authority
	} else {
		cc.authority = target
	}

	// TODO(bar) parse scheme and start resolver.
	if cc.dopts.balancerBuilder != nil {
		var credsClone credentials.TransportCredentials
		if creds != nil {
			credsClone = creds.Clone()
		}
		buildOpts := balancer.BuildOptions{
			DialCreds: credsClone,
			Dialer:    cc.dopts.copts.Dialer,
		}
		// Build should not take long time. So it's ok to not have a goroutine for it.
		// TODO(bar) init balancer after first resolver result to support service config balancer.
		cc.balancer = cc.dopts.balancerBuilder.Build(&ccBalancerWrapper{cc: cc}, buildOpts)
	} else {
		waitC := make(chan error, 1)
		go func() {
			defer close(waitC)
			// No balancer, or no resolver within the balancer.  Connect directly.
			ac, err := cc.newAddrConn(resolver.Address{Addr: target})
			if err != nil {
				waitC <- err
				return
			}
			if err := ac.connect(cc.dopts.block); err != nil {
				waitC <- err
				return
			}
<<<<<<< HEAD
		}()
		select {
		case <-ctx.Done():
			return nil, ctx.Err()
		case err := <-waitC:
			if err != nil {
				return nil, err
			}
=======
		}
		// No balancer, or no resolver within the balancer.  Connect directly.
		if err := cc.resetAddrConn([]Address{{Addr: target}}, cc.dopts.block, nil); err != nil {
			waitC <- err
			return
		}
	}()
	select {
	case <-ctx.Done():
		return nil, ctx.Err()
	case err := <-waitC:
		if err != nil {
			return nil, err
>>>>>>> 2308131c
		}
	}
	if cc.dopts.scChan != nil && !scSet {
		// Blocking wait for the initial service config.
		select {
		case sc, ok := <-cc.dopts.scChan:
			if ok {
				cc.sc = sc
			}
		case <-ctx.Done():
			return nil, ctx.Err()
		}
	}
	if cc.dopts.scChan != nil {
		go cc.scWatcher()
	}

	if cc.balancer != nil {
		// Unblock balancer initialization with a fake resolver update.
		// The balancer wrapper will not read the addresses, so an empty list works.
		// TODO(bar) remove this after the real resolver is started.
		cc.balancer.HandleResolvedResult([]resolver.Address{}, nil)
	}

	// A blocking dial blocks until the clientConn is ready.
	if cc.dopts.block {
		for {
			s := cc.GetState()
			if s == connectivity.Ready {
				break
			}
			if !cc.WaitForStateChange(ctx, s) {
				// ctx got timeout or canceled.
				return nil, ctx.Err()
			}
		}
	}

	return cc, nil
}

// connectivityStateEvaluator gets updated by addrConns when their
// states transition, based on which it evaluates the state of
// ClientConn.
// Note: This code will eventually sit in the balancer in the new design.
type connectivityStateEvaluator struct {
	csMgr               *connectivityStateManager
	mu                  sync.Mutex
	numReady            uint64 // Number of addrConns in ready state.
	numConnecting       uint64 // Number of addrConns in connecting state.
	numTransientFailure uint64 // Number of addrConns in transientFailure.
}

// recordTransition records state change happening in every addrConn and based on
// that it evaluates what state the ClientConn is in.
// It can only transition between connectivity.Ready, connectivity.Connecting and connectivity.TransientFailure. Other states,
// Idle and connectivity.Shutdown are transitioned into by ClientConn; in the begining of the connection
// before any addrConn is created ClientConn is in idle state. In the end when ClientConn
// closes it is in connectivity.Shutdown state.
// TODO Note that in later releases, a ClientConn with no activity will be put into an Idle state.
func (cse *connectivityStateEvaluator) recordTransition(oldState, newState connectivity.State) {
	cse.mu.Lock()
	defer cse.mu.Unlock()

	// Update counters.
	for idx, state := range []connectivity.State{oldState, newState} {
		updateVal := 2*uint64(idx) - 1 // -1 for oldState and +1 for new.
		switch state {
		case connectivity.Ready:
			cse.numReady += updateVal
		case connectivity.Connecting:
			cse.numConnecting += updateVal
		case connectivity.TransientFailure:
			cse.numTransientFailure += updateVal
		}
	}

	// Evaluate.
	if cse.numReady > 0 {
		cse.csMgr.updateState(connectivity.Ready)
		return
	}
	if cse.numConnecting > 0 {
		cse.csMgr.updateState(connectivity.Connecting)
		return
	}
	cse.csMgr.updateState(connectivity.TransientFailure)
}

// connectivityStateManager keeps the connectivity.State of ClientConn.
// This struct will eventually be exported so the balancers can access it.
type connectivityStateManager struct {
	mu         sync.Mutex
	state      connectivity.State
	notifyChan chan struct{}
}

// updateState updates the connectivity.State of ClientConn.
// If there's a change it notifies goroutines waiting on state change to
// happen.
func (csm *connectivityStateManager) updateState(state connectivity.State) {
	csm.mu.Lock()
	defer csm.mu.Unlock()
	if csm.state == connectivity.Shutdown {
		return
	}
	if csm.state == state {
		return
	}
	csm.state = state
	if csm.notifyChan != nil {
		// There are other goroutines waiting on this channel.
		close(csm.notifyChan)
		csm.notifyChan = nil
	}
}

func (csm *connectivityStateManager) getState() connectivity.State {
	csm.mu.Lock()
	defer csm.mu.Unlock()
	return csm.state
}

func (csm *connectivityStateManager) getNotifyChan() <-chan struct{} {
	csm.mu.Lock()
	defer csm.mu.Unlock()
	if csm.notifyChan == nil {
		csm.notifyChan = make(chan struct{})
	}
	return csm.notifyChan
}

// ClientConn represents a client connection to an RPC server.
type ClientConn struct {
	ctx    context.Context
	cancel context.CancelFunc

	target    string
	authority string
	dopts     dialOptions
	csMgr     *connectivityStateManager
	csEvltr   *connectivityStateEvaluator // This will eventually be part of balancer.

	balancer balancer.Balancer

	// TODO(bar) move the mutex and picker into a struct that does blocking pick().
	pmu    sync.Mutex
	picker balancer.Picker

	mu    sync.RWMutex
	sc    ServiceConfig
	conns map[*addrConn]struct{}
	// Keepalive parameter can be updated if a GoAway is received.
	mkp keepalive.ClientParameters
}

// WaitForStateChange waits until the connectivity.State of ClientConn changes from sourceState or
// ctx expires. A true value is returned in former case and false in latter.
// This is an EXPERIMENTAL API.
func (cc *ClientConn) WaitForStateChange(ctx context.Context, sourceState connectivity.State) bool {
	ch := cc.csMgr.getNotifyChan()
	if cc.csMgr.getState() != sourceState {
		return true
	}
	select {
	case <-ctx.Done():
		return false
	case <-ch:
		return true
	}
}

// GetState returns the connectivity.State of ClientConn.
// This is an EXPERIMENTAL API.
func (cc *ClientConn) GetState() connectivity.State {
	return cc.csMgr.getState()
}

<<<<<<< HEAD
=======
// lbWatcher watches the Notify channel of the balancer in cc and manages
// connections accordingly.  If doneChan is not nil, it is closed after the
// first successfull connection is made.
func (cc *ClientConn) lbWatcher(doneChan chan struct{}) {
	defer func() {
		// In case channel from cc.dopts.balancer.Notify() gets closed before a
		// successful connection gets established, don't forget to notify the
		// caller.
		if doneChan != nil {
			close(doneChan)
		}
	}()

	_, isPickFirst := cc.dopts.balancer.(*pickFirst)
	for addrs := range cc.dopts.balancer.Notify() {
		if isPickFirst {
			if len(addrs) == 0 {
				// No address can be connected, should teardown current addrconn if exists
				cc.mu.Lock()
				if len(cc.conns) != 0 {
					cc.pickFirstAddrConnTearDown()
				}
				cc.mu.Unlock()
			} else {
				cc.resetAddrConn(addrs, true, nil)
				if doneChan != nil {
					close(doneChan)
					doneChan = nil
				}
			}
		} else {
			// Not pickFirst, create a new addrConn for each address.
			var (
				add []Address   // Addresses need to setup connections.
				del []*addrConn // Connections need to tear down.
			)
			cc.mu.Lock()
			for _, a := range addrs {
				if _, ok := cc.conns[a]; !ok {
					add = append(add, a)
				}
			}
			for k, c := range cc.conns {
				var keep bool
				for _, a := range addrs {
					if k == a {
						keep = true
						break
					}
				}
				if !keep {
					del = append(del, c)
					delete(cc.conns, k)
				}
			}
			cc.mu.Unlock()
			for _, a := range add {
				var err error
				if doneChan != nil {
					err = cc.resetAddrConn([]Address{a}, true, nil)
					if err == nil {
						close(doneChan)
						doneChan = nil
					}
				} else {
					err = cc.resetAddrConn([]Address{a}, false, nil)
				}
				if err != nil {
					grpclog.Warningf("Error creating connection to %v. Err: %v", a, err)
				}
			}
			for _, c := range del {
				c.tearDown(errConnDrain)
			}
		}
	}
}

>>>>>>> 2308131c
func (cc *ClientConn) scWatcher() {
	for {
		select {
		case sc, ok := <-cc.dopts.scChan:
			if !ok {
				return
			}
			cc.mu.Lock()
			// TODO: load balance policy runtime change is ignored.
			// We may revist this decision in the future.
			cc.sc = sc
			cc.mu.Unlock()
		case <-cc.ctx.Done():
			return
		}
	}
}

<<<<<<< HEAD
// newAddrConn creates an addrConn for addr and adds it to cc.conns.
// If there is an old addrConn for addr, it will be torn down with errConnDrain.
func (cc *ClientConn) newAddrConn(addr resolver.Address) (*addrConn, error) {
=======
// pickFirstUpdateAddresses checks whether current address in the updating list, Update the list if true.
// It is only used when the balancer is pick first.
func (cc *ClientConn) pickFirstUpdateAddresses(addrs []Address) bool {
	if len(cc.conns) == 0 {
		// No addrconn. Should go resetting addrconn.
		return false
	}
	var currentAc *addrConn
	for _, currentAc = range cc.conns {
		break
	}
	var addrInNewSlice bool
	for _, addr := range addrs {
		if strings.Compare(addr.Addr, currentAc.curAddr.Addr) == 0 {
			addrInNewSlice = true
			break
		}
	}
	if addrInNewSlice {
		cc.conns = make(map[Address]*addrConn)
		for _, addr := range addrs {
			cc.conns[addr] = currentAc
		}
		currentAc.addrs = addrs
		return true
	}
	return false
}

// pickFirstAddrConnTearDown() should be called after lock.
func (cc *ClientConn) pickFirstAddrConnTearDown() {
	if len(cc.conns) == 0 {
		return
	}
	var currentAc *addrConn
	for _, currentAc = range cc.conns {
		break
	}
	for k := range cc.conns {
		delete(cc.conns, k)
	}
	currentAc.tearDown(errConnDrain)
}

// resetAddrConn creates an addrConn for addr and adds it to cc.conns.
// If there is an old addrConn for addr, it will be torn down, using tearDownErr as the reason.
// If tearDownErr is nil, errConnDrain will be used instead.
//
// We should never need to replace an addrConn with a new one. This function is only used
// as newAddrConn to create new addrConn.
// TODO rename this function and clean up the code.
func (cc *ClientConn) resetAddrConn(addrs []Address, block bool, tearDownErr error) error {
	// if current transport in addrs, just change lists to update order and new addresses
	// not work for roundrobin
	cc.mu.Lock()
	if _, isPickFirst := cc.dopts.balancer.(*pickFirst); isPickFirst {
		// If Current address in use in the updating list, just update the list.
		// Otherwise, teardown current addrconn and create a new one.
		if cc.pickFirstUpdateAddresses(addrs) {
			cc.mu.Unlock()
			return nil
		}
		cc.pickFirstAddrConnTearDown()
	}
	cc.mu.Unlock()

>>>>>>> 2308131c
	ac := &addrConn{
		cc:    cc,
		addrs: addrs,
		dopts: cc.dopts,
	}
	ac.ctx, ac.cancel = context.WithCancel(cc.ctx)
	ac.csEvltr = cc.csEvltr
	// Track ac in cc. This needs to be done before any getTransport(...) is called.
	cc.mu.Lock()
	if cc.conns == nil {
		cc.mu.Unlock()
		return nil, ErrClientConnClosing
	}
	cc.conns[ac] = struct{}{}
	cc.mu.Unlock()
	return ac, nil
}

// removeAddrConn removes the addrConn in the subConn from clientConn.
// It also tears down the ac with the given error.
func (cc *ClientConn) removeAddrConn(ac *addrConn, err error) {
	cc.mu.Lock()
	if cc.conns == nil {
		cc.mu.Unlock()
		return
	}
	delete(cc.conns, ac)
	cc.mu.Unlock()
	ac.tearDown(err)
}

// connect starts to creating transport and also starts the transport monitor
// goroutine for this ac.
// TODO(bar) Move this to the addrConn section.
// This was part of resetAddrConn, keep it here to make the diff look clean.
func (ac *addrConn) connect(block bool) error {
	ac.mu.Lock()
	if ac.state == connectivity.Shutdown {
		ac.mu.Unlock()
		return errConnClosing
	}
	ac.mu.Unlock()

	if EnableTracing {
		ac.events = trace.NewEventLog("grpc.ClientConn", ac.addrs[0].Addr)
	}
	if !ac.dopts.insecure {
		if ac.dopts.copts.TransportCredentials == nil {
			return errNoTransportSecurity
		}
	} else {
		if ac.dopts.copts.TransportCredentials != nil {
			return errCredentialsConflict
		}
		for _, cd := range ac.dopts.copts.PerRPCCredentials {
			if cd.RequireTransportSecurity() {
				return errTransportCredentialsMissing
			}
		}
	}
<<<<<<< HEAD

	if block {
		if err := ac.resetTransport(false); err != nil {
			if err != errConnClosing {
=======
	// Track ac in cc. This needs to be done before any getTransport(...) is called.
	cc.mu.Lock()
	if cc.conns == nil {
		cc.mu.Unlock()
		return ErrClientConnClosing
	}
	stale := cc.conns[ac.addrs[0]]
	for _, a := range ac.addrs {
		cc.conns[a] = ac
	}
	cc.mu.Unlock()
	if stale != nil {
		// There is an addrConn alive on ac.addr already. This could be due to
		// a buggy Balancer that reports duplicated Addresses.
		if tearDownErr == nil {
			// tearDownErr is nil if resetAddrConn is called by
			// 1) Dial
			// 2) lbWatcher
			// In both cases, the stale ac should drain, not close.
			stale.tearDown(errConnDrain)
		} else {
			stale.tearDown(tearDownErr)
		}
	}
	if block {
		if err := ac.resetTransport(false); err != nil {
			if err != errConnClosing {
				// Tear down ac and delete it from cc.conns.
				cc.mu.Lock()
				delete(cc.conns, ac.addrs[0])
				cc.mu.Unlock()
>>>>>>> 2308131c
				ac.tearDown(err)
			}
			if e, ok := err.(transport.ConnectionError); ok && !e.Temporary() {
				return e.Origin()
			}
			return err
		}
		// Start to monitor the error status of transport.
		go ac.transportMonitor()
	} else {
		// Start a goroutine connecting to the server asynchronously.
		go func() {
			if err := ac.resetTransport(false); err != nil {
				grpclog.Warningf("Failed to dial %s: %v; please retry.", ac.addrs[0].Addr, err)
				if err != errConnClosing {
					// Keep this ac in cc.conns, to get the reason it's torn down.
					ac.tearDown(err)
				}
				return
			}
			ac.transportMonitor()
		}()
	}
	return nil
}

// GetMethodConfig gets the method config of the input method.
// If there's an exact match for input method (i.e. /service/method), we return
// the corresponding MethodConfig.
// If there isn't an exact match for the input method, we look for the default config
// under the service (i.e /service/). If there is a default MethodConfig for
// the serivce, we return it.
// Otherwise, we return an empty MethodConfig.
func (cc *ClientConn) GetMethodConfig(method string) MethodConfig {
	// TODO: Avoid the locking here.
	cc.mu.RLock()
	defer cc.mu.RUnlock()
	m, ok := cc.sc.Methods[method]
	if !ok {
		i := strings.LastIndex(method, "/")
		m, _ = cc.sc.Methods[method[:i+1]]
	}
	return m
}

func (cc *ClientConn) getTransport(ctx context.Context, opts BalancerGetOptions) (transport.ClientTransport, func(balancer.PutInfo), error) {
	var (
		ac  *addrConn
		put func(balancer.PutInfo)
	)
	if cc.balancer == nil {
		// If balancer is nil, there should be only one addrConn available.
		cc.mu.RLock()
		if cc.conns == nil {
			cc.mu.RUnlock()
			return nil, nil, toRPCErr(ErrClientConnClosing)
		}
		for ac = range cc.conns {
			// Break after the first iteration to get the first addrConn.
			break
		}
		cc.mu.RUnlock()
	} else {
		cc.pmu.Lock()
		// TODO(bar) call pick on struct blockPicker instead of the real picker.
		p := cc.picker
		cc.pmu.Unlock()

		var (
			err error
			sc  balancer.SubConn
		)
		sc, put, err = p.Pick(ctx, balancer.PickOptions{})
		if err != nil {
			return nil, nil, toRPCErr(err)
		}
		if acbw, ok := sc.(*acBalancerWrapper); ok {
			ac = acbw.ac
		} else if put != nil {
			updateRPCInfoInContext(ctx, rpcInfo{bytesSent: false, bytesReceived: false})
			put(balancer.PutInfo{Err: errors.New("SubConn returned by pick cannot be recognized")})
		}
	}
	if ac == nil {
		return nil, nil, errConnClosing
	}
	t, err := ac.wait(ctx, cc.balancer != nil, !opts.BlockingWait)
	if err != nil {
		if put != nil {
			updateRPCInfoInContext(ctx, rpcInfo{bytesSent: false, bytesReceived: false})
			put(balancer.PutInfo{Err: err})
		}
		return nil, nil, err
	}
	return t, put, nil
}

// Close tears down the ClientConn and all underlying connections.
func (cc *ClientConn) Close() error {
	cc.cancel()

	cc.mu.Lock()
	if cc.conns == nil {
		cc.mu.Unlock()
		return ErrClientConnClosing
	}
	conns := cc.conns
	cc.conns = nil
	cc.csMgr.updateState(connectivity.Shutdown)
	cc.mu.Unlock()
	if cc.balancer != nil {
		cc.balancer.Close()
	}
	for ac := range conns {
		ac.tearDown(ErrClientConnClosing)
	}
	return nil
}

// addrConn is a network connection to a given address.
type addrConn struct {
	ctx    context.Context
	cancel context.CancelFunc

<<<<<<< HEAD
	cc     *ClientConn
	addr   resolver.Address
	dopts  dialOptions
	events trace.EventLog
	acbw   *acBalancerWrapper
=======
	cc      *ClientConn
	curAddr Address
	addrs   []Address
	dopts   dialOptions
	events  trace.EventLog
>>>>>>> 2308131c

	csEvltr *connectivityStateEvaluator

	mu    sync.Mutex
	state connectivity.State
	// ready is closed and becomes nil when a new transport is up or failed
	// due to timeout.
	ready     chan struct{}
	transport transport.ClientTransport

	// The reason this addrConn is torn down.
	tearDownErr error
}

// adjustParams updates parameters used to create transports upon
// receiving a GoAway.
func (ac *addrConn) adjustParams(r transport.GoAwayReason) {
	switch r {
	case transport.TooManyPings:
		v := 2 * ac.dopts.copts.KeepaliveParams.Time
		ac.cc.mu.Lock()
		if v > ac.cc.mkp.Time {
			ac.cc.mkp.Time = v
		}
		ac.cc.mu.Unlock()
	}
}

// printf records an event in ac's event log, unless ac has been closed.
// REQUIRES ac.mu is held.
func (ac *addrConn) printf(format string, a ...interface{}) {
	if ac.events != nil {
		ac.events.Printf(format, a...)
	}
}

// errorf records an error in ac's event log, unless ac has been closed.
// REQUIRES ac.mu is held.
func (ac *addrConn) errorf(format string, a ...interface{}) {
	if ac.events != nil {
		ac.events.Errorf(format, a...)
	}
}

// resetTransport recreates a transport to the address for ac.
// For the old transport:
// - if drain is true, it will be gracefully closed.
// - otherwise, it will be closed.
func (ac *addrConn) resetTransport(drain bool) error {
	ac.mu.Lock()
	if ac.state == connectivity.Shutdown {
		ac.mu.Unlock()
		return errConnClosing
	}
	ac.errorf("transient failure")
	oldState := ac.state
	ac.state = connectivity.Connecting
	ac.csEvltr.recordTransition(oldState, ac.state)
	if ac.cc.balancer != nil {
		ac.cc.balancer.HandleSubConnStateChange(ac.acbw, ac.state)
	}
	if ac.ready != nil {
		close(ac.ready)
		ac.ready = nil
	}
	t := ac.transport
	ac.transport = nil
	ac.mu.Unlock()
	if t != nil && !drain {
		t.Close()
	}
	ac.cc.mu.RLock()
	ac.dopts.copts.KeepaliveParams = ac.cc.mkp
	ac.cc.mu.RUnlock()
	for retries := 0; ; retries++ {
<<<<<<< HEAD
=======
		ac.mu.Lock()
>>>>>>> 2308131c
		sleepTime := ac.dopts.bs.backoff(retries)
		timeout := minConnectTimeout
		if timeout < time.Duration(int(sleepTime)/len(ac.addrs)) {
			timeout = time.Duration(int(sleepTime) / len(ac.addrs))
		}
		connectTime := time.Now()
<<<<<<< HEAD
		sinfo := transport.TargetInfo{
			Addr:     ac.addr.Addr,
			Metadata: ac.addr.Metadata,
		}
		ac.mu.Lock()
		if ac.state == connectivity.Shutdown {
			cancel()
			// ac.tearDown(...) has been invoked.
			ac.mu.Unlock()
			return errConnClosing
		}
		ac.printf("connecting")
		oldState := ac.state
		ac.state = connectivity.Connecting
		ac.csEvltr.recordTransition(oldState, ac.state)
		// TODO(bar) remove condition once we always have a balancer.
		if ac.cc.balancer != nil {
			ac.cc.balancer.HandleSubConnStateChange(ac.acbw, ac.state)
		}
		ac.mu.Unlock()
		newTransport, err := transport.NewClientTransport(ctx, sinfo, ac.dopts.copts)
		// Don't call cancel in success path due to a race in Go 1.6:
		// https://github.com/golang/go/issues/15078.
		if err != nil {
			cancel()
=======
		// copy ac.addrs in case of race
		addrsIter := make([]Address, len(ac.addrs))
		copy(addrsIter, ac.addrs)
		ac.mu.Unlock()
		for _, addr := range addrsIter {
			ac.mu.Lock()
			if ac.state == connectivity.Shutdown {
				// ac.tearDown(...) has been invoked.
				ac.mu.Unlock()
				return errConnClosing
			}
			ac.mu.Unlock()
			ctx, cancel := context.WithTimeout(ac.ctx, timeout)
			sinfo := transport.TargetInfo{
				Addr:     addr.Addr,
				Metadata: addr.Metadata,
			}
			newTransport, err := transport.NewClientTransport(ctx, sinfo, ac.dopts.copts)
			// Don't call cancel in success path due to a race in Go 1.6:
			// https://github.com/golang/go/issues/15078.
			if err != nil {
				cancel()
>>>>>>> 2308131c

				if e, ok := err.(transport.ConnectionError); ok && !e.Temporary() {
					return err
				}
				grpclog.Warningf("grpc: addrConn.resetTransport failed to create client transport: %v; Reconnecting to %v", err, addr)
				ac.mu.Lock()
				if ac.state == connectivity.Shutdown {
					// ac.tearDown(...) has been invoked.
					ac.mu.Unlock()
					return errConnClosing
				}
				ac.errorf("transient failure: %v", err)
				oldState = ac.state
				ac.state = connectivity.TransientFailure
				ac.csEvltr.recordTransition(oldState, ac.state)
				if ac.ready != nil {
					close(ac.ready)
					ac.ready = nil
				}
				ac.mu.Unlock()
				continue
			}
			ac.mu.Lock()
			ac.printf("ready")
			if ac.state == connectivity.Shutdown {
				// ac.tearDown(...) has been invoked.
				ac.mu.Unlock()
				newTransport.Close()
				return errConnClosing
			}
			oldState = ac.state
			ac.state = connectivity.Ready
			ac.csEvltr.recordTransition(oldState, ac.state)
<<<<<<< HEAD
			if ac.cc.balancer != nil {
				ac.cc.balancer.HandleSubConnStateChange(ac.acbw, ac.state)
			}
=======
			ac.transport = newTransport
>>>>>>> 2308131c
			if ac.ready != nil {
				close(ac.ready)
				ac.ready = nil
			}
			if ac.cc.dopts.balancer != nil {
				ac.down = ac.cc.dopts.balancer.Up(addr)
			}
			ac.curAddr = addr
			ac.mu.Unlock()
			return nil
		}
<<<<<<< HEAD
		oldState = ac.state
		ac.state = connectivity.Ready
		ac.csEvltr.recordTransition(oldState, ac.state)
		if ac.cc.balancer != nil {
			ac.cc.balancer.HandleSubConnStateChange(ac.acbw, ac.state)
		}
		ac.transport = newTransport
		if ac.ready != nil {
			close(ac.ready)
			ac.ready = nil
		}
		ac.mu.Unlock()
		return nil
=======
		timer := time.NewTimer(sleepTime - time.Since(connectTime))
		select {
		case <-timer.C:
		case <-ac.ctx.Done():
			timer.Stop()
			return ac.ctx.Err()
		}
		timer.Stop()
>>>>>>> 2308131c
	}
}

// Run in a goroutine to track the error in transport and create the
// new transport if an error happens. It returns when the channel is closing.
func (ac *addrConn) transportMonitor() {
	for {
		ac.mu.Lock()
		t := ac.transport
		ac.mu.Unlock()
		select {
		// This is needed to detect the teardown when
		// the addrConn is idle (i.e., no RPC in flight).
		case <-ac.ctx.Done():
			select {
			case <-t.Error():
				t.Close()
			default:
			}
			return
		case <-t.GoAway():
			ac.adjustParams(t.GetGoAwayReason())
			// If GoAway happens without any network I/O error, the underlying transport
			// will be gracefully closed, and a new transport will be created.
			// (The transport will be closed when all the pending RPCs finished or failed.)
			// If GoAway and some network I/O error happen concurrently, the underlying transport
			// will be closed, and a new transport will be created.
			var drain bool
			select {
			case <-t.Error():
			default:
				drain = true
			}
			if err := ac.resetTransport(drain); err != nil {
				grpclog.Infof("get error from resetTransport %v, transportMonitor returning", err)
				if err != errConnClosing {
					// Keep this ac in cc.conns, to get the reason it's torn down.
					ac.tearDown(err)
				}
				return
			}
		case <-t.Error():
			select {
			case <-ac.ctx.Done():
				t.Close()
				return
			case <-t.GoAway():
				ac.adjustParams(t.GetGoAwayReason())
			default:
			}
			if err := ac.resetTransport(false); err != nil {
				grpclog.Infof("get error from resetTransport %v, transportMonitor returning", err)
				ac.mu.Lock()
				ac.printf("transport exiting: %v", err)
				ac.mu.Unlock()
				grpclog.Warningf("grpc: addrConn.transportMonitor exits due to: %v", err)
				if err != errConnClosing {
					// Keep this ac in cc.conns, to get the reason it's torn down.
					ac.tearDown(err)
				}
				return
			}
		}
	}
}

// wait blocks until i) the new transport is up or ii) ctx is done or iii) ac is closed or
// iv) transport is in connectivity.TransientFailure and there is a balancer/failfast is true.
func (ac *addrConn) wait(ctx context.Context, hasBalancer, failfast bool) (transport.ClientTransport, error) {
	for {
		ac.mu.Lock()
		switch {
		case ac.state == connectivity.Shutdown:
			if failfast || !hasBalancer {
				// RPC is failfast or balancer is nil. This RPC should fail with ac.tearDownErr.
				err := ac.tearDownErr
				ac.mu.Unlock()
				return nil, err
			}
			ac.mu.Unlock()
			return nil, errConnClosing
		case ac.state == connectivity.Ready:
			ct := ac.transport
			ac.mu.Unlock()
			return ct, nil
		case ac.state == connectivity.TransientFailure:
			if failfast || hasBalancer {
				ac.mu.Unlock()
				return nil, errConnUnavailable
			}
		}
		ready := ac.ready
		if ready == nil {
			ready = make(chan struct{})
			ac.ready = ready
		}
		ac.mu.Unlock()
		select {
		case <-ctx.Done():
			return nil, toRPCErr(ctx.Err())
		// Wait until the new transport is ready or failed.
		case <-ready:
		}
	}
}

// tearDown starts to tear down the addrConn.
// TODO(zhaoq): Make this synchronous to avoid unbounded memory consumption in
// some edge cases (e.g., the caller opens and closes many addrConn's in a
// tight loop.
// tearDown doesn't remove ac from ac.cc.conns.
func (ac *addrConn) tearDown(err error) {
	ac.cancel()

	ac.mu.Lock()
	ac.curAddr = Address{}
	defer ac.mu.Unlock()
	if err == errConnDrain && ac.transport != nil {
		// GracefulClose(...) may be executed multiple times when
		// i) receiving multiple GoAway frames from the server; or
		// ii) there are concurrent name resolver/Balancer triggered
		// address removal and GoAway.
		ac.transport.GracefulClose()
	}
	if ac.state == connectivity.Shutdown {
		return
	}
	oldState := ac.state
	ac.state = connectivity.Shutdown
	ac.tearDownErr = err
	ac.csEvltr.recordTransition(oldState, ac.state)
	if ac.cc.balancer != nil {
		ac.cc.balancer.HandleSubConnStateChange(ac.acbw, ac.state)
	}
	if ac.events != nil {
		ac.events.Finish()
		ac.events = nil
	}
	if ac.ready != nil {
		close(ac.ready)
		ac.ready = nil
	}
	if ac.transport != nil && err != errConnDrain {
		ac.transport.Close()
	}
	return
}<|MERGE_RESOLUTION|>--- conflicted
+++ resolved
@@ -409,7 +409,7 @@
 		go func() {
 			defer close(waitC)
 			// No balancer, or no resolver within the balancer.  Connect directly.
-			ac, err := cc.newAddrConn(resolver.Address{Addr: target})
+			ac, err := cc.newAddrConn([]resolver.Address{{Addr: target}})
 			if err != nil {
 				waitC <- err
 				return
@@ -418,7 +418,6 @@
 				waitC <- err
 				return
 			}
-<<<<<<< HEAD
 		}()
 		select {
 		case <-ctx.Done():
@@ -427,21 +426,6 @@
 			if err != nil {
 				return nil, err
 			}
-=======
-		}
-		// No balancer, or no resolver within the balancer.  Connect directly.
-		if err := cc.resetAddrConn([]Address{{Addr: target}}, cc.dopts.block, nil); err != nil {
-			waitC <- err
-			return
-		}
-	}()
-	select {
-	case <-ctx.Done():
-		return nil, ctx.Err()
-	case err := <-waitC:
-		if err != nil {
-			return nil, err
->>>>>>> 2308131c
 		}
 	}
 	if cc.dopts.scChan != nil && !scSet {
@@ -620,87 +604,6 @@
 	return cc.csMgr.getState()
 }
 
-<<<<<<< HEAD
-=======
-// lbWatcher watches the Notify channel of the balancer in cc and manages
-// connections accordingly.  If doneChan is not nil, it is closed after the
-// first successfull connection is made.
-func (cc *ClientConn) lbWatcher(doneChan chan struct{}) {
-	defer func() {
-		// In case channel from cc.dopts.balancer.Notify() gets closed before a
-		// successful connection gets established, don't forget to notify the
-		// caller.
-		if doneChan != nil {
-			close(doneChan)
-		}
-	}()
-
-	_, isPickFirst := cc.dopts.balancer.(*pickFirst)
-	for addrs := range cc.dopts.balancer.Notify() {
-		if isPickFirst {
-			if len(addrs) == 0 {
-				// No address can be connected, should teardown current addrconn if exists
-				cc.mu.Lock()
-				if len(cc.conns) != 0 {
-					cc.pickFirstAddrConnTearDown()
-				}
-				cc.mu.Unlock()
-			} else {
-				cc.resetAddrConn(addrs, true, nil)
-				if doneChan != nil {
-					close(doneChan)
-					doneChan = nil
-				}
-			}
-		} else {
-			// Not pickFirst, create a new addrConn for each address.
-			var (
-				add []Address   // Addresses need to setup connections.
-				del []*addrConn // Connections need to tear down.
-			)
-			cc.mu.Lock()
-			for _, a := range addrs {
-				if _, ok := cc.conns[a]; !ok {
-					add = append(add, a)
-				}
-			}
-			for k, c := range cc.conns {
-				var keep bool
-				for _, a := range addrs {
-					if k == a {
-						keep = true
-						break
-					}
-				}
-				if !keep {
-					del = append(del, c)
-					delete(cc.conns, k)
-				}
-			}
-			cc.mu.Unlock()
-			for _, a := range add {
-				var err error
-				if doneChan != nil {
-					err = cc.resetAddrConn([]Address{a}, true, nil)
-					if err == nil {
-						close(doneChan)
-						doneChan = nil
-					}
-				} else {
-					err = cc.resetAddrConn([]Address{a}, false, nil)
-				}
-				if err != nil {
-					grpclog.Warningf("Error creating connection to %v. Err: %v", a, err)
-				}
-			}
-			for _, c := range del {
-				c.tearDown(errConnDrain)
-			}
-		}
-	}
-}
-
->>>>>>> 2308131c
 func (cc *ClientConn) scWatcher() {
 	for {
 		select {
@@ -719,78 +622,8 @@
 	}
 }
 
-<<<<<<< HEAD
-// newAddrConn creates an addrConn for addr and adds it to cc.conns.
-// If there is an old addrConn for addr, it will be torn down with errConnDrain.
-func (cc *ClientConn) newAddrConn(addr resolver.Address) (*addrConn, error) {
-=======
-// pickFirstUpdateAddresses checks whether current address in the updating list, Update the list if true.
-// It is only used when the balancer is pick first.
-func (cc *ClientConn) pickFirstUpdateAddresses(addrs []Address) bool {
-	if len(cc.conns) == 0 {
-		// No addrconn. Should go resetting addrconn.
-		return false
-	}
-	var currentAc *addrConn
-	for _, currentAc = range cc.conns {
-		break
-	}
-	var addrInNewSlice bool
-	for _, addr := range addrs {
-		if strings.Compare(addr.Addr, currentAc.curAddr.Addr) == 0 {
-			addrInNewSlice = true
-			break
-		}
-	}
-	if addrInNewSlice {
-		cc.conns = make(map[Address]*addrConn)
-		for _, addr := range addrs {
-			cc.conns[addr] = currentAc
-		}
-		currentAc.addrs = addrs
-		return true
-	}
-	return false
-}
-
-// pickFirstAddrConnTearDown() should be called after lock.
-func (cc *ClientConn) pickFirstAddrConnTearDown() {
-	if len(cc.conns) == 0 {
-		return
-	}
-	var currentAc *addrConn
-	for _, currentAc = range cc.conns {
-		break
-	}
-	for k := range cc.conns {
-		delete(cc.conns, k)
-	}
-	currentAc.tearDown(errConnDrain)
-}
-
-// resetAddrConn creates an addrConn for addr and adds it to cc.conns.
-// If there is an old addrConn for addr, it will be torn down, using tearDownErr as the reason.
-// If tearDownErr is nil, errConnDrain will be used instead.
-//
-// We should never need to replace an addrConn with a new one. This function is only used
-// as newAddrConn to create new addrConn.
-// TODO rename this function and clean up the code.
-func (cc *ClientConn) resetAddrConn(addrs []Address, block bool, tearDownErr error) error {
-	// if current transport in addrs, just change lists to update order and new addresses
-	// not work for roundrobin
-	cc.mu.Lock()
-	if _, isPickFirst := cc.dopts.balancer.(*pickFirst); isPickFirst {
-		// If Current address in use in the updating list, just update the list.
-		// Otherwise, teardown current addrconn and create a new one.
-		if cc.pickFirstUpdateAddresses(addrs) {
-			cc.mu.Unlock()
-			return nil
-		}
-		cc.pickFirstAddrConnTearDown()
-	}
-	cc.mu.Unlock()
-
->>>>>>> 2308131c
+// newAddrConn creates an addrConn for addrs and adds it to cc.conns.
+func (cc *ClientConn) newAddrConn(addrs []resolver.Address) (*addrConn, error) {
 	ac := &addrConn{
 		cc:    cc,
 		addrs: addrs,
@@ -851,44 +684,10 @@
 			}
 		}
 	}
-<<<<<<< HEAD
 
 	if block {
 		if err := ac.resetTransport(false); err != nil {
 			if err != errConnClosing {
-=======
-	// Track ac in cc. This needs to be done before any getTransport(...) is called.
-	cc.mu.Lock()
-	if cc.conns == nil {
-		cc.mu.Unlock()
-		return ErrClientConnClosing
-	}
-	stale := cc.conns[ac.addrs[0]]
-	for _, a := range ac.addrs {
-		cc.conns[a] = ac
-	}
-	cc.mu.Unlock()
-	if stale != nil {
-		// There is an addrConn alive on ac.addr already. This could be due to
-		// a buggy Balancer that reports duplicated Addresses.
-		if tearDownErr == nil {
-			// tearDownErr is nil if resetAddrConn is called by
-			// 1) Dial
-			// 2) lbWatcher
-			// In both cases, the stale ac should drain, not close.
-			stale.tearDown(errConnDrain)
-		} else {
-			stale.tearDown(tearDownErr)
-		}
-	}
-	if block {
-		if err := ac.resetTransport(false); err != nil {
-			if err != errConnClosing {
-				// Tear down ac and delete it from cc.conns.
-				cc.mu.Lock()
-				delete(cc.conns, ac.addrs[0])
-				cc.mu.Unlock()
->>>>>>> 2308131c
 				ac.tearDown(err)
 			}
 			if e, ok := err.(transport.ConnectionError); ok && !e.Temporary() {
@@ -1013,19 +812,12 @@
 	ctx    context.Context
 	cancel context.CancelFunc
 
-<<<<<<< HEAD
-	cc     *ClientConn
-	addr   resolver.Address
-	dopts  dialOptions
-	events trace.EventLog
-	acbw   *acBalancerWrapper
-=======
 	cc      *ClientConn
-	curAddr Address
-	addrs   []Address
+	curAddr resolver.Address
+	addrs   []resolver.Address
 	dopts   dialOptions
 	events  trace.EventLog
->>>>>>> 2308131c
+	acbw    *acBalancerWrapper
 
 	csEvltr *connectivityStateEvaluator
 
@@ -1101,25 +893,14 @@
 	ac.dopts.copts.KeepaliveParams = ac.cc.mkp
 	ac.cc.mu.RUnlock()
 	for retries := 0; ; retries++ {
-<<<<<<< HEAD
-=======
-		ac.mu.Lock()
->>>>>>> 2308131c
 		sleepTime := ac.dopts.bs.backoff(retries)
 		timeout := minConnectTimeout
+		ac.mu.Lock()
 		if timeout < time.Duration(int(sleepTime)/len(ac.addrs)) {
 			timeout = time.Duration(int(sleepTime) / len(ac.addrs))
 		}
 		connectTime := time.Now()
-<<<<<<< HEAD
-		sinfo := transport.TargetInfo{
-			Addr:     ac.addr.Addr,
-			Metadata: ac.addr.Metadata,
-		}
-		ac.mu.Lock()
 		if ac.state == connectivity.Shutdown {
-			cancel()
-			// ac.tearDown(...) has been invoked.
 			ac.mu.Unlock()
 			return errConnClosing
 		}
@@ -1131,15 +912,8 @@
 		if ac.cc.balancer != nil {
 			ac.cc.balancer.HandleSubConnStateChange(ac.acbw, ac.state)
 		}
-		ac.mu.Unlock()
-		newTransport, err := transport.NewClientTransport(ctx, sinfo, ac.dopts.copts)
-		// Don't call cancel in success path due to a race in Go 1.6:
-		// https://github.com/golang/go/issues/15078.
-		if err != nil {
-			cancel()
-=======
 		// copy ac.addrs in case of race
-		addrsIter := make([]Address, len(ac.addrs))
+		addrsIter := make([]resolver.Address, len(ac.addrs))
 		copy(addrsIter, ac.addrs)
 		ac.mu.Unlock()
 		for _, addr := range addrsIter {
@@ -1160,7 +934,6 @@
 			// https://github.com/golang/go/issues/15078.
 			if err != nil {
 				cancel()
->>>>>>> 2308131c
 
 				if e, ok := err.(transport.ConnectionError); ok && !e.Temporary() {
 					return err
@@ -1172,14 +945,6 @@
 					ac.mu.Unlock()
 					return errConnClosing
 				}
-				ac.errorf("transient failure: %v", err)
-				oldState = ac.state
-				ac.state = connectivity.TransientFailure
-				ac.csEvltr.recordTransition(oldState, ac.state)
-				if ac.ready != nil {
-					close(ac.ready)
-					ac.ready = nil
-				}
 				ac.mu.Unlock()
 				continue
 			}
@@ -1194,39 +959,30 @@
 			oldState = ac.state
 			ac.state = connectivity.Ready
 			ac.csEvltr.recordTransition(oldState, ac.state)
-<<<<<<< HEAD
 			if ac.cc.balancer != nil {
 				ac.cc.balancer.HandleSubConnStateChange(ac.acbw, ac.state)
 			}
-=======
 			ac.transport = newTransport
->>>>>>> 2308131c
+			ac.curAddr = addr
 			if ac.ready != nil {
 				close(ac.ready)
 				ac.ready = nil
 			}
-			if ac.cc.dopts.balancer != nil {
-				ac.down = ac.cc.dopts.balancer.Up(addr)
-			}
-			ac.curAddr = addr
 			ac.mu.Unlock()
 			return nil
 		}
-<<<<<<< HEAD
+		ac.mu.Lock()
 		oldState = ac.state
-		ac.state = connectivity.Ready
+		ac.state = connectivity.TransientFailure
 		ac.csEvltr.recordTransition(oldState, ac.state)
 		if ac.cc.balancer != nil {
 			ac.cc.balancer.HandleSubConnStateChange(ac.acbw, ac.state)
 		}
-		ac.transport = newTransport
 		if ac.ready != nil {
 			close(ac.ready)
 			ac.ready = nil
 		}
 		ac.mu.Unlock()
-		return nil
-=======
 		timer := time.NewTimer(sleepTime - time.Since(connectTime))
 		select {
 		case <-timer.C:
@@ -1235,7 +991,6 @@
 			return ac.ctx.Err()
 		}
 		timer.Stop()
->>>>>>> 2308131c
 	}
 }
 
@@ -1351,7 +1106,7 @@
 	ac.cancel()
 
 	ac.mu.Lock()
-	ac.curAddr = Address{}
+	ac.curAddr = resolver.Address{}
 	defer ac.mu.Unlock()
 	if err == errConnDrain && ac.transport != nil {
 		// GracefulClose(...) may be executed multiple times when
