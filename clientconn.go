/*
 *
 * Copyright 2014 gRPC authors.
 *
 * Licensed under the Apache License, Version 2.0 (the "License");
 * you may not use this file except in compliance with the License.
 * You may obtain a copy of the License at
 *
 *     http://www.apache.org/licenses/LICENSE-2.0
 *
 * Unless required by applicable law or agreed to in writing, software
 * distributed under the License is distributed on an "AS IS" BASIS,
 * WITHOUT WARRANTIES OR CONDITIONS OF ANY KIND, either express or implied.
 * See the License for the specific language governing permissions and
 * limitations under the License.
 *
 */

package grpc

import (
	"errors"
	"fmt"
	"math"
	"net"
	"reflect"
	"strings"
	"sync"
	"sync/atomic"
	"time"

	"golang.org/x/net/context"
	"google.golang.org/grpc/balancer"
	_ "google.golang.org/grpc/balancer/roundrobin" // To register roundrobin.
	"google.golang.org/grpc/codes"
	"google.golang.org/grpc/connectivity"
	"google.golang.org/grpc/credentials"
	"google.golang.org/grpc/grpclog"
	"google.golang.org/grpc/internal"
	"google.golang.org/grpc/internal/backoff"
	"google.golang.org/grpc/internal/channelz"
	"google.golang.org/grpc/internal/transport"
	"google.golang.org/grpc/keepalive"
	"google.golang.org/grpc/metadata"
	"google.golang.org/grpc/resolver"
	_ "google.golang.org/grpc/resolver/dns"         // To register dns resolver.
	_ "google.golang.org/grpc/resolver/passthrough" // To register passthrough resolver.
	"google.golang.org/grpc/status"
)

const (
	// minimum time to give a connection to complete
	minConnectTimeout = 20 * time.Second
	// must match grpclbName in grpclb/grpclb.go
	grpclbName = "grpclb"
)

var (
	// ErrClientConnClosing indicates that the operation is illegal because
	// the ClientConn is closing.
	//
	// Deprecated: this error should not be relied upon by users; use the status
	// code of Canceled instead.
	ErrClientConnClosing = status.Error(codes.Canceled, "grpc: the client connection is closing")
	// errConnDrain indicates that the connection starts to be drained and does not accept any new RPCs.
	errConnDrain = errors.New("grpc: the connection is drained")
	// errConnClosing indicates that the connection is closing.
	errConnClosing = errors.New("grpc: the connection is closing")
	// errBalancerClosed indicates that the balancer is closed.
	errBalancerClosed = errors.New("grpc: balancer is closed")
	// We use an accessor so that minConnectTimeout can be
	// atomically read and updated while testing.
	getMinConnectTimeout = func() time.Duration {
		return minConnectTimeout
	}
)

// The following errors are returned from Dial and DialContext
var (
	// errNoTransportSecurity indicates that there is no transport security
	// being set for ClientConn. Users should either set one or explicitly
	// call WithInsecure DialOption to disable security.
	errNoTransportSecurity = errors.New("grpc: no transport security set (use grpc.WithInsecure() explicitly or set credentials)")
	// errTransportCredsAndBundle indicates that creds bundle is used together
	// with other individual Transport Credentials.
	errTransportCredsAndBundle = errors.New("grpc: credentials.Bundle may not be used with individual TransportCredentials")
	// errTransportCredentialsMissing indicates that users want to transmit security
	// information (e.g., oauth2 token) which requires secure connection on an insecure
	// connection.
	errTransportCredentialsMissing = errors.New("grpc: the credentials require transport level security (use grpc.WithTransportCredentials() to set)")
	// errCredentialsConflict indicates that grpc.WithTransportCredentials()
	// and grpc.WithInsecure() are both called for a connection.
	errCredentialsConflict = errors.New("grpc: transport credentials are set for an insecure connection (grpc.WithTransportCredentials() and grpc.WithInsecure() are both called)")
)

const (
	defaultClientMaxReceiveMessageSize = 1024 * 1024 * 4
	defaultClientMaxSendMessageSize    = math.MaxInt32
	// http2IOBufSize specifies the buffer size for sending frames.
	defaultWriteBufSize = 32 * 1024
	defaultReadBufSize  = 32 * 1024
)

// Dial creates a client connection to the given target.
func Dial(target string, opts ...DialOption) (*ClientConn, error) {
	return DialContext(context.Background(), target, opts...)
}

// DialContext creates a client connection to the given target. By default, it's
// a non-blocking dial (the function won't wait for connections to be
// established, and connecting happens in the background). To make it a blocking
// dial, use WithBlock() dial option.
//
// In the non-blocking case, the ctx does not act against the connection. It
// only controls the setup steps.
//
// In the blocking case, ctx can be used to cancel or expire the pending
// connection. Once this function returns, the cancellation and expiration of
// ctx will be noop. Users should call ClientConn.Close to terminate all the
// pending operations after this function returns.
//
// The target name syntax is defined in
// https://github.com/grpc/grpc/blob/master/doc/naming.md.
// e.g. to use dns resolver, a "dns:///" prefix should be applied to the target.
func DialContext(ctx context.Context, target string, opts ...DialOption) (conn *ClientConn, err error) {
	cc := &ClientConn{
		target:         target,
		csMgr:          &connectivityStateManager{},
		conns:          make(map[*addrConn]struct{}),
		dopts:          defaultDialOptions(),
		blockingpicker: newPickerWrapper(),
		czData:         new(channelzData),
	}
	cc.retryThrottler.Store((*retryThrottler)(nil))
	cc.ctx, cc.cancel = context.WithCancel(context.Background())

	for _, opt := range opts {
		opt.apply(&cc.dopts)
	}

	if channelz.IsOn() {
		if cc.dopts.channelzParentID != 0 {
			cc.channelzID = channelz.RegisterChannel(&channelzChannel{cc}, cc.dopts.channelzParentID, target)
			channelz.AddTraceEvent(cc.channelzID, &channelz.TraceEventDesc{
				Desc:     "Channel Created",
				Severity: channelz.CtINFO,
				Parent: &channelz.TraceEventDesc{
					Desc:     fmt.Sprintf("Nested Channel(id:%d) created", cc.channelzID),
					Severity: channelz.CtINFO,
				},
			})
		} else {
			cc.channelzID = channelz.RegisterChannel(&channelzChannel{cc}, 0, target)
			channelz.AddTraceEvent(cc.channelzID, &channelz.TraceEventDesc{
				Desc:     "Channel Created",
				Severity: channelz.CtINFO,
			})
		}
		cc.csMgr.channelzID = cc.channelzID
	}

	if !cc.dopts.insecure {
		if cc.dopts.copts.TransportCredentials == nil && cc.dopts.copts.CredsBundle == nil {
			return nil, errNoTransportSecurity
		}
		if cc.dopts.copts.TransportCredentials != nil && cc.dopts.copts.CredsBundle != nil {
			return nil, errTransportCredsAndBundle
		}
	} else {
		if cc.dopts.copts.TransportCredentials != nil || cc.dopts.copts.CredsBundle != nil {
			return nil, errCredentialsConflict
		}
		for _, cd := range cc.dopts.copts.PerRPCCredentials {
			if cd.RequireTransportSecurity() {
				return nil, errTransportCredentialsMissing
			}
		}
	}

	cc.mkp = cc.dopts.copts.KeepaliveParams

	if cc.dopts.copts.Dialer == nil {
		cc.dopts.copts.Dialer = newProxyDialer(
			func(ctx context.Context, addr string) (net.Conn, error) {
				network, addr := parseDialTarget(addr)
				return dialContext(ctx, network, addr)
			},
		)
	}

	if cc.dopts.copts.UserAgent != "" {
		cc.dopts.copts.UserAgent += " " + grpcUA
	} else {
		cc.dopts.copts.UserAgent = grpcUA
	}

	if cc.dopts.timeout > 0 {
		var cancel context.CancelFunc
		ctx, cancel = context.WithTimeout(ctx, cc.dopts.timeout)
		defer cancel()
	}

	defer func() {
		select {
		case <-ctx.Done():
			conn, err = nil, ctx.Err()
		default:
		}

		if err != nil {
			cc.Close()
		}
	}()

	scSet := false
	if cc.dopts.scChan != nil {
		// Try to get an initial service config.
		select {
		case sc, ok := <-cc.dopts.scChan:
			if ok {
				cc.sc = sc
				scSet = true
			}
		default:
		}
	}
	if cc.dopts.bs == nil {
		cc.dopts.bs = backoff.Exponential{
			MaxDelay: DefaultBackoffConfig.MaxDelay,
		}
	}
	if cc.dopts.resolverBuilder == nil {
		// Only try to parse target when resolver builder is not already set.
		cc.parsedTarget = parseTarget(cc.target)
		grpclog.Infof("parsed scheme: %q", cc.parsedTarget.Scheme)
		cc.dopts.resolverBuilder = resolver.Get(cc.parsedTarget.Scheme)
		if cc.dopts.resolverBuilder == nil {
			// If resolver builder is still nil, the parse target's scheme is
			// not registered. Fallback to default resolver and set Endpoint to
			// the original unparsed target.
			grpclog.Infof("scheme %q not registered, fallback to default scheme", cc.parsedTarget.Scheme)
			cc.parsedTarget = resolver.Target{
				Scheme:   resolver.GetDefaultScheme(),
				Endpoint: target,
			}
			cc.dopts.resolverBuilder = resolver.Get(cc.parsedTarget.Scheme)
		}
	} else {
		cc.parsedTarget = resolver.Target{Endpoint: target}
	}
	creds := cc.dopts.copts.TransportCredentials
	if creds != nil && creds.Info().ServerName != "" {
		cc.authority = creds.Info().ServerName
	} else if cc.dopts.insecure && cc.dopts.authority != "" {
		cc.authority = cc.dopts.authority
	} else {
		// Use endpoint from "scheme://authority/endpoint" as the default
		// authority for ClientConn.
		cc.authority = cc.parsedTarget.Endpoint
	}

	if cc.dopts.scChan != nil && !scSet {
		// Blocking wait for the initial service config.
		select {
		case sc, ok := <-cc.dopts.scChan:
			if ok {
				cc.sc = sc
			}
		case <-ctx.Done():
			return nil, ctx.Err()
		}
	}
	if cc.dopts.scChan != nil {
		go cc.scWatcher()
	}

	var credsClone credentials.TransportCredentials
	if creds := cc.dopts.copts.TransportCredentials; creds != nil {
		credsClone = creds.Clone()
	}
	cc.balancerBuildOpts = balancer.BuildOptions{
		DialCreds:        credsClone,
		CredsBundle:      cc.dopts.copts.CredsBundle,
		Dialer:           cc.dopts.copts.Dialer,
		ChannelzParentID: cc.channelzID,
	}

	// Build the resolver.
	cc.resolverWrapper, err = newCCResolverWrapper(cc)
	if err != nil {
		return nil, fmt.Errorf("failed to build resolver: %v", err)
	}
	// Start the resolver wrapper goroutine after resolverWrapper is created.
	//
	// If the goroutine is started before resolverWrapper is ready, the
	// following may happen: The goroutine sends updates to cc. cc forwards
	// those to balancer. Balancer creates new addrConn. addrConn fails to
	// connect, and calls resolveNow(). resolveNow() tries to use the non-ready
	// resolverWrapper.
	cc.resolverWrapper.start()

	// A blocking dial blocks until the clientConn is ready.
	if cc.dopts.block {
		for {
			s := cc.GetState()
			if s == connectivity.Ready {
				break
			} else if cc.dopts.copts.FailOnNonTempDialError && s == connectivity.TransientFailure {
				if err = cc.blockingpicker.connectionError(); err != nil {
					terr, ok := err.(interface {
						Temporary() bool
					})
					if ok && !terr.Temporary() {
						return nil, err
					}
				}
			}
			if !cc.WaitForStateChange(ctx, s) {
				// ctx got timeout or canceled.
				return nil, ctx.Err()
			}
		}
	}

	return cc, nil
}

// connectivityStateManager keeps the connectivity.State of ClientConn.
// This struct will eventually be exported so the balancers can access it.
type connectivityStateManager struct {
	mu         sync.Mutex
	state      connectivity.State
	notifyChan chan struct{}
	channelzID int64
}

// updateState updates the connectivity.State of ClientConn.
// If there's a change it notifies goroutines waiting on state change to
// happen.
func (csm *connectivityStateManager) updateState(state connectivity.State) {
	csm.mu.Lock()
	defer csm.mu.Unlock()
	if csm.state == connectivity.Shutdown {
		return
	}
	if csm.state == state {
		return
	}
	csm.state = state
	if channelz.IsOn() {
		channelz.AddTraceEvent(csm.channelzID, &channelz.TraceEventDesc{
			Desc:     fmt.Sprintf("Channel Connectivity change to %v", state),
			Severity: channelz.CtINFO,
		})
	}
	if csm.notifyChan != nil {
		// There are other goroutines waiting on this channel.
		close(csm.notifyChan)
		csm.notifyChan = nil
	}
}

func (csm *connectivityStateManager) getState() connectivity.State {
	csm.mu.Lock()
	defer csm.mu.Unlock()
	return csm.state
}

func (csm *connectivityStateManager) getNotifyChan() <-chan struct{} {
	csm.mu.Lock()
	defer csm.mu.Unlock()
	if csm.notifyChan == nil {
		csm.notifyChan = make(chan struct{})
	}
	return csm.notifyChan
}

// ClientConn represents a client connection to an RPC server.
type ClientConn struct {
	ctx    context.Context
	cancel context.CancelFunc

	target       string
	parsedTarget resolver.Target
	authority    string
	dopts        dialOptions
	csMgr        *connectivityStateManager

	balancerBuildOpts balancer.BuildOptions
	resolverWrapper   *ccResolverWrapper
	blockingpicker    *pickerWrapper

	mu    sync.RWMutex
	sc    ServiceConfig
	scRaw string
	conns map[*addrConn]struct{}
	// Keepalive parameter can be updated if a GoAway is received.
	mkp             keepalive.ClientParameters
	curBalancerName string
	preBalancerName string // previous balancer name.
	curAddresses    []resolver.Address
	balancerWrapper *ccBalancerWrapper
	retryThrottler  atomic.Value

	channelzID int64 // channelz unique identification number
	czData     *channelzData
}

// WaitForStateChange waits until the connectivity.State of ClientConn changes from sourceState or
// ctx expires. A true value is returned in former case and false in latter.
// This is an EXPERIMENTAL API.
func (cc *ClientConn) WaitForStateChange(ctx context.Context, sourceState connectivity.State) bool {
	ch := cc.csMgr.getNotifyChan()
	if cc.csMgr.getState() != sourceState {
		return true
	}
	select {
	case <-ctx.Done():
		return false
	case <-ch:
		return true
	}
}

// GetState returns the connectivity.State of ClientConn.
// This is an EXPERIMENTAL API.
func (cc *ClientConn) GetState() connectivity.State {
	return cc.csMgr.getState()
}

func (cc *ClientConn) scWatcher() {
	for {
		select {
		case sc, ok := <-cc.dopts.scChan:
			if !ok {
				return
			}
			cc.mu.Lock()
			// TODO: load balance policy runtime change is ignored.
			// We may revist this decision in the future.
			cc.sc = sc
			cc.scRaw = ""
			cc.mu.Unlock()
		case <-cc.ctx.Done():
			return
		}
	}
}

func (cc *ClientConn) handleResolvedAddrs(addrs []resolver.Address, err error) {
	cc.mu.Lock()
	defer cc.mu.Unlock()
	if cc.conns == nil {
		// cc was closed.
		return
	}

	if reflect.DeepEqual(cc.curAddresses, addrs) {
		return
	}

	cc.curAddresses = addrs

	if cc.dopts.balancerBuilder == nil {
		// Only look at balancer types and switch balancer if balancer dial
		// option is not set.
		var isGRPCLB bool
		for _, a := range addrs {
			if a.Type == resolver.GRPCLB {
				isGRPCLB = true
				break
			}
		}
		var newBalancerName string
		if isGRPCLB {
			newBalancerName = grpclbName
		} else {
			// Address list doesn't contain grpclb address. Try to pick a
			// non-grpclb balancer.
			newBalancerName = cc.curBalancerName
			// If current balancer is grpclb, switch to the previous one.
			if newBalancerName == grpclbName {
				newBalancerName = cc.preBalancerName
			}
			// The following could be true in two cases:
			// - the first time handling resolved addresses
			//   (curBalancerName="")
			// - the first time handling non-grpclb addresses
			//   (curBalancerName="grpclb", preBalancerName="")
			if newBalancerName == "" {
				newBalancerName = PickFirstBalancerName
			}
		}
		cc.switchBalancer(newBalancerName)
	} else if cc.balancerWrapper == nil {
		// Balancer dial option was set, and this is the first time handling
		// resolved addresses. Build a balancer with dopts.balancerBuilder.
		cc.balancerWrapper = newCCBalancerWrapper(cc, cc.dopts.balancerBuilder, cc.balancerBuildOpts)
	}

	cc.balancerWrapper.handleResolvedAddrs(addrs, nil)
}

// switchBalancer starts the switching from current balancer to the balancer
// with the given name.
//
// It will NOT send the current address list to the new balancer. If needed,
// caller of this function should send address list to the new balancer after
// this function returns.
//
// Caller must hold cc.mu.
func (cc *ClientConn) switchBalancer(name string) {
	if cc.conns == nil {
		return
	}

	if strings.ToLower(cc.curBalancerName) == strings.ToLower(name) {
		return
	}

	grpclog.Infof("ClientConn switching balancer to %q", name)
	if cc.dopts.balancerBuilder != nil {
		grpclog.Infoln("ignoring balancer switching: Balancer DialOption used instead")
		return
	}
	// TODO(bar switching) change this to two steps: drain and close.
	// Keep track of sc in wrapper.
	if cc.balancerWrapper != nil {
		cc.balancerWrapper.close()
	}

	builder := balancer.Get(name)
	// TODO(yuxuanli): If user send a service config that does not contain a valid balancer name, should
	// we reuse previous one?
	if channelz.IsOn() {
		if builder == nil {
			channelz.AddTraceEvent(cc.channelzID, &channelz.TraceEventDesc{
				Desc:     fmt.Sprintf("Channel switches to new LB policy %q due to fallback from invalid balancer name", PickFirstBalancerName),
				Severity: channelz.CtWarning,
			})
		} else {
			channelz.AddTraceEvent(cc.channelzID, &channelz.TraceEventDesc{
				Desc:     fmt.Sprintf("Channel switches to new LB policy %q", name),
				Severity: channelz.CtINFO,
			})
		}
	}
	if builder == nil {
		grpclog.Infof("failed to get balancer builder for: %v, using pick_first instead", name)
		builder = newPickfirstBuilder()
	}

	cc.preBalancerName = cc.curBalancerName
	cc.curBalancerName = builder.Name()
	cc.balancerWrapper = newCCBalancerWrapper(cc, builder, cc.balancerBuildOpts)
}

func (cc *ClientConn) handleSubConnStateChange(sc balancer.SubConn, s connectivity.State) {
	cc.mu.Lock()
	if cc.conns == nil {
		cc.mu.Unlock()
		return
	}
	// TODO(bar switching) send updates to all balancer wrappers when balancer
	// gracefully switching is supported.
	cc.balancerWrapper.handleSubConnStateChange(sc, s)
	cc.mu.Unlock()
}

// newAddrConn creates an addrConn for addrs and adds it to cc.conns.
//
// Caller needs to make sure len(addrs) > 0.
func (cc *ClientConn) newAddrConn(addrs []resolver.Address, opts balancer.NewSubConnOptions) (*addrConn, error) {
	ac := &addrConn{
		cc:                  cc,
		addrs:               addrs,
		scopts:              opts,
		dopts:               cc.dopts,
		czData:              new(channelzData),
		successfulHandshake: true, // make the first nextAddr() call _not_ move addrIdx up by 1
		resetBackoff:        make(chan struct{}),
		healthCheckEnabled:  opts.HealthCheckEnabled,
	}
	ac.ctx, ac.cancel = context.WithCancel(cc.ctx)
	// Track ac in cc. This needs to be done before any getTransport(...) is called.
	cc.mu.Lock()
	if cc.conns == nil {
		cc.mu.Unlock()
		return nil, ErrClientConnClosing
	}
	if channelz.IsOn() {
		ac.channelzID = channelz.RegisterSubChannel(ac, cc.channelzID, "")
		channelz.AddTraceEvent(ac.channelzID, &channelz.TraceEventDesc{
			Desc:     "Subchannel Created",
			Severity: channelz.CtINFO,
			Parent: &channelz.TraceEventDesc{
				Desc:     fmt.Sprintf("Subchannel(id:%d) created", ac.channelzID),
				Severity: channelz.CtINFO,
			},
		})
	}
	cc.conns[ac] = struct{}{}
	cc.mu.Unlock()
	return ac, nil
}

// removeAddrConn removes the addrConn in the subConn from clientConn.
// It also tears down the ac with the given error.
func (cc *ClientConn) removeAddrConn(ac *addrConn, err error) {
	cc.mu.Lock()
	if cc.conns == nil {
		cc.mu.Unlock()
		return
	}
	delete(cc.conns, ac)
	cc.mu.Unlock()
	ac.tearDown(err)
}

func (cc *ClientConn) channelzMetric() *channelz.ChannelInternalMetric {
	return &channelz.ChannelInternalMetric{
		State:                    cc.GetState(),
		Target:                   cc.target,
		CallsStarted:             atomic.LoadInt64(&cc.czData.callsStarted),
		CallsSucceeded:           atomic.LoadInt64(&cc.czData.callsSucceeded),
		CallsFailed:              atomic.LoadInt64(&cc.czData.callsFailed),
		LastCallStartedTimestamp: time.Unix(0, atomic.LoadInt64(&cc.czData.lastCallStartedTime)),
	}
}

// Target returns the target string of the ClientConn.
// This is an EXPERIMENTAL API.
func (cc *ClientConn) Target() string {
	return cc.target
}

func (cc *ClientConn) incrCallsStarted() {
	atomic.AddInt64(&cc.czData.callsStarted, 1)
	atomic.StoreInt64(&cc.czData.lastCallStartedTime, time.Now().UnixNano())
}

func (cc *ClientConn) incrCallsSucceeded() {
	atomic.AddInt64(&cc.czData.callsSucceeded, 1)
}

func (cc *ClientConn) incrCallsFailed() {
	atomic.AddInt64(&cc.czData.callsFailed, 1)
}

// connect starts creating a transport.
// It does nothing if the ac is not IDLE.
// TODO(bar) Move this to the addrConn section.
func (ac *addrConn) connect() error {
	ac.mu.Lock()
	if ac.state == connectivity.Shutdown {
		ac.mu.Unlock()
		return errConnClosing
	}
	if ac.state != connectivity.Idle {
		ac.mu.Unlock()
		return nil
	}
	ac.updateConnectivityState(connectivity.Connecting)
	ac.cc.handleSubConnStateChange(ac.acbw, ac.state)
	ac.mu.Unlock()

	// Start a goroutine connecting to the server asynchronously.
	go ac.resetTransport(false)
	return nil
}

// tryUpdateAddrs tries to update ac.addrs with the new addresses list.
//
// It checks whether current connected address of ac is in the new addrs list.
//  - If true, it updates ac.addrs and returns true. The ac will keep using
//    the existing connection.
//  - If false, it does nothing and returns false.
func (ac *addrConn) tryUpdateAddrs(addrs []resolver.Address) bool {
	ac.mu.Lock()
	defer ac.mu.Unlock()
	grpclog.Infof("addrConn: tryUpdateAddrs curAddr: %v, addrs: %v", ac.curAddr, addrs)
	if ac.state == connectivity.Shutdown {
		ac.addrs = addrs
		return true
	}

	var curAddrFound bool
	for _, a := range addrs {
		if reflect.DeepEqual(ac.curAddr, a) {
			curAddrFound = true
			break
		}
	}
	grpclog.Infof("addrConn: tryUpdateAddrs curAddrFound: %v", curAddrFound)
	if curAddrFound {
		ac.addrs = addrs
		ac.addrIdx = 0 // Start reconnecting from beginning in the new list.
	}

	return curAddrFound
}

// GetMethodConfig gets the method config of the input method.
// If there's an exact match for input method (i.e. /service/method), we return
// the corresponding MethodConfig.
// If there isn't an exact match for the input method, we look for the default config
// under the service (i.e /service/). If there is a default MethodConfig for
// the service, we return it.
// Otherwise, we return an empty MethodConfig.
func (cc *ClientConn) GetMethodConfig(method string) MethodConfig {
	// TODO: Avoid the locking here.
	cc.mu.RLock()
	defer cc.mu.RUnlock()
	m, ok := cc.sc.Methods[method]
	if !ok {
		i := strings.LastIndex(method, "/")
		m = cc.sc.Methods[method[:i+1]]
	}
	return m
}

func (cc *ClientConn) getHealthCheckConfig() *healthCheckConfig {
	cc.mu.RLock()
	defer cc.mu.RUnlock()
	return cc.sc.healthCheckConfig
}

func (cc *ClientConn) getTransport(ctx context.Context, failfast bool, method string) (transport.ClientTransport, func(balancer.DoneInfo), error) {
	hdr, _ := metadata.FromOutgoingContext(ctx)
	t, done, err := cc.blockingpicker.pick(ctx, failfast, balancer.PickOptions{
		FullMethodName: method,
		Header:         hdr,
	})
	if err != nil {
		return nil, nil, toRPCErr(err)
	}
	return t, done, nil
}

// handleServiceConfig parses the service config string in JSON format to Go native
// struct ServiceConfig, and store both the struct and the JSON string in ClientConn.
func (cc *ClientConn) handleServiceConfig(js string) error {
	if cc.dopts.disableServiceConfig {
		return nil
	}
	if cc.scRaw == js {
		return nil
	}
	if channelz.IsOn() {
		channelz.AddTraceEvent(cc.channelzID, &channelz.TraceEventDesc{
			// The special formatting of \"%s\" instead of %q is to provide nice printing of service config
			// for human consumption.
			Desc:     fmt.Sprintf("Channel has a new service config \"%s\"", js),
			Severity: channelz.CtINFO,
		})
	}
	sc, err := parseServiceConfig(js)
	if err != nil {
		return err
	}
	cc.mu.Lock()
	// Check if the ClientConn is already closed. Some fields (e.g.
	// balancerWrapper) are set to nil when closing the ClientConn, and could
	// cause nil pointer panic if we don't have this check.
	if cc.conns == nil {
		cc.mu.Unlock()
		return nil
	}
	cc.scRaw = js
	cc.sc = sc

	if sc.retryThrottling != nil {
		newThrottler := &retryThrottler{
			tokens: sc.retryThrottling.MaxTokens,
			max:    sc.retryThrottling.MaxTokens,
			thresh: sc.retryThrottling.MaxTokens / 2,
			ratio:  sc.retryThrottling.TokenRatio,
		}
		cc.retryThrottler.Store(newThrottler)
	} else {
		cc.retryThrottler.Store((*retryThrottler)(nil))
	}

	if sc.LB != nil && *sc.LB != grpclbName { // "grpclb" is not a valid balancer option in service config.
		if cc.curBalancerName == grpclbName {
			// If current balancer is grpclb, there's at least one grpclb
			// balancer address in the resolved list. Don't switch the balancer,
			// but change the previous balancer name, so if a new resolved
			// address list doesn't contain grpclb address, balancer will be
			// switched to *sc.LB.
			cc.preBalancerName = *sc.LB
		} else {
			cc.switchBalancer(*sc.LB)
			cc.balancerWrapper.handleResolvedAddrs(cc.curAddresses, nil)
		}
	}

	cc.mu.Unlock()
	return nil
}

func (cc *ClientConn) resolveNow(o resolver.ResolveNowOption) {
	cc.mu.RLock()
	r := cc.resolverWrapper
	cc.mu.RUnlock()
	if r == nil {
		return
	}
	go r.resolveNow(o)
}

// ResetConnectBackoff wakes up all subchannels in transient failure and causes
// them to attempt another connection immediately.  It also resets the backoff
// times used for subsequent attempts regardless of the current state.
//
// In general, this function should not be used.  Typical service or network
// outages result in a reasonable client reconnection strategy by default.
// However, if a previously unavailable network becomes available, this may be
// used to trigger an immediate reconnect.
//
// This API is EXPERIMENTAL.
func (cc *ClientConn) ResetConnectBackoff() {
	cc.mu.Lock()
	defer cc.mu.Unlock()
	for ac := range cc.conns {
		ac.resetConnectBackoff()
	}
}

// Close tears down the ClientConn and all underlying connections.
func (cc *ClientConn) Close() error {
	defer cc.cancel()

	cc.mu.Lock()
	if cc.conns == nil {
		cc.mu.Unlock()
		return ErrClientConnClosing
	}
	conns := cc.conns
	cc.conns = nil
	cc.csMgr.updateState(connectivity.Shutdown)

	rWrapper := cc.resolverWrapper
	cc.resolverWrapper = nil
	bWrapper := cc.balancerWrapper
	cc.balancerWrapper = nil
	cc.mu.Unlock()

	cc.blockingpicker.close()

	if rWrapper != nil {
		rWrapper.close()
	}
	if bWrapper != nil {
		bWrapper.close()
	}

	for ac := range conns {
		ac.tearDown(ErrClientConnClosing)
	}
	if channelz.IsOn() {
		ted := &channelz.TraceEventDesc{
			Desc:     "Channel Deleted",
			Severity: channelz.CtINFO,
		}
		if cc.dopts.channelzParentID != 0 {
			ted.Parent = &channelz.TraceEventDesc{
				Desc:     fmt.Sprintf("Nested channel(id:%d) deleted", cc.channelzID),
				Severity: channelz.CtINFO,
			}
		}
		channelz.AddTraceEvent(cc.channelzID, ted)
		// TraceEvent needs to be called before RemoveEntry, as TraceEvent may add trace reference to
		// the entity beng deleted, and thus prevent it from being deleted right away.
		channelz.RemoveEntry(cc.channelzID)
	}
	return nil
}

// addrConn is a network connection to a given address.
type addrConn struct {
	ctx    context.Context
	cancel context.CancelFunc

	cc     *ClientConn
	dopts  dialOptions
	acbw   balancer.SubConn
	scopts balancer.NewSubConnOptions

	// transport is set when there's a viable transport(note: ac state may not be READY as LB channel
	// health checking may require server to report healthy to set ac to READY), and is reset
	// to nil when the current transport should not longer be used to create a stream(e.g. after GoAway
	// is received, transport is closed, ac has been torn down).
	transport transport.ClientTransport // The current transport.

	mu      sync.Mutex
	addrIdx int                // The index in addrs list to start reconnecting from.
	curAddr resolver.Address   // The current address.
	addrs   []resolver.Address // All addresses that the resolver resolved to.

	// Use updateConnectivityState for updating addrConn's connectivity state.
	state connectivity.State

	tearDownErr error // The reason this addrConn is torn down.

	backoffIdx int
	// backoffDeadline is the time until which resetTransport needs to
	// wait before increasing backoffIdx count.
	backoffDeadline time.Time
	// connectDeadline is the time by which all connection
	// negotiations must complete.
	connectDeadline time.Time

	resetBackoff chan struct{}

	channelzID int64 // channelz unique identification number
	czData     *channelzData

	successfulHandshake bool

	healthCheckEnabled bool
}

// Note: this requires a lock on ac.mu.
func (ac *addrConn) updateConnectivityState(s connectivity.State) {
	ac.state = s
	if channelz.IsOn() {
		channelz.AddTraceEvent(ac.channelzID, &channelz.TraceEventDesc{
			Desc:     fmt.Sprintf("Subchannel Connectivity change to %v", s),
			Severity: channelz.CtINFO,
		})
	}
}

// adjustParams updates parameters used to create transports upon
// receiving a GoAway.
func (ac *addrConn) adjustParams(r transport.GoAwayReason) {
	switch r {
	case transport.GoAwayTooManyPings:
		v := 2 * ac.dopts.copts.KeepaliveParams.Time
		ac.cc.mu.Lock()
		if v > ac.cc.mkp.Time {
			ac.cc.mkp.Time = v
		}
		ac.cc.mu.Unlock()
	}
}

// resetTransport makes sure that a healthy ac.transport exists.
//
// The transport will close itself when it encounters an error, or on GOAWAY, or on deadline waiting for handshake, or
// when the clientconn is closed. Each iteration creating a new transport will try a different address that the balancer
// assigned to the addrConn, until it has tried all addresses. Once it has tried all addresses, it will re-resolve to
// get a new address list. If an error is received, the list is re-resolved and the next reset attempt will try from the
// beginning. This method has backoff built in. The backoff amount starts at 0 and increases each time resolution occurs
// (addresses are exhausted). The backoff amount is reset to 0 each time a handshake is received.
//
// If the DialOption WithWaitForHandshake was set, resetTransport returns successfully only after handshake is received.
func (ac *addrConn) resetTransport(resolveNow bool) {
	for {
		// If this is the first in a line of resets, we want to resolve immediately. The only other time we
		// want to reset is if we have tried all the addresses handed to us.
		if resolveNow {
			ac.mu.Lock()
			ac.cc.resolveNow(resolver.ResolveNowOption{})
			ac.mu.Unlock()
		}

		ac.mu.Lock()
		if ac.state == connectivity.Shutdown {
			ac.mu.Unlock()
			return
		}

		// If the connection is READY, a failure must have occurred.
		// Otherwise, we'll consider this is a transient failure when:
		//   We've exhausted all addresses
		//   We're in CONNECTING
		//   And it's not the very first addr to try TODO(deklerk) find a better way to do this than checking ac.successfulHandshake
		if ac.state == connectivity.Ready || (ac.addrIdx == len(ac.addrs)-1 && ac.state == connectivity.Connecting && !ac.successfulHandshake) {
			ac.updateConnectivityState(connectivity.TransientFailure)
			ac.cc.handleSubConnStateChange(ac.acbw, ac.state)
		}
		ac.mu.Unlock()

		if err := ac.nextAddr(); err != nil {
			return
		}

		ac.mu.Lock()
		if ac.state == connectivity.Shutdown {
			ac.mu.Unlock()
			return
		}

		// TODO(yuxuanli): is this still necessary to set ac.transport to nil?
		ac.transport = nil

		backoffIdx := ac.backoffIdx
		backoffFor := ac.dopts.bs.Backoff(backoffIdx)

		// This will be the duration that dial gets to finish.
		dialDuration := getMinConnectTimeout()
		if backoffFor > dialDuration {
			// Give dial more time as we keep failing to connect.
			dialDuration = backoffFor
		}
		start := time.Now()
		connectDeadline := start.Add(dialDuration)
		ac.backoffDeadline = start.Add(backoffFor)
		ac.connectDeadline = connectDeadline

		ac.mu.Unlock()

		ac.cc.mu.RLock()
		ac.dopts.copts.KeepaliveParams = ac.cc.mkp
		ac.cc.mu.RUnlock()

		ac.mu.Lock()

		if ac.state == connectivity.Shutdown {
			ac.mu.Unlock()
			return
		}

		if ac.state != connectivity.Connecting {
			ac.updateConnectivityState(connectivity.Connecting)
			ac.cc.handleSubConnStateChange(ac.acbw, ac.state)
		}

		addr := ac.addrs[ac.addrIdx]
		copts := ac.dopts.copts
		if ac.scopts.CredsBundle != nil {
			copts.CredsBundle = ac.scopts.CredsBundle
		}
		ac.mu.Unlock()

		if channelz.IsOn() {
			channelz.AddTraceEvent(ac.channelzID, &channelz.TraceEventDesc{
				Desc:     fmt.Sprintf("Subchannel picks a new address %q to connect", addr.Addr),
				Severity: channelz.CtINFO,
			})
		}

		if err := ac.createTransport(backoffIdx, addr, copts, connectDeadline); err != nil {
			continue
		}

		return
	}
}

// createTransport creates a connection to one of the backends in addrs.
func (ac *addrConn) createTransport(backoffNum int, addr resolver.Address, copts transport.ConnectOptions, connectDeadline time.Time) error {
	oneReset := sync.Once{}
	skipReset := make(chan struct{})
	allowedToReset := make(chan struct{})
	prefaceReceived := make(chan struct{})
	onCloseCalled := make(chan struct{})

<<<<<<< HEAD
=======
	var prefaceMu sync.Mutex
	var serverPrefaceReceived bool
	var clientPrefaceWrote bool

>>>>>>> 4a7ed90b
	hcCtx, hcCancel := context.WithCancel(ac.ctx)

	onGoAway := func(r transport.GoAwayReason) {
		hcCancel()
		ac.mu.Lock()
		ac.adjustParams(r)
		// make sure no RPC picks this transport after goaway having been received.
		ac.transport = nil
		ac.mu.Unlock()
		select {
		case <-skipReset: // The outer resetTransport loop will handle reconnection.
			return
		case <-allowedToReset: // We're in the clear to reset.
			go oneReset.Do(func() { ac.resetTransport(false) })
		}
	}

	prefaceTimer := time.NewTimer(connectDeadline.Sub(time.Now()))

	onClose := func() {
		hcCancel()
		close(onCloseCalled)
		prefaceTimer.Stop()

		ac.mu.Lock()
		ac.transport = nil
		ac.mu.Unlock()

		select {
		case <-skipReset: // The outer resetTransport loop will handle reconnection.
			return
		case <-allowedToReset: // We're in the clear to reset.
			oneReset.Do(func() { ac.resetTransport(false) })
		}
	}

	target := transport.TargetInfo{
		Addr:      addr.Addr,
		Metadata:  addr.Metadata,
		Authority: ac.cc.authority,
	}

	onPrefaceReceipt := func() {
		close(prefaceReceived)
		prefaceTimer.Stop()

		// TODO(deklerk): optimization; does anyone else actually use this lock? maybe we can just remove it for this scope
		ac.mu.Lock()

		prefaceMu.Lock()
		serverPrefaceReceived = true
		if clientPrefaceWrote {
			ac.successfulHandshake = true
			ac.backoffDeadline = time.Time{}
			ac.connectDeadline = time.Time{}
			ac.addrIdx = 0
			ac.backoffIdx = 0
		}
		prefaceMu.Unlock()

		ac.mu.Unlock()
	}

	// Do not cancel in the success path because of this issue in Go1.6: https://github.com/golang/go/issues/15078.
	connectCtx, cancel := context.WithDeadline(ac.ctx, connectDeadline)
	if channelz.IsOn() {
		copts.ChannelzParentID = ac.channelzID
	}

	newTr, err := transport.NewClientTransport(connectCtx, ac.cc.ctx, target, copts, onPrefaceReceipt, onGoAway, onClose)

	if err == nil {
		prefaceMu.Lock()
		clientPrefaceWrote = true
		if serverPrefaceReceived {
			ac.successfulHandshake = true
		}
		prefaceMu.Unlock()

		if ac.dopts.waitForHandshake {
			select {
			case <-prefaceTimer.C:
				// We didn't get the preface in time.
				newTr.Close()
				err = errors.New("timed out waiting for server handshake")
			case <-prefaceReceived:
				// We got the preface - huzzah! things are good.
			case <-onCloseCalled:
				// The transport has already closed - noop.
				close(allowedToReset)
				return nil
			}
		} else {
			go func() {
				select {
				case <-prefaceTimer.C:
					// We didn't get the preface in time.
					newTr.Close()
				case <-prefaceReceived:
					// We got the preface just in the nick of time - huzzah!
				case <-onCloseCalled:
					// The transport has already closed - noop.
				}
			}()
		}
	}

	if err != nil {
		// newTr is either nil, or closed.
		cancel()
		ac.cc.blockingpicker.updateConnectionError(err)
		ac.mu.Lock()
		if ac.state == connectivity.Shutdown {
			// ac.tearDown(...) has been invoked.
			ac.mu.Unlock()

			// We don't want to reset during this close because we prefer to kick out of this function and let the loop
			// in resetTransport take care of reconnecting.
			close(skipReset)

			return errConnClosing
		}
		ac.mu.Unlock()
		grpclog.Warningf("grpc: addrConn.createTransport failed to connect to %v. Err :%v. Reconnecting...", addr, err)

		// We don't want to reset during this close because we prefer to kick out of this function and let the loop
		// in resetTransport take care of reconnecting.
		close(skipReset)

		return err
	}

	// Now there is a viable transport to be use, so set ac.transport to reflect the new viable transport.
	ac.mu.Lock()
	ac.transport = newTr
	ac.mu.Unlock()

	healthCheckConfig := ac.cc.getHealthCheckConfig()
	// LB channel health checking is only enabled when all the four requirements below are met:
	// 1. it is not disabled by the user with the WithDisableHealthCheck DialOption,
	// 2. the internal.HealthCheckFunc is set by importing the grpc/healthcheck package,
	// 3. a service config with non-empty healthCheckConfig field is provided,
	// 4. the current load balancer allows it.
	if !ac.cc.dopts.disableHealthCheck && internal.HealthCheckFunc != nil && healthCheckConfig != nil && ac.healthCheckEnabled {
		ac.startHealthCheck(hcCtx, newTr, addr, allowedToReset, skipReset, healthCheckConfig.ServiceName)
		return nil
	}

	// No LB channel health check case
	ac.mu.Lock()

	if ac.state == connectivity.Shutdown {
		ac.mu.Unlock()

		// We don't want to reset during this close because we prefer to kick out of this function and let the loop
		// in resetTransport take care of reconnecting.
		close(skipReset)
		return errConnClosing
	}

	ac.updateConnectivityState(connectivity.Ready)
	ac.cc.handleSubConnStateChange(ac.acbw, ac.state)
	ac.curAddr = addr

	ac.mu.Unlock()

	// Ok, _now_ we will finally let the transport reset if it encounters a closable error. Without this, the reader
	// goroutine failing races with all the code in this method that sets the connection to "ready".
	close(allowedToReset)
	return nil
}

func (ac *addrConn) startHealthCheck(ctx context.Context, newTr transport.ClientTransport, addr resolver.Address, allowedToReset chan struct{}, skipReset chan struct{}, serviceName string) {
	//set up the health check helper functions
	newStream := func() (interface{}, error) {
		ac.mu.Lock()
		defer ac.mu.Unlock()
		if ac.transport != newTr {
			return nil, status.Error(codes.Canceled, "the provided transport is no longer valid to use")
		}
		// transition to CONNECTING state when an attempt starts
		if ac.state != connectivity.Connecting {
			ac.updateConnectivityState(connectivity.Connecting)
			ac.cc.handleSubConnStateChange(ac.acbw, ac.state)
		}
		return ac.newClientStream(ctx, &StreamDesc{ServerStreams: true}, "/grpc.health.v1.Health/Watch", newTr)
	}
	firstReady := true
	reportHealth := func(ok bool) {
		ac.mu.Lock()
		defer ac.mu.Unlock()
		if ac.transport != newTr {
			return
		}
		if ok {
			if firstReady {
				firstReady = false
				ac.curAddr = addr
				close(allowedToReset)
			}
<<<<<<< HEAD
			ac.printf("ready")
=======
>>>>>>> 4a7ed90b
			// This is the only place where we set state to READY in case of health check enabled.
			// Therefore we don't need to check whether ac is already in READY state.
			ac.updateConnectivityState(connectivity.Ready)
			ac.cc.handleSubConnStateChange(ac.acbw, ac.state)
		} else {
			// It is possible that server alternates between "UNKNOWN", "SERVING", and "NOT_SERVING" when
			// returning the status for health. And all these status leads to transition to TRANSIENT
			// FAILURE. Therefore we need to check whether ac is already in TRANSIENT FAILURE state, to
			// avoid unnecessary setting.
			if ac.state != connectivity.TransientFailure {
				ac.updateConnectivityState(connectivity.TransientFailure)
				ac.cc.handleSubConnStateChange(ac.acbw, ac.state)
			}
		}
	}

	// start a goroutine for health checking of this transport.
	go func() {
		err := internal.HealthCheckFunc(ctx, newStream, reportHealth, serviceName)
		if err != nil {
			if e, ok := status.FromError(err); ok && e.Code() == codes.Unimplemented {
				if channelz.IsOn() {
					channelz.AddTraceEvent(ac.channelzID, &channelz.TraceEventDesc{
						Desc:     "Subchannel health check is unimplemented at server side, thus health check is disabled",
						Severity: channelz.CtError,
					})
				}
				grpclog.Error("Subchannel health check is unimplemented at server side, thus health check is disabled")
			} else {
				grpclog.Errorf("HealthCheckFunc exits with unexpected error %v", err)
			}
		}
		// in case allowedToReset/skipReset has not been called inside the HealthCheckFunc, close
		// allowedToReset/skipReset now to unblock the onGoAway or onClose callback.
		ac.mu.Lock()
		if ac.state == connectivity.Shutdown {
			ac.mu.Unlock()
			// we can safely close skipReset here, because skipReset must have not been closed when we
			// reach here.
			close(skipReset)
			return
		}
		ac.mu.Unlock()
		select {
		case <-allowedToReset:
		default:
			close(allowedToReset)
		}
	}()
}

// nextAddr increments the addrIdx if there are more addresses to try. If
// there are no more addrs to try it will re-resolve, set addrIdx to 0, and
// increment the backoffIdx.
//
// nextAddr must be called without ac.mu being held.
func (ac *addrConn) nextAddr() error {
	ac.mu.Lock()

	// If a handshake has been observed, we expect the counters to have manually
	// been reset so we'll just return, since we want the next usage to start
	// at index 0.
	if ac.successfulHandshake {
		ac.successfulHandshake = false
		ac.mu.Unlock()
		return nil
	}

	if ac.addrIdx < len(ac.addrs)-1 {
		ac.addrIdx++
		ac.mu.Unlock()
		return nil
	}

	ac.addrIdx = 0
	ac.backoffIdx++

	if ac.state == connectivity.Shutdown {
		ac.mu.Unlock()
		return errConnClosing
	}
	ac.cc.resolveNow(resolver.ResolveNowOption{})
	backoffDeadline := ac.backoffDeadline
	b := ac.resetBackoff
	ac.mu.Unlock()
	timer := time.NewTimer(backoffDeadline.Sub(time.Now()))
	select {
	case <-timer.C:
	case <-b:
		timer.Stop()
	case <-ac.ctx.Done():
		timer.Stop()
		return ac.ctx.Err()
	}
	return nil
}

func (ac *addrConn) resetConnectBackoff() {
	ac.mu.Lock()
	close(ac.resetBackoff)
	ac.backoffIdx = 0
	ac.resetBackoff = make(chan struct{})
	ac.mu.Unlock()
}

// getReadyTransport returns the transport if ac's state is READY.
// Otherwise it returns nil, false.
// If ac's state is IDLE, it will trigger ac to connect.
func (ac *addrConn) getReadyTransport() (transport.ClientTransport, bool) {
	ac.mu.Lock()
	if ac.state == connectivity.Ready && ac.transport != nil {
		t := ac.transport
		ac.mu.Unlock()
		return t, true
	}
	var idle bool
	if ac.state == connectivity.Idle {
		idle = true
	}
	ac.mu.Unlock()
	// Trigger idle ac to connect.
	if idle {
		ac.connect()
	}
	return nil, false
}

// tearDown starts to tear down the addrConn.
// TODO(zhaoq): Make this synchronous to avoid unbounded memory consumption in
// some edge cases (e.g., the caller opens and closes many addrConn's in a
// tight loop.
// tearDown doesn't remove ac from ac.cc.conns.
func (ac *addrConn) tearDown(err error) {
	ac.mu.Lock()
	if ac.state == connectivity.Shutdown {
		ac.mu.Unlock()
		return
	}
	curTr := ac.transport
	ac.transport = nil
	// We have to set the state to Shutdown before anything else to prevent races
	// between setting the state and logic that waits on context cancelation / etc.
	ac.updateConnectivityState(connectivity.Shutdown)
	ac.cancel()
	ac.tearDownErr = err
	ac.cc.handleSubConnStateChange(ac.acbw, ac.state)
	ac.curAddr = resolver.Address{}
	if err == errConnDrain && curTr != nil {
		// GracefulClose(...) may be executed multiple times when
		// i) receiving multiple GoAway frames from the server; or
		// ii) there are concurrent name resolver/Balancer triggered
		// address removal and GoAway.
		// We have to unlock and re-lock here because GracefulClose => Close => onClose, which requires locking ac.mu.
		ac.mu.Unlock()
		curTr.GracefulClose()
		ac.mu.Lock()
	}
	if channelz.IsOn() {
		channelz.AddTraceEvent(ac.channelzID, &channelz.TraceEventDesc{
			Desc:     "Subchannel Deleted",
			Severity: channelz.CtINFO,
			Parent: &channelz.TraceEventDesc{
				Desc:     fmt.Sprintf("Subchanel(id:%d) deleted", ac.channelzID),
				Severity: channelz.CtINFO,
			},
		})
		// TraceEvent needs to be called before RemoveEntry, as TraceEvent may add trace reference to
		// the entity beng deleted, and thus prevent it from being deleted right away.
		channelz.RemoveEntry(ac.channelzID)
	}
	ac.mu.Unlock()
}

func (ac *addrConn) getState() connectivity.State {
	ac.mu.Lock()
	defer ac.mu.Unlock()
	return ac.state
}

func (ac *addrConn) ChannelzMetric() *channelz.ChannelInternalMetric {
	ac.mu.Lock()
	addr := ac.curAddr.Addr
	ac.mu.Unlock()
	return &channelz.ChannelInternalMetric{
		State:                    ac.getState(),
		Target:                   addr,
		CallsStarted:             atomic.LoadInt64(&ac.czData.callsStarted),
		CallsSucceeded:           atomic.LoadInt64(&ac.czData.callsSucceeded),
		CallsFailed:              atomic.LoadInt64(&ac.czData.callsFailed),
		LastCallStartedTimestamp: time.Unix(0, atomic.LoadInt64(&ac.czData.lastCallStartedTime)),
	}
}

func (ac *addrConn) incrCallsStarted() {
	atomic.AddInt64(&ac.czData.callsStarted, 1)
	atomic.StoreInt64(&ac.czData.lastCallStartedTime, time.Now().UnixNano())
}

func (ac *addrConn) incrCallsSucceeded() {
	atomic.AddInt64(&ac.czData.callsSucceeded, 1)
}

func (ac *addrConn) incrCallsFailed() {
	atomic.AddInt64(&ac.czData.callsFailed, 1)
}

type retryThrottler struct {
	max    float64
	thresh float64
	ratio  float64

	mu     sync.Mutex
	tokens float64 // TODO(dfawley): replace with atomic and remove lock.
}

// throttle subtracts a retry token from the pool and returns whether a retry
// should be throttled (disallowed) based upon the retry throttling policy in
// the service config.
func (rt *retryThrottler) throttle() bool {
	if rt == nil {
		return false
	}
	rt.mu.Lock()
	defer rt.mu.Unlock()
	rt.tokens--
	if rt.tokens < 0 {
		rt.tokens = 0
	}
	return rt.tokens <= rt.thresh
}

func (rt *retryThrottler) successfulRPC() {
	if rt == nil {
		return
	}
	rt.mu.Lock()
	defer rt.mu.Unlock()
	rt.tokens += rt.ratio
	if rt.tokens > rt.max {
		rt.tokens = rt.max
	}
}

type channelzChannel struct {
	cc *ClientConn
}

func (c *channelzChannel) ChannelzMetric() *channelz.ChannelInternalMetric {
	return c.cc.channelzMetric()
}

// ErrClientConnTimeout indicates that the ClientConn cannot establish the
// underlying connections within the specified timeout.
//
// Deprecated: This error is never returned by grpc and should not be
// referenced by users.
var ErrClientConnTimeout = errors.New("grpc: timed out when dialing")<|MERGE_RESOLUTION|>--- conflicted
+++ resolved
@@ -1058,13 +1058,10 @@
 	prefaceReceived := make(chan struct{})
 	onCloseCalled := make(chan struct{})
 
-<<<<<<< HEAD
-=======
 	var prefaceMu sync.Mutex
 	var serverPrefaceReceived bool
 	var clientPrefaceWrote bool
 
->>>>>>> 4a7ed90b
 	hcCtx, hcCancel := context.WithCancel(ac.ctx)
 
 	onGoAway := func(r transport.GoAwayReason) {
@@ -1265,10 +1262,6 @@
 				ac.curAddr = addr
 				close(allowedToReset)
 			}
-<<<<<<< HEAD
-			ac.printf("ready")
-=======
->>>>>>> 4a7ed90b
 			// This is the only place where we set state to READY in case of health check enabled.
 			// Therefore we don't need to check whether ac is already in READY state.
 			ac.updateConnectivityState(connectivity.Ready)
