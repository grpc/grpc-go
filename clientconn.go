/*
 *
 * Copyright 2014 gRPC authors.
 *
 * Licensed under the Apache License, Version 2.0 (the "License");
 * you may not use this file except in compliance with the License.
 * You may obtain a copy of the License at
 *
 *     http://www.apache.org/licenses/LICENSE-2.0
 *
 * Unless required by applicable law or agreed to in writing, software
 * distributed under the License is distributed on an "AS IS" BASIS,
 * WITHOUT WARRANTIES OR CONDITIONS OF ANY KIND, either express or implied.
 * See the License for the specific language governing permissions and
 * limitations under the License.
 *
 */

package grpc

import (
	"errors"
	"fmt"
	"math"
	"net"
	"reflect"
	"strings"
	"sync"
	"time"

	"golang.org/x/net/context"
	"golang.org/x/net/trace"
	"google.golang.org/grpc/balancer"
	_ "google.golang.org/grpc/balancer/roundrobin" // To register roundrobin.
	"google.golang.org/grpc/channelz"
	"google.golang.org/grpc/codes"
	"google.golang.org/grpc/connectivity"
	"google.golang.org/grpc/credentials"
	"google.golang.org/grpc/grpclog"
	"google.golang.org/grpc/keepalive"
	"google.golang.org/grpc/resolver"
	_ "google.golang.org/grpc/resolver/dns"         // To register dns resolver.
	_ "google.golang.org/grpc/resolver/passthrough" // To register passthrough resolver.
	"google.golang.org/grpc/stats"
	"google.golang.org/grpc/status"
	"google.golang.org/grpc/transport"
)

const (
	// minimum time to give a connection to complete
	minConnectTimeout = 20 * time.Second
)

var (
	// ErrClientConnClosing indicates that the operation is illegal because
	// the ClientConn is closing.
<<<<<<< HEAD
	ErrClientConnClosing = errors.New("grpc: the client connection is closing")
	// ErrClientConnTimeout indicates that the ClientConn cannot establish the
	// underlying connections within the specified timeout.
	// Deprecated: Please use context.DeadlineExceeded instead.
	ErrClientConnTimeout = errors.New("grpc: timed out when dialing")
=======
	//
	// Deprecated: this error should not be relied upon by users; use the status
	// code of Canceled instead.
	ErrClientConnClosing = status.Error(codes.Canceled, "grpc: the client connection is closing")
>>>>>>> 72630890
	// errConnDrain indicates that the connection starts to be drained and does not accept any new RPCs.
	errConnDrain = errors.New("grpc: the connection is drained")
	// errConnClosing indicates that the connection is closing.
	errConnClosing = errors.New("grpc: the connection is closing")
	// errConnUnavailable indicates that the connection is unavailable.
	errConnUnavailable = errors.New("grpc: the connection is unavailable")
	// errBalancerClosed indicates that the balancer is closed.
	errBalancerClosed = errors.New("grpc: balancer is closed")
	// We use an accessor so that minConnectTimeout can be
	// atomically read and updated while testing.
	getMinConnectTimeout = func() time.Duration {
		return minConnectTimeout
	}
)

// The following errors are returned from Dial and DialContext
var (
	// errNoTransportSecurity indicates that there is no transport security
	// being set for ClientConn. Users should either set one or explicitly
	// call WithInsecure DialOption to disable security.
	errNoTransportSecurity = errors.New("grpc: no transport security set (use grpc.WithInsecure() explicitly or set credentials)")
	// errTransportCredentialsMissing indicates that users want to transmit security
	// information (e.g., oauth2 token) which requires secure connection on an insecure
	// connection.
	errTransportCredentialsMissing = errors.New("grpc: the credentials require transport level security (use grpc.WithTransportCredentials() to set)")
	// errCredentialsConflict indicates that grpc.WithTransportCredentials()
	// and grpc.WithInsecure() are both called for a connection.
	errCredentialsConflict = errors.New("grpc: transport credentials are set for an insecure connection (grpc.WithTransportCredentials() and grpc.WithInsecure() are both called)")
	// errNetworkIO indicates that the connection is down due to some network I/O error.
	errNetworkIO = errors.New("grpc: failed with network I/O error")
)

// dialOptions configure a Dial call. dialOptions are set by the DialOption
// values passed to Dial.
type dialOptions struct {
	unaryInt    UnaryClientInterceptor
	streamInt   StreamClientInterceptor
	cp          Compressor
	dc          Decompressor
	bs          backoffStrategy
	block       bool
	insecure    bool
	timeout     time.Duration
	scChan      <-chan ServiceConfig
	copts       transport.ConnectOptions
	callOptions []CallOption
	// This is used by v1 balancer dial option WithBalancer to support v1
	// balancer, and also by WithBalancerName dial option.
	balancerBuilder balancer.Builder
	// This is to support grpclb.
	resolverBuilder  resolver.Builder
	waitForHandshake bool
	channelzParentID int64
}

const (
	defaultClientMaxReceiveMessageSize = 1024 * 1024 * 4
	defaultClientMaxSendMessageSize    = math.MaxInt32
)

// RegisterChannelz turns on channelz service.
// This is an EXPERIMENTAL API.
func RegisterChannelz() {
	channelz.TurnOn()
}

// DialOption configures how we set up the connection.
type DialOption func(*dialOptions)

// WithWaitForHandshake blocks until the initial settings frame is received from the
// server before assigning RPCs to the connection.
// Experimental API.
func WithWaitForHandshake() DialOption {
	return func(o *dialOptions) {
		o.waitForHandshake = true
	}
}

// WithWriteBufferSize lets you set the size of write buffer, this determines how much data can be batched
// before doing a write on the wire.
func WithWriteBufferSize(s int) DialOption {
	return func(o *dialOptions) {
		o.copts.WriteBufferSize = s
	}
}

// WithReadBufferSize lets you set the size of read buffer, this determines how much data can be read at most
// for each read syscall.
func WithReadBufferSize(s int) DialOption {
	return func(o *dialOptions) {
		o.copts.ReadBufferSize = s
	}
}

// WithInitialWindowSize returns a DialOption which sets the value for initial window size on a stream.
// The lower bound for window size is 64K and any value smaller than that will be ignored.
func WithInitialWindowSize(s int32) DialOption {
	return func(o *dialOptions) {
		o.copts.InitialWindowSize = s
	}
}

// WithInitialConnWindowSize returns a DialOption which sets the value for initial window size on a connection.
// The lower bound for window size is 64K and any value smaller than that will be ignored.
func WithInitialConnWindowSize(s int32) DialOption {
	return func(o *dialOptions) {
		o.copts.InitialConnWindowSize = s
	}
}

// WithMaxMsgSize returns a DialOption which sets the maximum message size the client can receive.
//
// Deprecated: use WithDefaultCallOptions(MaxCallRecvMsgSize(s)) instead.
func WithMaxMsgSize(s int) DialOption {
	return WithDefaultCallOptions(MaxCallRecvMsgSize(s))
}

// WithDefaultCallOptions returns a DialOption which sets the default CallOptions for calls over the connection.
func WithDefaultCallOptions(cos ...CallOption) DialOption {
	return func(o *dialOptions) {
		o.callOptions = append(o.callOptions, cos...)
	}
}

// WithCodec returns a DialOption which sets a codec for message marshaling and unmarshaling.
//
// Deprecated: use WithDefaultCallOptions(CallCustomCodec(c)) instead.
func WithCodec(c Codec) DialOption {
	return WithDefaultCallOptions(CallCustomCodec(c))
}

// WithCompressor returns a DialOption which sets a Compressor to use for
// message compression. It has lower priority than the compressor set by
// the UseCompressor CallOption.
//
// Deprecated: use UseCompressor instead.
func WithCompressor(cp Compressor) DialOption {
	return func(o *dialOptions) {
		o.cp = cp
	}
}

// WithDecompressor returns a DialOption which sets a Decompressor to use for
// incoming message decompression.  If incoming response messages are encoded
// using the decompressor's Type(), it will be used.  Otherwise, the message
// encoding will be used to look up the compressor registered via
// encoding.RegisterCompressor, which will then be used to decompress the
// message.  If no compressor is registered for the encoding, an Unimplemented
// status error will be returned.
//
// Deprecated: use encoding.RegisterCompressor instead.
func WithDecompressor(dc Decompressor) DialOption {
	return func(o *dialOptions) {
		o.dc = dc
	}
}

// WithBalancer returns a DialOption which sets a load balancer with the v1 API.
// Name resolver will be ignored if this DialOption is specified.
//
// Deprecated: use the new balancer APIs in balancer package and WithBalancerName.
func WithBalancer(b Balancer) DialOption {
	return func(o *dialOptions) {
		o.balancerBuilder = &balancerWrapperBuilder{
			b: b,
		}
	}
}

// WithBalancerName sets the balancer that the ClientConn will be initialized
// with. Balancer registered with balancerName will be used. This function
// panics if no balancer was registered by balancerName.
//
// The balancer cannot be overridden by balancer option specified by service
// config.
//
// This is an EXPERIMENTAL API.
func WithBalancerName(balancerName string) DialOption {
	builder := balancer.Get(balancerName)
	if builder == nil {
		panic(fmt.Sprintf("grpc.WithBalancerName: no balancer is registered for name %v", balancerName))
	}
	return func(o *dialOptions) {
		o.balancerBuilder = builder
	}
}

// withResolverBuilder is only for grpclb.
func withResolverBuilder(b resolver.Builder) DialOption {
	return func(o *dialOptions) {
		o.resolverBuilder = b
	}
}

// WithServiceConfig returns a DialOption which has a channel to read the service configuration.
//
// Deprecated: service config should be received through name resolver, as specified here.
// https://github.com/grpc/grpc/blob/master/doc/service_config.md
func WithServiceConfig(c <-chan ServiceConfig) DialOption {
	return func(o *dialOptions) {
		o.scChan = c
	}
}

// WithBackoffMaxDelay configures the dialer to use the provided maximum delay
// when backing off after failed connection attempts.
func WithBackoffMaxDelay(md time.Duration) DialOption {
	return WithBackoffConfig(BackoffConfig{MaxDelay: md})
}

// WithBackoffConfig configures the dialer to use the provided backoff
// parameters after connection failures.
//
// Use WithBackoffMaxDelay until more parameters on BackoffConfig are opened up
// for use.
func WithBackoffConfig(b BackoffConfig) DialOption {
	// Set defaults to ensure that provided BackoffConfig is valid and
	// unexported fields get default values.
	setDefaults(&b)
	return withBackoff(b)
}

// withBackoff sets the backoff strategy used for connectRetryNum after a
// failed connection attempt.
//
// This can be exported if arbitrary backoff strategies are allowed by gRPC.
func withBackoff(bs backoffStrategy) DialOption {
	return func(o *dialOptions) {
		o.bs = bs
	}
}

// WithBlock returns a DialOption which makes caller of Dial blocks until the underlying
// connection is up. Without this, Dial returns immediately and connecting the server
// happens in background.
func WithBlock() DialOption {
	return func(o *dialOptions) {
		o.block = true
	}
}

// WithInsecure returns a DialOption which disables transport security for this ClientConn.
// Note that transport security is required unless WithInsecure is set.
func WithInsecure() DialOption {
	return func(o *dialOptions) {
		o.insecure = true
	}
}

// WithTransportCredentials returns a DialOption which configures a
// connection level security credentials (e.g., TLS/SSL).
func WithTransportCredentials(creds credentials.TransportCredentials) DialOption {
	return func(o *dialOptions) {
		o.copts.TransportCredentials = creds
	}
}

// WithPerRPCCredentials returns a DialOption which sets
// credentials and places auth state on each outbound RPC.
func WithPerRPCCredentials(creds credentials.PerRPCCredentials) DialOption {
	return func(o *dialOptions) {
		o.copts.PerRPCCredentials = append(o.copts.PerRPCCredentials, creds)
	}
}

// WithTimeout returns a DialOption that configures a timeout for dialing a ClientConn
// initially. This is valid if and only if WithBlock() is present.
//
// Deprecated: use DialContext and context.WithTimeout instead.
func WithTimeout(d time.Duration) DialOption {
	return func(o *dialOptions) {
		o.timeout = d
	}
}

func withContextDialer(f func(context.Context, string) (net.Conn, error)) DialOption {
	return func(o *dialOptions) {
		o.copts.Dialer = f
	}
}

// WithDialer returns a DialOption that specifies a function to use for dialing network addresses.
// If FailOnNonTempDialError() is set to true, and an error is returned by f, gRPC checks the error's
// Temporary() method to decide if it should try to reconnect to the network address.
func WithDialer(f func(string, time.Duration) (net.Conn, error)) DialOption {
	return withContextDialer(
		func(ctx context.Context, addr string) (net.Conn, error) {
			if deadline, ok := ctx.Deadline(); ok {
				return f(addr, deadline.Sub(time.Now()))
			}
			return f(addr, 0)
		})
}

// WithStatsHandler returns a DialOption that specifies the stats handler
// for all the RPCs and underlying network connections in this ClientConn.
func WithStatsHandler(h stats.Handler) DialOption {
	return func(o *dialOptions) {
		o.copts.StatsHandler = h
	}
}

// FailOnNonTempDialError returns a DialOption that specifies if gRPC fails on non-temporary dial errors.
// If f is true, and dialer returns a non-temporary error, gRPC will fail the connection to the network
// address and won't try to reconnect.
// The default value of FailOnNonTempDialError is false.
// This is an EXPERIMENTAL API.
func FailOnNonTempDialError(f bool) DialOption {
	return func(o *dialOptions) {
		o.copts.FailOnNonTempDialError = f
	}
}

// WithUserAgent returns a DialOption that specifies a user agent string for all the RPCs.
func WithUserAgent(s string) DialOption {
	return func(o *dialOptions) {
		o.copts.UserAgent = s
	}
}

// WithKeepaliveParams returns a DialOption that specifies keepalive parameters for the client transport.
func WithKeepaliveParams(kp keepalive.ClientParameters) DialOption {
	return func(o *dialOptions) {
		o.copts.KeepaliveParams = kp
	}
}

// WithUnaryInterceptor returns a DialOption that specifies the interceptor for unary RPCs.
func WithUnaryInterceptor(f UnaryClientInterceptor) DialOption {
	return func(o *dialOptions) {
		o.unaryInt = f
	}
}

// WithStreamInterceptor returns a DialOption that specifies the interceptor for streaming RPCs.
func WithStreamInterceptor(f StreamClientInterceptor) DialOption {
	return func(o *dialOptions) {
		o.streamInt = f
	}
}

// WithAuthority returns a DialOption that specifies the value to be used as
// the :authority pseudo-header. This value only works with WithInsecure and
// has no effect if TransportCredentials are present.
func WithAuthority(a string) DialOption {
	return func(o *dialOptions) {
		o.copts.Authority = a
	}
}

// WithChannelzParentID returns a DialOption that specifies the channelz ID of current ClientConn's
// parent. This function is used in nested channel creation (e.g. grpclb dial).
func WithChannelzParentID(id int64) DialOption {
	return func(o *dialOptions) {
		o.channelzParentID = id
	}
}

// Dial creates a client connection to the given target.
func Dial(target string, opts ...DialOption) (*ClientConn, error) {
	return DialContext(context.Background(), target, opts...)
}

// DialContext creates a client connection to the given target. By default, it's
// a non-blocking dial (the function won't wait for connections to be
// established, and connecting happens in the background). To make it a blocking
// dial, use WithBlock() dial option.
//
// In the non-blocking case, the ctx does not act against the connection. It
// only controls the setup steps.
//
// In the blocking case, ctx can be used to cancel or expire the pending
// connection. Once this function returns, the cancellation and expiration of
// ctx will be noop. Users should call ClientConn.Close to terminate all the
// pending operations after this function returns.
//
// The target name syntax is defined in
// https://github.com/grpc/grpc/blob/master/doc/naming.md.
// e.g. to use dns resolver, a "dns:///" prefix should be applied to the target.
func DialContext(ctx context.Context, target string, opts ...DialOption) (conn *ClientConn, err error) {
	cc := &ClientConn{
		target: target,
		csMgr:  &connectivityStateManager{},
		conns:  make(map[*addrConn]struct{}),

		blockingpicker: newPickerWrapper(),
	}
	cc.ctx, cc.cancel = context.WithCancel(context.Background())

	for _, opt := range opts {
		opt(&cc.dopts)
	}

	if channelz.IsOn() {
		if cc.dopts.channelzParentID != 0 {
			cc.channelzID = channelz.RegisterChannel(cc, cc.dopts.channelzParentID, target)
		} else {
			cc.channelzID = channelz.RegisterChannel(cc, 0, target)
		}
	}

	if !cc.dopts.insecure {
		if cc.dopts.copts.TransportCredentials == nil {
			return nil, errNoTransportSecurity
		}
	} else {
		if cc.dopts.copts.TransportCredentials != nil {
			return nil, errCredentialsConflict
		}
		for _, cd := range cc.dopts.copts.PerRPCCredentials {
			if cd.RequireTransportSecurity() {
				return nil, errTransportCredentialsMissing
			}
		}
	}

	cc.mkp = cc.dopts.copts.KeepaliveParams

	if cc.dopts.copts.Dialer == nil {
		cc.dopts.copts.Dialer = newProxyDialer(
			func(ctx context.Context, addr string) (net.Conn, error) {
				network, addr := parseDialTarget(addr)
				return dialContext(ctx, network, addr)
			},
		)
	}

	if cc.dopts.copts.UserAgent != "" {
		cc.dopts.copts.UserAgent += " " + grpcUA
	} else {
		cc.dopts.copts.UserAgent = grpcUA
	}

	if cc.dopts.timeout > 0 {
		var cancel context.CancelFunc
		ctx, cancel = context.WithTimeout(ctx, cc.dopts.timeout)
		defer cancel()
	}

	defer func() {
		select {
		case <-ctx.Done():
			conn, err = nil, ctx.Err()
		default:
		}

		if err != nil {
			cc.Close()
		}
	}()

	scSet := false
	if cc.dopts.scChan != nil {
		// Try to get an initial service config.
		select {
		case sc, ok := <-cc.dopts.scChan:
			if ok {
				cc.sc = sc
				scSet = true
			}
		default:
		}
	}
	if cc.dopts.bs == nil {
		cc.dopts.bs = DefaultBackoffConfig
	}
	if cc.dopts.resolverBuilder == nil {
		// Only try to parse target when resolver builder is not already set.
		cc.parsedTarget = parseTarget(cc.target)
		grpclog.Infof("parsed scheme: %q", cc.parsedTarget.Scheme)
		cc.dopts.resolverBuilder = resolver.Get(cc.parsedTarget.Scheme)
		if cc.dopts.resolverBuilder == nil {
			// If resolver builder is still nil, the parse target's scheme is
			// not registered. Fallback to default resolver and set Endpoint to
			// the original unparsed target.
			grpclog.Infof("scheme %q not registered, fallback to default scheme", cc.parsedTarget.Scheme)
			cc.parsedTarget = resolver.Target{
				Scheme:   resolver.GetDefaultScheme(),
				Endpoint: target,
			}
			cc.dopts.resolverBuilder = resolver.Get(cc.parsedTarget.Scheme)
		}
	} else {
		cc.parsedTarget = resolver.Target{Endpoint: target}
	}
	creds := cc.dopts.copts.TransportCredentials
	if creds != nil && creds.Info().ServerName != "" {
		cc.authority = creds.Info().ServerName
	} else if cc.dopts.insecure && cc.dopts.copts.Authority != "" {
		cc.authority = cc.dopts.copts.Authority
	} else {
		// Use endpoint from "scheme://authority/endpoint" as the default
		// authority for ClientConn.
		cc.authority = cc.parsedTarget.Endpoint
	}

	if cc.dopts.scChan != nil && !scSet {
		// Blocking wait for the initial service config.
		select {
		case sc, ok := <-cc.dopts.scChan:
			if ok {
				cc.sc = sc
			}
		case <-ctx.Done():
			return nil, ctx.Err()
		}
	}
	if cc.dopts.scChan != nil {
		go cc.scWatcher()
	}

	var credsClone credentials.TransportCredentials
	if creds := cc.dopts.copts.TransportCredentials; creds != nil {
		credsClone = creds.Clone()
	}
	cc.balancerBuildOpts = balancer.BuildOptions{
		DialCreds:        credsClone,
		Dialer:           cc.dopts.copts.Dialer,
		ChannelzParentID: cc.channelzID,
	}

	// Build the resolver.
	cc.resolverWrapper, err = newCCResolverWrapper(cc)
	if err != nil {
		return nil, fmt.Errorf("failed to build resolver: %v", err)
	}
	// Start the resolver wrapper goroutine after resolverWrapper is created.
	//
	// If the goroutine is started before resolverWrapper is ready, the
	// following may happen: The goroutine sends updates to cc. cc forwards
	// those to balancer. Balancer creates new addrConn. addrConn fails to
	// connect, and calls resolveNow(). resolveNow() tries to use the non-ready
	// resolverWrapper.
	cc.resolverWrapper.start()

	// A blocking dial blocks until the clientConn is ready.
	if cc.dopts.block {
		for {
			s := cc.GetState()
			if s == connectivity.Ready {
				break
			}
			if !cc.WaitForStateChange(ctx, s) {
				// ctx got timeout or canceled.
				return nil, ctx.Err()
			}
		}
	}

	return cc, nil
}

// connectivityStateManager keeps the connectivity.State of ClientConn.
// This struct will eventually be exported so the balancers can access it.
type connectivityStateManager struct {
	mu         sync.Mutex
	state      connectivity.State
	notifyChan chan struct{}
}

// updateState updates the connectivity.State of ClientConn.
// If there's a change it notifies goroutines waiting on state change to
// happen.
func (csm *connectivityStateManager) updateState(state connectivity.State) {
	csm.mu.Lock()
	defer csm.mu.Unlock()
	if csm.state == connectivity.Shutdown {
		return
	}
	if csm.state == state {
		return
	}
	csm.state = state
	if csm.notifyChan != nil {
		// There are other goroutines waiting on this channel.
		close(csm.notifyChan)
		csm.notifyChan = nil
	}
}

func (csm *connectivityStateManager) getState() connectivity.State {
	csm.mu.Lock()
	defer csm.mu.Unlock()
	return csm.state
}

func (csm *connectivityStateManager) getNotifyChan() <-chan struct{} {
	csm.mu.Lock()
	defer csm.mu.Unlock()
	if csm.notifyChan == nil {
		csm.notifyChan = make(chan struct{})
	}
	return csm.notifyChan
}

// ClientConn represents a client connection to an RPC server.
type ClientConn struct {
	ctx    context.Context
	cancel context.CancelFunc

	target       string
	parsedTarget resolver.Target
	authority    string
	dopts        dialOptions
	csMgr        *connectivityStateManager

	balancerBuildOpts balancer.BuildOptions
	resolverWrapper   *ccResolverWrapper
	blockingpicker    *pickerWrapper

	mu    sync.RWMutex
	sc    ServiceConfig
	scRaw string
	conns map[*addrConn]struct{}
	// Keepalive parameter can be updated if a GoAway is received.
	mkp             keepalive.ClientParameters
	curBalancerName string
	preBalancerName string // previous balancer name.
	curAddresses    []resolver.Address
	balancerWrapper *ccBalancerWrapper

	channelzID          int64 // channelz unique identification number
	czmu                sync.RWMutex
	callsStarted        int64
	callsSucceeded      int64
	callsFailed         int64
	lastCallStartedTime time.Time
}

// WaitForStateChange waits until the connectivity.State of ClientConn changes from sourceState or
// ctx expires. A true value is returned in former case and false in latter.
// This is an EXPERIMENTAL API.
func (cc *ClientConn) WaitForStateChange(ctx context.Context, sourceState connectivity.State) bool {
	ch := cc.csMgr.getNotifyChan()
	if cc.csMgr.getState() != sourceState {
		return true
	}
	select {
	case <-ctx.Done():
		return false
	case <-ch:
		return true
	}
}

// GetState returns the connectivity.State of ClientConn.
// This is an EXPERIMENTAL API.
func (cc *ClientConn) GetState() connectivity.State {
	return cc.csMgr.getState()
}

func (cc *ClientConn) scWatcher() {
	for {
		select {
		case sc, ok := <-cc.dopts.scChan:
			if !ok {
				return
			}
			cc.mu.Lock()
			// TODO: load balance policy runtime change is ignored.
			// We may revist this decision in the future.
			cc.sc = sc
			cc.scRaw = ""
			cc.mu.Unlock()
		case <-cc.ctx.Done():
			return
		}
	}
}

func (cc *ClientConn) handleResolvedAddrs(addrs []resolver.Address, err error) {
	cc.mu.Lock()
	defer cc.mu.Unlock()
	if cc.conns == nil {
		// cc was closed.
		return
	}

	if reflect.DeepEqual(cc.curAddresses, addrs) {
		return
	}

	cc.curAddresses = addrs

	if cc.dopts.balancerBuilder == nil {
		// Only look at balancer types and switch balancer if balancer dial
		// option is not set.
		var isGRPCLB bool
		for _, a := range addrs {
			if a.Type == resolver.GRPCLB {
				isGRPCLB = true
				break
			}
		}
		var newBalancerName string
		if isGRPCLB {
			newBalancerName = grpclbName
		} else {
			// Address list doesn't contain grpclb address. Try to pick a
			// non-grpclb balancer.
			newBalancerName = cc.curBalancerName
			// If current balancer is grpclb, switch to the previous one.
			if newBalancerName == grpclbName {
				newBalancerName = cc.preBalancerName
			}
			// The following could be true in two cases:
			// - the first time handling resolved addresses
			//   (curBalancerName="")
			// - the first time handling non-grpclb addresses
			//   (curBalancerName="grpclb", preBalancerName="")
			if newBalancerName == "" {
				newBalancerName = PickFirstBalancerName
			}
		}
		cc.switchBalancer(newBalancerName)
	} else if cc.balancerWrapper == nil {
		// Balancer dial option was set, and this is the first time handling
		// resolved addresses. Build a balancer with dopts.balancerBuilder.
		cc.balancerWrapper = newCCBalancerWrapper(cc, cc.dopts.balancerBuilder, cc.balancerBuildOpts)
	}

	cc.balancerWrapper.handleResolvedAddrs(addrs, nil)
}

// switchBalancer starts the switching from current balancer to the balancer
// with the given name.
//
// It will NOT send the current address list to the new balancer. If needed,
// caller of this function should send address list to the new balancer after
// this function returns.
//
// Caller must hold cc.mu.
func (cc *ClientConn) switchBalancer(name string) {
	if cc.conns == nil {
		return
	}

	if strings.ToLower(cc.curBalancerName) == strings.ToLower(name) {
		return
	}

	grpclog.Infof("ClientConn switching balancer to %q", name)
	if cc.dopts.balancerBuilder != nil {
		grpclog.Infoln("ignoring balancer switching: Balancer DialOption used instead")
		return
	}
	// TODO(bar switching) change this to two steps: drain and close.
	// Keep track of sc in wrapper.
	if cc.balancerWrapper != nil {
		cc.balancerWrapper.close()
	}
	// Clear all stickiness state.
	cc.blockingpicker.clearStickinessState()

	builder := balancer.Get(name)
	if builder == nil {
		grpclog.Infof("failed to get balancer builder for: %v, using pick_first instead", name)
		builder = newPickfirstBuilder()
	}
	cc.preBalancerName = cc.curBalancerName
	cc.curBalancerName = builder.Name()
	cc.balancerWrapper = newCCBalancerWrapper(cc, builder, cc.balancerBuildOpts)
}

func (cc *ClientConn) handleSubConnStateChange(sc balancer.SubConn, s connectivity.State) {
	cc.mu.Lock()
	if cc.conns == nil {
		cc.mu.Unlock()
		return
	}
	// TODO(bar switching) send updates to all balancer wrappers when balancer
	// gracefully switching is supported.
	cc.balancerWrapper.handleSubConnStateChange(sc, s)
	cc.mu.Unlock()
}

// newAddrConn creates an addrConn for addrs and adds it to cc.conns.
//
// Caller needs to make sure len(addrs) > 0.
func (cc *ClientConn) newAddrConn(addrs []resolver.Address) (*addrConn, error) {
	ac := &addrConn{
		cc:    cc,
		addrs: addrs,
		dopts: cc.dopts,
	}
	ac.ctx, ac.cancel = context.WithCancel(cc.ctx)
	// Track ac in cc. This needs to be done before any getTransport(...) is called.
	cc.mu.Lock()
	if cc.conns == nil {
		cc.mu.Unlock()
		return nil, ErrClientConnClosing
	}
	if channelz.IsOn() {
		ac.channelzID = channelz.RegisterSubChannel(ac, cc.channelzID, "")
	}
	cc.conns[ac] = struct{}{}
	cc.mu.Unlock()
	return ac, nil
}

// removeAddrConn removes the addrConn in the subConn from clientConn.
// It also tears down the ac with the given error.
func (cc *ClientConn) removeAddrConn(ac *addrConn, err error) {
	cc.mu.Lock()
	if cc.conns == nil {
		cc.mu.Unlock()
		return
	}
	delete(cc.conns, ac)
	cc.mu.Unlock()
	ac.tearDown(err)
}

// ChannelzMetric returns ChannelInternalMetric of current ClientConn.
// This is an EXPERIMENTAL API.
func (cc *ClientConn) ChannelzMetric() *channelz.ChannelInternalMetric {
	state := cc.GetState()
	cc.czmu.RLock()
	defer cc.czmu.RUnlock()
	return &channelz.ChannelInternalMetric{
		State:                    state,
		Target:                   cc.target,
		CallsStarted:             cc.callsStarted,
		CallsSucceeded:           cc.callsSucceeded,
		CallsFailed:              cc.callsFailed,
		LastCallStartedTimestamp: cc.lastCallStartedTime,
	}
}

func (cc *ClientConn) incrCallsStarted() {
	cc.czmu.Lock()
	cc.callsStarted++
	// TODO(yuxuanli): will make this a time.Time pointer improve performance?
	cc.lastCallStartedTime = time.Now()
	cc.czmu.Unlock()
}

func (cc *ClientConn) incrCallsSucceeded() {
	cc.czmu.Lock()
	cc.callsSucceeded++
	cc.czmu.Unlock()
}

func (cc *ClientConn) incrCallsFailed() {
	cc.czmu.Lock()
	cc.callsFailed++
	cc.czmu.Unlock()
}

// connect starts to creating transport and also starts the transport monitor
// goroutine for this ac.
// It does nothing if the ac is not IDLE.
// TODO(bar) Move this to the addrConn section.
// This was part of resetAddrConn, keep it here to make the diff look clean.
func (ac *addrConn) connect() error {
	ac.mu.Lock()
	if ac.state == connectivity.Shutdown {
		ac.mu.Unlock()
		return errConnClosing
	}
	if ac.state != connectivity.Idle {
		ac.mu.Unlock()
		return nil
	}
	ac.state = connectivity.Connecting
	ac.cc.handleSubConnStateChange(ac.acbw, ac.state)
	ac.mu.Unlock()

	// Start a goroutine connecting to the server asynchronously.
	go func() {
		if err := ac.resetTransport(); err != nil {
			grpclog.Warningf("Failed to dial %s: %v; please retry.", ac.addrs[0].Addr, err)
			if err != errConnClosing {
				// Keep this ac in cc.conns, to get the reason it's torn down.
				ac.tearDown(err)
			}
			return
		}
		ac.transportMonitor()
	}()
	return nil
}

// tryUpdateAddrs tries to update ac.addrs with the new addresses list.
//
// It checks whether current connected address of ac is in the new addrs list.
//  - If true, it updates ac.addrs and returns true. The ac will keep using
//    the existing connection.
//  - If false, it does nothing and returns false.
func (ac *addrConn) tryUpdateAddrs(addrs []resolver.Address) bool {
	ac.mu.Lock()
	defer ac.mu.Unlock()
	grpclog.Infof("addrConn: tryUpdateAddrs curAddr: %v, addrs: %v", ac.curAddr, addrs)
	if ac.state == connectivity.Shutdown {
		ac.addrs = addrs
		return true
	}

	var curAddrFound bool
	for _, a := range addrs {
		if reflect.DeepEqual(ac.curAddr, a) {
			curAddrFound = true
			break
		}
	}
	grpclog.Infof("addrConn: tryUpdateAddrs curAddrFound: %v", curAddrFound)
	if curAddrFound {
		ac.addrs = addrs
		ac.reconnectIdx = 0 // Start reconnecting from beginning in the new list.
	}

	return curAddrFound
}

// GetMethodConfig gets the method config of the input method.
// If there's an exact match for input method (i.e. /service/method), we return
// the corresponding MethodConfig.
// If there isn't an exact match for the input method, we look for the default config
// under the service (i.e /service/). If there is a default MethodConfig for
// the service, we return it.
// Otherwise, we return an empty MethodConfig.
func (cc *ClientConn) GetMethodConfig(method string) MethodConfig {
	// TODO: Avoid the locking here.
	cc.mu.RLock()
	defer cc.mu.RUnlock()
	m, ok := cc.sc.Methods[method]
	if !ok {
		i := strings.LastIndex(method, "/")
		m = cc.sc.Methods[method[:i+1]]
	}
	return m
}

func (cc *ClientConn) getTransport(ctx context.Context, failfast bool) (transport.ClientTransport, func(balancer.DoneInfo), error) {
	t, done, err := cc.blockingpicker.pick(ctx, failfast, balancer.PickOptions{})
	if err != nil {
		return nil, nil, toRPCErr(err)
	}
	return t, done, nil
}

// handleServiceConfig parses the service config string in JSON format to Go native
// struct ServiceConfig, and store both the struct and the JSON string in ClientConn.
func (cc *ClientConn) handleServiceConfig(js string) error {
	sc, err := parseServiceConfig(js)
	if err != nil {
		return err
	}
	cc.mu.Lock()
	cc.scRaw = js
	cc.sc = sc
	if sc.LB != nil && *sc.LB != grpclbName { // "grpclb" is not a valid balancer option in service config.
		if cc.curBalancerName == grpclbName {
			// If current balancer is grpclb, there's at least one grpclb
			// balancer address in the resolved list. Don't switch the balancer,
			// but change the previous balancer name, so if a new resolved
			// address list doesn't contain grpclb address, balancer will be
			// switched to *sc.LB.
			cc.preBalancerName = *sc.LB
		} else {
			cc.switchBalancer(*sc.LB)
			cc.balancerWrapper.handleResolvedAddrs(cc.curAddresses, nil)
		}
	}

	if envConfigStickinessOn {
		var newStickinessMDKey string
		if sc.stickinessMetadataKey != nil && *sc.stickinessMetadataKey != "" {
			newStickinessMDKey = *sc.stickinessMetadataKey
		}
		// newStickinessMDKey is "" if one of the following happens:
		// - stickinessMetadataKey is set to ""
		// - stickinessMetadataKey field doesn't exist in service config
		cc.blockingpicker.updateStickinessMDKey(strings.ToLower(newStickinessMDKey))
	}

	cc.mu.Unlock()
	return nil
}

func (cc *ClientConn) resolveNow(o resolver.ResolveNowOption) {
	cc.mu.Lock()
	r := cc.resolverWrapper
	cc.mu.Unlock()
	if r == nil {
		return
	}
	go r.resolveNow(o)
}

// Close tears down the ClientConn and all underlying connections.
func (cc *ClientConn) Close() error {
	defer cc.cancel()

	cc.mu.Lock()
	if cc.conns == nil {
		cc.mu.Unlock()
		return ErrClientConnClosing
	}
	conns := cc.conns
	cc.conns = nil
	cc.csMgr.updateState(connectivity.Shutdown)

	rWrapper := cc.resolverWrapper
	cc.resolverWrapper = nil
	bWrapper := cc.balancerWrapper
	cc.balancerWrapper = nil
	cc.mu.Unlock()

	cc.blockingpicker.close()

	if rWrapper != nil {
		rWrapper.close()
	}
	if bWrapper != nil {
		bWrapper.close()
	}

	for ac := range conns {
		ac.tearDown(ErrClientConnClosing)
	}
	if channelz.IsOn() {
		channelz.RemoveEntry(cc.channelzID)
	}
	return nil
}

// addrConn is a network connection to a given address.
type addrConn struct {
	ctx    context.Context
	cancel context.CancelFunc

	cc     *ClientConn
	addrs  []resolver.Address
	dopts  dialOptions
	events trace.EventLog
	acbw   balancer.SubConn

	mu           sync.Mutex
	curAddr      resolver.Address
	reconnectIdx int // The index in addrs list to start reconnecting from.
	state        connectivity.State
	// ready is closed and becomes nil when a new transport is up or failed
	// due to timeout.
	ready     chan struct{}
	transport transport.ClientTransport

	// The reason this addrConn is torn down.
	tearDownErr error

	connectRetryNum int
	// backoffDeadline is the time until which resetTransport needs to
	// wait before increasing connectRetryNum count.
	backoffDeadline time.Time
	// connectDeadline is the time by which all connection
	// negotiations must complete.
	connectDeadline time.Time

	channelzID          int64 // channelz unique identification number
	czmu                sync.RWMutex
	callsStarted        int64
	callsSucceeded      int64
	callsFailed         int64
	lastCallStartedTime time.Time
}

// adjustParams updates parameters used to create transports upon
// receiving a GoAway.
func (ac *addrConn) adjustParams(r transport.GoAwayReason) {
	switch r {
	case transport.GoAwayTooManyPings:
		v := 2 * ac.dopts.copts.KeepaliveParams.Time
		ac.cc.mu.Lock()
		if v > ac.cc.mkp.Time {
			ac.cc.mkp.Time = v
		}
		ac.cc.mu.Unlock()
	}
}

// printf records an event in ac's event log, unless ac has been closed.
// REQUIRES ac.mu is held.
func (ac *addrConn) printf(format string, a ...interface{}) {
	if ac.events != nil {
		ac.events.Printf(format, a...)
	}
}

// errorf records an error in ac's event log, unless ac has been closed.
// REQUIRES ac.mu is held.
func (ac *addrConn) errorf(format string, a ...interface{}) {
	if ac.events != nil {
		ac.events.Errorf(format, a...)
	}
}

// resetTransport recreates a transport to the address for ac.  The old
// transport will close itself on error or when the clientconn is closed.
// The created transport must receive initial settings frame from the server.
// In case that doesn't happen, transportMonitor will kill the newly created
// transport after connectDeadline has expired.
// In case there was an error on the transport before the settings frame was
// received, resetTransport resumes connecting to backends after the one that
// was previously connected to. In case end of the list is reached, resetTransport
// backs off until the original deadline.
// If the DialOption WithWaitForHandshake was set, resetTrasport returns
// successfully only after server settings are received.
//
// TODO(bar) make sure all state transitions are valid.
func (ac *addrConn) resetTransport() error {
	ac.mu.Lock()
	if ac.state == connectivity.Shutdown {
		ac.mu.Unlock()
		return errConnClosing
	}
	if ac.ready != nil {
		close(ac.ready)
		ac.ready = nil
	}
	ac.transport = nil
	ridx := ac.reconnectIdx
	ac.mu.Unlock()
	ac.cc.mu.RLock()
	ac.dopts.copts.KeepaliveParams = ac.cc.mkp
	ac.cc.mu.RUnlock()
	var backoffDeadline, connectDeadline time.Time
	for connectRetryNum := 0; ; connectRetryNum++ {
		ac.mu.Lock()
		if ac.backoffDeadline.IsZero() {
			// This means either a successful HTTP2 connection was established
			// or this is the first time this addrConn is trying to establish a
			// connection.
			backoffFor := ac.dopts.bs.backoff(connectRetryNum) // time.Duration.
			// This will be the duration that dial gets to finish.
			dialDuration := getMinConnectTimeout()
			if backoffFor > dialDuration {
				// Give dial more time as we keep failing to connect.
				dialDuration = backoffFor
			}
			start := time.Now()
			backoffDeadline = start.Add(backoffFor)
			connectDeadline = start.Add(dialDuration)
			ridx = 0 // Start connecting from the beginning.
		} else {
			// Continue trying to connect with the same deadlines.
			connectRetryNum = ac.connectRetryNum
			backoffDeadline = ac.backoffDeadline
			connectDeadline = ac.connectDeadline
			ac.backoffDeadline = time.Time{}
			ac.connectDeadline = time.Time{}
			ac.connectRetryNum = 0
		}
		if ac.state == connectivity.Shutdown {
			ac.mu.Unlock()
			return errConnClosing
		}
		ac.printf("connecting")
		if ac.state != connectivity.Connecting {
			ac.state = connectivity.Connecting
			ac.cc.handleSubConnStateChange(ac.acbw, ac.state)
		}
		// copy ac.addrs in case of race
		addrsIter := make([]resolver.Address, len(ac.addrs))
		copy(addrsIter, ac.addrs)
		copts := ac.dopts.copts
		ac.mu.Unlock()
		connected, err := ac.createTransport(connectRetryNum, ridx, backoffDeadline, connectDeadline, addrsIter, copts)
		if err != nil {
			return err
		}
		if connected {
			return nil
		}
	}
}

// createTransport creates a connection to one of the backends in addrs.
// It returns true if a connection was established.
func (ac *addrConn) createTransport(connectRetryNum, ridx int, backoffDeadline, connectDeadline time.Time, addrs []resolver.Address, copts transport.ConnectOptions) (bool, error) {
	for i := ridx; i < len(addrs); i++ {
		addr := addrs[i]
		target := transport.TargetInfo{
			Addr:      addr.Addr,
			Metadata:  addr.Metadata,
			Authority: ac.cc.authority,
		}
		done := make(chan struct{})
		onPrefaceReceipt := func() {
			ac.mu.Lock()
			close(done)
			if !ac.backoffDeadline.IsZero() {
				// If we haven't already started reconnecting to
				// other backends.
				// Note, this can happen when writer notices an error
				// and triggers resetTransport while at the same time
				// reader receives the preface and invokes this closure.
				ac.backoffDeadline = time.Time{}
				ac.connectDeadline = time.Time{}
				ac.connectRetryNum = 0
			}
			ac.mu.Unlock()
		}
		// Do not cancel in the success path because of
		// this issue in Go1.6: https://github.com/golang/go/issues/15078.
		connectCtx, cancel := context.WithDeadline(ac.ctx, connectDeadline)
		if channelz.IsOn() {
			copts.ChannelzParentID = ac.channelzID
		}
		newTr, err := transport.NewClientTransport(connectCtx, ac.cc.ctx, target, copts, onPrefaceReceipt)
		if err != nil {
			cancel()
			ac.cc.blockingpicker.updateConnectionError(err)
			ac.mu.Lock()
			if ac.state == connectivity.Shutdown {
				// ac.tearDown(...) has been invoked.
				ac.mu.Unlock()
				return false, errConnClosing
			}
			ac.mu.Unlock()
			grpclog.Warningf("grpc: addrConn.createTransport failed to connect to %v. Err :%v. Reconnecting...", addr, err)
			continue
		}
		if ac.dopts.waitForHandshake {
			select {
			case <-done:
			case <-connectCtx.Done():
				// Didn't receive server preface, must kill this new transport now.
				grpclog.Warningf("grpc: addrConn.createTransport failed to receive server preface before deadline.")
				newTr.Close()
				break
			case <-ac.ctx.Done():
			}
		}
		ac.mu.Lock()
		if ac.state == connectivity.Shutdown {
			ac.mu.Unlock()
			// ac.tearDonn(...) has been invoked.
			newTr.Close()
			return false, errConnClosing
		}
		ac.printf("ready")
		ac.state = connectivity.Ready
		ac.cc.handleSubConnStateChange(ac.acbw, ac.state)
		ac.transport = newTr
		ac.curAddr = addr
		if ac.ready != nil {
			close(ac.ready)
			ac.ready = nil
		}
		select {
		case <-done:
			// If the server has responded back with preface already,
			// don't set the reconnect parameters.
		default:
			ac.connectRetryNum = connectRetryNum
			ac.backoffDeadline = backoffDeadline
			ac.connectDeadline = connectDeadline
			ac.reconnectIdx = i + 1 // Start reconnecting from the next backend in the list.
		}
		ac.mu.Unlock()
		return true, nil
	}
	ac.mu.Lock()
	if ac.state == connectivity.Shutdown {
		ac.mu.Unlock()
		return false, errConnClosing
	}
	ac.state = connectivity.TransientFailure
	ac.cc.handleSubConnStateChange(ac.acbw, ac.state)
	ac.cc.resolveNow(resolver.ResolveNowOption{})
	if ac.ready != nil {
		close(ac.ready)
		ac.ready = nil
	}
	ac.mu.Unlock()
	timer := time.NewTimer(backoffDeadline.Sub(time.Now()))
	select {
	case <-timer.C:
	case <-ac.ctx.Done():
		timer.Stop()
		return false, ac.ctx.Err()
	}
	return false, nil
}

// Run in a goroutine to track the error in transport and create the
// new transport if an error happens. It returns when the channel is closing.
func (ac *addrConn) transportMonitor() {
	for {
		var timer *time.Timer
		var cdeadline <-chan time.Time
		ac.mu.Lock()
		t := ac.transport
		if !ac.connectDeadline.IsZero() {
			timer = time.NewTimer(ac.connectDeadline.Sub(time.Now()))
			cdeadline = timer.C
		}
		ac.mu.Unlock()
		// Block until we receive a goaway or an error occurs.
		select {
		case <-t.GoAway():
			done := t.Error()
			cleanup := t.Close
			// Since this transport will be orphaned (won't have a transportMonitor)
			// we need to launch a goroutine to keep track of clientConn.Close()
			// happening since it might not be noticed by any other goroutine for a while.
			go func() {
				<-done
				cleanup()
			}()
		case <-t.Error():
			// In case this is triggered because clientConn.Close()
			// was called, we want to immeditately close the transport
			// since no other goroutine might notice it for a while.
			t.Close()
		case <-cdeadline:
			ac.mu.Lock()
			// This implies that client received server preface.
			if ac.backoffDeadline.IsZero() {
				ac.mu.Unlock()
				continue
			}
			ac.mu.Unlock()
			timer = nil
			// No server preface received until deadline.
			// Kill the connection.
			grpclog.Warningf("grpc: addrConn.transportMonitor didn't get server preface after waiting. Closing the new transport now.")
			t.Close()
		}
		if timer != nil {
			timer.Stop()
		}
		// If a GoAway happened, regardless of error, adjust our keepalive
		// parameters as appropriate.
		select {
		case <-t.GoAway():
			ac.adjustParams(t.GetGoAwayReason())
		default:
		}
		ac.mu.Lock()
		if ac.state == connectivity.Shutdown {
			ac.mu.Unlock()
			return
		}
		// Set connectivity state to TransientFailure before calling
		// resetTransport. Transition READY->CONNECTING is not valid.
		ac.state = connectivity.TransientFailure
		ac.cc.handleSubConnStateChange(ac.acbw, ac.state)
		ac.cc.resolveNow(resolver.ResolveNowOption{})
		ac.curAddr = resolver.Address{}
		ac.mu.Unlock()
		if err := ac.resetTransport(); err != nil {
			ac.mu.Lock()
			ac.printf("transport exiting: %v", err)
			ac.mu.Unlock()
			grpclog.Warningf("grpc: addrConn.transportMonitor exits due to: %v", err)
			if err != errConnClosing {
				// Keep this ac in cc.conns, to get the reason it's torn down.
				ac.tearDown(err)
			}
			return
		}
	}
}

// wait blocks until i) the new transport is up or ii) ctx is done or iii) ac is closed or
// iv) transport is in connectivity.TransientFailure and there is a balancer/failfast is true.
func (ac *addrConn) wait(ctx context.Context, hasBalancer, failfast bool) (transport.ClientTransport, error) {
	for {
		ac.mu.Lock()
		switch {
		case ac.state == connectivity.Shutdown:
			if failfast || !hasBalancer {
				// RPC is failfast or balancer is nil. This RPC should fail with ac.tearDownErr.
				err := ac.tearDownErr
				ac.mu.Unlock()
				return nil, err
			}
			ac.mu.Unlock()
			return nil, errConnClosing
		case ac.state == connectivity.Ready:
			ct := ac.transport
			ac.mu.Unlock()
			return ct, nil
		case ac.state == connectivity.TransientFailure:
			if failfast || hasBalancer {
				ac.mu.Unlock()
				return nil, errConnUnavailable
			}
		}
		ready := ac.ready
		if ready == nil {
			ready = make(chan struct{})
			ac.ready = ready
		}
		ac.mu.Unlock()
		select {
		case <-ctx.Done():
			return nil, toRPCErr(ctx.Err())
		// Wait until the new transport is ready or failed.
		case <-ready:
		}
	}
}

// getReadyTransport returns the transport if ac's state is READY.
// Otherwise it returns nil, false.
// If ac's state is IDLE, it will trigger ac to connect.
func (ac *addrConn) getReadyTransport() (transport.ClientTransport, bool) {
	ac.mu.Lock()
	if ac.state == connectivity.Ready {
		t := ac.transport
		ac.mu.Unlock()
		return t, true
	}
	var idle bool
	if ac.state == connectivity.Idle {
		idle = true
	}
	ac.mu.Unlock()
	// Trigger idle ac to connect.
	if idle {
		ac.connect()
	}
	return nil, false
}

// tearDown starts to tear down the addrConn.
// TODO(zhaoq): Make this synchronous to avoid unbounded memory consumption in
// some edge cases (e.g., the caller opens and closes many addrConn's in a
// tight loop.
// tearDown doesn't remove ac from ac.cc.conns.
func (ac *addrConn) tearDown(err error) {
	ac.cancel()
	ac.mu.Lock()
	defer ac.mu.Unlock()
	if ac.state == connectivity.Shutdown {
		return
	}
	ac.curAddr = resolver.Address{}
	if err == errConnDrain && ac.transport != nil {
		// GracefulClose(...) may be executed multiple times when
		// i) receiving multiple GoAway frames from the server; or
		// ii) there are concurrent name resolver/Balancer triggered
		// address removal and GoAway.
		ac.transport.GracefulClose()
	}
	ac.state = connectivity.Shutdown
	ac.tearDownErr = err
	ac.cc.handleSubConnStateChange(ac.acbw, ac.state)
	if ac.events != nil {
		ac.events.Finish()
		ac.events = nil
	}
	if ac.ready != nil {
		close(ac.ready)
		ac.ready = nil
	}
	if channelz.IsOn() {
		channelz.RemoveEntry(ac.channelzID)
	}
}

func (ac *addrConn) getState() connectivity.State {
	ac.mu.Lock()
	defer ac.mu.Unlock()
	return ac.state
}

func (ac *addrConn) getCurAddr() (ret resolver.Address) {
	ac.mu.Lock()
	ret = ac.curAddr
	ac.mu.Unlock()
	return
}

func (ac *addrConn) ChannelzMetric() *channelz.ChannelInternalMetric {
	ac.mu.Lock()
	addr := ac.curAddr.Addr
	ac.mu.Unlock()
	state := ac.getState()
	ac.czmu.RLock()
	defer ac.czmu.RUnlock()
	return &channelz.ChannelInternalMetric{
		State:                    state,
		Target:                   addr,
		CallsStarted:             ac.callsStarted,
		CallsSucceeded:           ac.callsSucceeded,
		CallsFailed:              ac.callsFailed,
		LastCallStartedTimestamp: ac.lastCallStartedTime,
	}
}

func (ac *addrConn) incrCallsStarted() {
	ac.czmu.Lock()
	ac.callsStarted++
	ac.lastCallStartedTime = time.Now()
	ac.czmu.Unlock()
}

func (ac *addrConn) incrCallsSucceeded() {
	ac.czmu.Lock()
	ac.callsSucceeded++
	ac.czmu.Unlock()
}

func (ac *addrConn) incrCallsFailed() {
	ac.czmu.Lock()
	ac.callsFailed++
	ac.czmu.Unlock()
}

// ErrClientConnTimeout indicates that the ClientConn cannot establish the
// underlying connections within the specified timeout.
//
// Deprecated: This error is never returned by grpc and should not be
// referenced by users.
var ErrClientConnTimeout = errors.New("grpc: timed out when dialing")<|MERGE_RESOLUTION|>--- conflicted
+++ resolved
@@ -54,18 +54,10 @@
 var (
 	// ErrClientConnClosing indicates that the operation is illegal because
 	// the ClientConn is closing.
-<<<<<<< HEAD
-	ErrClientConnClosing = errors.New("grpc: the client connection is closing")
-	// ErrClientConnTimeout indicates that the ClientConn cannot establish the
-	// underlying connections within the specified timeout.
-	// Deprecated: Please use context.DeadlineExceeded instead.
-	ErrClientConnTimeout = errors.New("grpc: timed out when dialing")
-=======
 	//
 	// Deprecated: this error should not be relied upon by users; use the status
 	// code of Canceled instead.
 	ErrClientConnClosing = status.Error(codes.Canceled, "grpc: the client connection is closing")
->>>>>>> 72630890
 	// errConnDrain indicates that the connection starts to be drained and does not accept any new RPCs.
 	errConnDrain = errors.New("grpc: the connection is drained")
 	// errConnClosing indicates that the connection is closing.
