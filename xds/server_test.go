--- conflicted
+++ resolved
@@ -610,11 +610,7 @@
 		// client NACKs the updates and the management server responds back with
 		// the same version of the LDS resource.
 		t.Logf("Server mode change callback invoked for listener %q with mode %q and error %v", addr.String(), args.Mode, args.Err)
-<<<<<<< HEAD
-		modeChangeCh.SendOrFail(args.Mode)
-=======
 		modeChangeCh.Replace(args.Mode)
->>>>>>> 4af0faa7
 	})
 	server, err := NewGRPCServer(modeChangeOption, BootstrapContentsForTesting(bootstrapContents))
 	if err != nil {
