--- conflicted
+++ resolved
@@ -223,9 +223,9 @@
 			nodeID := uuid.New().String()
 			bc, err := bootstrap.NewContentsForTesting(bootstrap.ConfigOptionsForTesting{
 				Servers: []byte(fmt.Sprintf(`[{
-					"server_uri": %q,
-					"channel_creds": [{"type": "insecure"}]
-				}]`, mgmtServer.Address)),
+					 "server_uri": %q,
+					 "channel_creds": [{"type": "insecure"}]
+				 }]`, mgmtServer.Address)),
 				Node: []byte(fmt.Sprintf(`{"id": "%s"}`, nodeID)),
 				Authorities: map[string]json.RawMessage{
 					// Xdstp resource names used in this test do not specify an
@@ -241,11 +241,7 @@
 			}
 
 			// Create an xDS client with the above bootstrap contents.
-<<<<<<< HEAD
 			config, err := bootstrap.NewConfigFromContents(bc)
-=======
-			config, err := bootstrap.NewConfigForTesting(bc)
->>>>>>> 39f0e5a8
 			if err != nil {
 				t.Fatalf("Failed to parse bootstrap contents: %s, %v", string(bc), err)
 			}
@@ -420,9 +416,9 @@
 			nodeID := uuid.New().String()
 			bc, err := bootstrap.NewContentsForTesting(bootstrap.ConfigOptionsForTesting{
 				Servers: []byte(fmt.Sprintf(`[{
-					"server_uri": %q,
-					"channel_creds": [{"type": "insecure"}]
-				}]`, mgmtServer.Address)),
+					 "server_uri": %q,
+					 "channel_creds": [{"type": "insecure"}]
+				 }]`, mgmtServer.Address)),
 				Node: []byte(fmt.Sprintf(`{"id": "%s"}`, nodeID)),
 				Authorities: map[string]json.RawMessage{
 					// Xdstp resource names used in this test do not specify an
@@ -438,11 +434,7 @@
 			}
 
 			// Create an xDS client with the above bootstrap contents.
-<<<<<<< HEAD
 			config, err := bootstrap.NewConfigFromContents(bc)
-=======
-			config, err := bootstrap.NewConfigForTesting(bc)
->>>>>>> 39f0e5a8
 			if err != nil {
 				t.Fatalf("Failed to parse bootstrap contents: %s, %v", string(bc), err)
 			}
@@ -532,9 +524,9 @@
 	authority := makeAuthorityName(t.Name())
 	bc, err := bootstrap.NewContentsForTesting(bootstrap.ConfigOptionsForTesting{
 		Servers: []byte(fmt.Sprintf(`[{
-			"server_uri": %q,
-			"channel_creds": [{"type": "insecure"}]
-		}]`, mgmtServer.Address)),
+			 "server_uri": %q,
+			 "channel_creds": [{"type": "insecure"}]
+		 }]`, mgmtServer.Address)),
 		Node: []byte(fmt.Sprintf(`{"id": "%s"}`, nodeID)),
 		Authorities: map[string]json.RawMessage{
 			// Xdstp style resource names used in this test use a slash removed
@@ -549,11 +541,7 @@
 	}
 
 	// Create an xDS client with the above bootstrap contents.
-<<<<<<< HEAD
 	config, err := bootstrap.NewConfigFromContents(bc)
-=======
-	config, err := bootstrap.NewConfigForTesting(bc)
->>>>>>> 39f0e5a8
 	if err != nil {
 		t.Fatalf("Failed to parse bootstrap contents: %s, %v", string(bc), err)
 	}
@@ -658,11 +646,7 @@
 	bc := e2e.DefaultBootstrapContents(t, nodeID, mgmtServer.Address)
 
 	// Create an xDS client with the above bootstrap contents.
-<<<<<<< HEAD
 	config, err := bootstrap.NewConfigFromContents(bc)
-=======
-	config, err := bootstrap.NewConfigForTesting(bc)
->>>>>>> 39f0e5a8
 	if err != nil {
 		t.Fatalf("Failed to parse bootstrap contents: %s, %v", string(bc), err)
 	}
@@ -749,11 +733,7 @@
 	bc := e2e.DefaultBootstrapContents(t, nodeID, mgmtServer.Address)
 
 	// Create an xDS client talking to the above management server.
-<<<<<<< HEAD
 	config, err := bootstrap.NewConfigFromContents(bc)
-=======
-	config, err := bootstrap.NewConfigForTesting(bc)
->>>>>>> 39f0e5a8
 	if err != nil {
 		t.Fatalf("Failed to parse bootstrap contents: %s, %v", string(bc), err)
 	}
@@ -796,11 +776,7 @@
 	bc := e2e.DefaultBootstrapContents(t, nodeID, mgmtServer.Address)
 
 	// Create an xDS client talking to the above management server.
-<<<<<<< HEAD
 	config, err := bootstrap.NewConfigFromContents(bc)
-=======
-	config, err := bootstrap.NewConfigForTesting(bc)
->>>>>>> 39f0e5a8
 	if err != nil {
 		t.Fatalf("Failed to parse bootstrap contents: %s, %v", string(bc), err)
 	}
@@ -872,11 +848,7 @@
 	bc := e2e.DefaultBootstrapContents(t, nodeID, mgmtServer.Address)
 
 	// Create an xDS client with the above bootstrap contents.
-<<<<<<< HEAD
 	config, err := bootstrap.NewConfigFromContents(bc)
-=======
-	config, err := bootstrap.NewConfigForTesting(bc)
->>>>>>> 39f0e5a8
 	if err != nil {
 		t.Fatalf("Failed to parse bootstrap contents: %s, %v", string(bc), err)
 	}
@@ -931,9 +903,9 @@
 	authority := makeAuthorityName(t.Name())
 	bc, err := bootstrap.NewContentsForTesting(bootstrap.ConfigOptionsForTesting{
 		Servers: []byte(fmt.Sprintf(`[{
-			"server_uri": %q,
-			"channel_creds": [{"type": "insecure"}]
-		}]`, mgmtServer.Address)),
+			 "server_uri": %q,
+			 "channel_creds": [{"type": "insecure"}]
+		 }]`, mgmtServer.Address)),
 		Node: []byte(fmt.Sprintf(`{"id": "%s"}`, nodeID)),
 		Authorities: map[string]json.RawMessage{
 			// Xdstp style resource names used in this test use a slash removed
@@ -948,11 +920,7 @@
 	}
 
 	// Create an xDS client with the above bootstrap contents.
-<<<<<<< HEAD
 	config, err := bootstrap.NewConfigFromContents(bc)
-=======
-	config, err := bootstrap.NewConfigForTesting(bc)
->>>>>>> 39f0e5a8
 	if err != nil {
 		t.Fatalf("Failed to parse bootstrap contents: %s, %v", string(bc), err)
 	}
