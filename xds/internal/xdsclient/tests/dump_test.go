--- conflicted
+++ resolved
@@ -136,11 +136,7 @@
 
 	nodeID := uuid.New().String()
 	bc := e2e.DefaultBootstrapContents(t, nodeID, mgmtServer.Address)
-<<<<<<< HEAD
 	config, err := bootstrap.NewConfigFromContents(bc)
-=======
-	config, err := bootstrap.NewConfigForTesting(bc)
->>>>>>> 39f0e5a8
 	if err != nil {
 		t.Fatalf("Failed to parse bootstrap contents: %s, %v", string(bc), err)
 	}
@@ -395,26 +391,22 @@
 	nodeID := uuid.New().String()
 	bc, err := bootstrap.NewContentsForTesting(bootstrap.ConfigOptionsForTesting{
 		Servers: []byte(fmt.Sprintf(`[{
-			"server_uri": %q,
-			"channel_creds": [{"type": "insecure"}]
-		}]`, mgmtServer1.Address)),
+			 "server_uri": %q,
+			 "channel_creds": [{"type": "insecure"}]
+		 }]`, mgmtServer1.Address)),
 		Node: []byte(fmt.Sprintf(`{"id": "%s"}`, nodeID)),
 		Authorities: map[string]json.RawMessage{
 			authority: []byte(fmt.Sprintf(`{
-				"xds_servers": [{
-					"server_uri": %q,
-					"channel_creds": [{"type": "insecure"}]
-				}]}`, mgmtServer2.Address)),
+				 "xds_servers": [{
+					 "server_uri": %q,
+					 "channel_creds": [{"type": "insecure"}]
+				 }]}`, mgmtServer2.Address)),
 		},
 	})
 	if err != nil {
 		t.Fatalf("Failed to create bootstrap configuration: %v", err)
 	}
-<<<<<<< HEAD
 	config, err := bootstrap.NewConfigFromContents(bc)
-=======
-	config, err := bootstrap.NewConfigForTesting(bc)
->>>>>>> 39f0e5a8
 	if err != nil {
 		t.Fatalf("Failed to parse bootstrap contents: %s, %v", string(bc), err)
 	}
