--- conflicted
+++ resolved
@@ -140,14 +140,14 @@
 	// Generate bootstrap configuration with the above two servers.
 	bootstrapContents, err := bootstrap.NewContentsForTesting(bootstrap.ConfigOptionsForTesting{
 		Servers: []byte(fmt.Sprintf(`[
-		{
-			"server_uri": %q,
-			"channel_creds": [{"type": "insecure"}]
-		},
-		{
-			"server_uri": %q,
-			"channel_creds": [{"type": "insecure"}]
-		}]`, primaryManagementServer.Address, fallbackManagementServer.Address)),
+		 {
+			 "server_uri": %q,
+			 "channel_creds": [{"type": "insecure"}]
+		 },
+		 {
+			 "server_uri": %q,
+			 "channel_creds": [{"type": "insecure"}]
+		 }]`, primaryManagementServer.Address, fallbackManagementServer.Address)),
 		Node: []byte(fmt.Sprintf(`{"id": "%s"}`, nodeID)),
 	})
 	if err != nil {
@@ -155,11 +155,7 @@
 	}
 
 	// Create an xDS client with the above bootstrap configuration.
-<<<<<<< HEAD
 	config, err := bootstrap.NewConfigFromContents(bootstrapContents)
-=======
-	config, err := bootstrap.NewConfigForTesting(bootstrapContents)
->>>>>>> 39f0e5a8
 	if err != nil {
 		t.Fatalf("Failed to parse bootstrap contents: %s, %v", string(bootstrapContents), err)
 	}
@@ -339,14 +335,14 @@
 	// Generate bootstrap configuration with the above two servers.
 	bootstrapContents, err := bootstrap.NewContentsForTesting(bootstrap.ConfigOptionsForTesting{
 		Servers: []byte(fmt.Sprintf(`[
-		{
-			"server_uri": %q,
-			"channel_creds": [{"type": "insecure"}]
-		},
-		{
-			"server_uri": %q,
-			"channel_creds": [{"type": "insecure"}]
-		}]`, primaryManagementServer.Address, fallbackManagementServer.Address)),
+		 {
+			 "server_uri": %q,
+			 "channel_creds": [{"type": "insecure"}]
+		 },
+		 {
+			 "server_uri": %q,
+			 "channel_creds": [{"type": "insecure"}]
+		 }]`, primaryManagementServer.Address, fallbackManagementServer.Address)),
 		Node: []byte(fmt.Sprintf(`{"id": "%s"}`, nodeID)),
 	})
 	if err != nil {
@@ -354,11 +350,7 @@
 	}
 
 	// Create an xDS client with the above bootstrap configuration.
-<<<<<<< HEAD
 	config, err := bootstrap.NewConfigFromContents(bootstrapContents)
-=======
-	config, err := bootstrap.NewConfigForTesting(bootstrapContents)
->>>>>>> 39f0e5a8
 	if err != nil {
 		t.Fatalf("Failed to parse bootstrap contents: %s, %v", string(bootstrapContents), err)
 	}
@@ -528,14 +520,14 @@
 	// Generate bootstrap configuration with the above two servers.
 	bootstrapContents, err := bootstrap.NewContentsForTesting(bootstrap.ConfigOptionsForTesting{
 		Servers: []byte(fmt.Sprintf(`[
-		{
-			"server_uri": %q,
-			"channel_creds": [{"type": "insecure"}]
-		},
-		{
-			"server_uri": %q,
-			"channel_creds": [{"type": "insecure"}]
-		}]`, primaryManagementServer.Address, fallbackManagementServer.Address)),
+		 {
+			 "server_uri": %q,
+			 "channel_creds": [{"type": "insecure"}]
+		 },
+		 {
+			 "server_uri": %q,
+			 "channel_creds": [{"type": "insecure"}]
+		 }]`, primaryManagementServer.Address, fallbackManagementServer.Address)),
 		Node: []byte(fmt.Sprintf(`{"id": "%s"}`, nodeID)),
 	})
 	if err != nil {
@@ -543,11 +535,7 @@
 	}
 
 	// Create an xDS client with the above bootstrap configuration.
-<<<<<<< HEAD
 	config, err := bootstrap.NewConfigFromContents(bootstrapContents)
-=======
-	config, err := bootstrap.NewConfigForTesting(bootstrapContents)
->>>>>>> 39f0e5a8
 	if err != nil {
 		t.Fatalf("Failed to parse bootstrap contents: %s, %v", string(bootstrapContents), err)
 	}
