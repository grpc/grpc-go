/*
 *
 * Copyright 2022 gRPC authors.
 *
 * Licensed under the Apache License, Version 2.0 (the "License");
 * you may not use this file except in compliance with the License.
 * You may obtain a copy of the License at
 *
 *     http://www.apache.org/licenses/LICENSE-2.0
 *
 * Unless required by applicable law or agreed to in writing, software
 * distributed under the License is distributed on an "AS IS" BASIS,
 * WITHOUT WARRANTIES OR CONDITIONS OF ANY KIND, either express or implied.
 * See the License for the specific language governing permissions and
 * limitations under the License.
 *
 */

package xdsclient_test

import (
	"context"
	"encoding/json"
	"fmt"
	"testing"

	"github.com/google/uuid"
	"google.golang.org/grpc/internal/testutils"
	"google.golang.org/grpc/internal/testutils/xds/e2e"
	"google.golang.org/grpc/internal/xds/bootstrap"
	xdstestutils "google.golang.org/grpc/xds/internal/testutils"
	"google.golang.org/grpc/xds/internal/xdsclient"
	"google.golang.org/grpc/xds/internal/xdsclient/xdsresource"

	v3clusterpb "github.com/envoyproxy/go-control-plane/envoy/config/cluster/v3"
)

const (
	testAuthority1 = "test-authority1"
	testAuthority2 = "test-authority2"
	testAuthority3 = "test-authority3"
)

var (
	// These two resources use `testAuthority1`, which contains an empty server
	// config in the bootstrap file, and therefore will use the default
	// management server.
	authorityTestResourceName11 = xdstestutils.BuildResourceName(xdsresource.ClusterResourceTypeName, testAuthority1, cdsName+"1", nil)
	authorityTestResourceName12 = xdstestutils.BuildResourceName(xdsresource.ClusterResourceTypeName, testAuthority1, cdsName+"2", nil)
	// This resource uses `testAuthority2`, which contains an empty server
	// config in the bootstrap file, and therefore will use the default
	// management server.
	authorityTestResourceName2 = xdstestutils.BuildResourceName(xdsresource.ClusterResourceTypeName, testAuthority2, cdsName+"3", nil)
	// This resource uses `testAuthority3`, which contains a non-empty server
	// config in the bootstrap file, and therefore will use the non-default
	// management server.
	authorityTestResourceName3 = xdstestutils.BuildResourceName(xdsresource.ClusterResourceTypeName, testAuthority3, cdsName+"3", nil)
)

// setupForAuthorityTests spins up two management servers, one to act as the
// default and the other to act as the non-default. It also generates a
// bootstrap configuration with three authorities (the first two pointing to the
// default and the third one pointing to the non-default).
//
// Returns two listeners used by the default and non-default management servers
// respectively, and the xDS client and its close function.
func setupForAuthorityTests(ctx context.Context, t *testing.T) (*testutils.ListenerWrapper, *testutils.ListenerWrapper, xdsclient.XDSClient, func()) {
	// Create listener wrappers which notify on to a channel whenever a new
	// connection is accepted. We use this to track the number of transports
	// used by the xDS client.
	lisDefault := testutils.NewListenerWrapper(t, nil)
	lisNonDefault := testutils.NewListenerWrapper(t, nil)

	// Start a management server to act as the default authority.
	defaultAuthorityServer := e2e.StartManagementServer(t, e2e.ManagementServerOptions{Listener: lisDefault})

	// Start a management server to act as the non-default authority.
	nonDefaultAuthorityServer := e2e.StartManagementServer(t, e2e.ManagementServerOptions{Listener: lisNonDefault})

	// Create a bootstrap configuration with two non-default authorities which
	// have empty server configs, and therefore end up using the default server
	// config, which points to the above management server.
	nodeID := uuid.New().String()
	bootstrapContents, err := bootstrap.NewContentsForTesting(bootstrap.ConfigOptionsForTesting{
		Servers: []byte(fmt.Sprintf(`[{
			 "server_uri": %q,
			 "channel_creds": [{"type": "insecure"}]
		 }]`, defaultAuthorityServer.Address)),
		Node: []byte(fmt.Sprintf(`{"id": "%s"}`, nodeID)),
		Authorities: map[string]json.RawMessage{
			testAuthority1: []byte(`{}`),
			testAuthority2: []byte(`{}`),
			testAuthority3: []byte(fmt.Sprintf(`{
				 "xds_servers": [{
					 "server_uri": %q,
					 "channel_creds": [{"type": "insecure"}]
				 }]}`, nonDefaultAuthorityServer.Address)),
		},
	})
	if err != nil {
		t.Fatalf("Failed to create bootstrap configuration: %v", err)
	}
<<<<<<< HEAD
	config, err := bootstrap.NewConfigFromContents(bootstrapContents)
	if err != nil {
		t.Fatalf("Failed to parse bootstrap contents: %s, %v", string(bootstrapContents), err)
	}
	pool := xdsclient.NewPool(config)
	client, close, err := pool.NewClientForTesting(xdsclient.OptionsForTesting{
=======
	client, close, err := xdsclient.NewForTesting(xdsclient.OptionsForTesting{
>>>>>>> 13181040
		Name:               t.Name(),
		Contents:           bootstrapContents,
		WatchExpiryTimeout: defaultTestWatchExpiryTimeout,
	})
	if err != nil {
		t.Fatalf("Failed to create an xDS client: %v", err)
	}

	resources := e2e.UpdateOptions{
		NodeID: nodeID,
		Clusters: []*v3clusterpb.Cluster{
			e2e.DefaultCluster(authorityTestResourceName11, edsName, e2e.SecurityLevelNone),
			e2e.DefaultCluster(authorityTestResourceName12, edsName, e2e.SecurityLevelNone),
			e2e.DefaultCluster(authorityTestResourceName2, edsName, e2e.SecurityLevelNone),
			e2e.DefaultCluster(authorityTestResourceName3, edsName, e2e.SecurityLevelNone),
		},
		SkipValidation: true,
	}
	if err := defaultAuthorityServer.Update(ctx, resources); err != nil {
		t.Fatalf("Failed to update management server with resources: %v, err: %v", resources, err)
	}
	return lisDefault, lisNonDefault, client, close
}

// Tests the xdsChannel sharing logic among authorities. The test verifies the
// following scenarios:
//   - A watch for a resource name with an authority matching an existing watch
//     should not result in a new transport being created.
//   - A watch for a resource name with different authority name but same
//     authority config as an existing watch should not result in a new transport
//     being created.
func (s) TestAuthority_XDSChannelSharing(t *testing.T) {
	ctx, cancel := context.WithTimeout(context.Background(), defaultTestTimeout)
	defer cancel()
	lis, _, client, close := setupForAuthorityTests(ctx, t)
	defer close()

	// Verify that no connection is established to the management server at this
	// point. A transport is created only when a resource (which belongs to that
	// authority) is requested.
	sCtx, sCancel := context.WithTimeout(ctx, defaultTestShortTimeout)
	defer sCancel()
	if _, err := lis.NewConnCh.Receive(sCtx); err != context.DeadlineExceeded {
		t.Fatal("Unexpected new transport created to management server")
	}

	// Request the first resource. Verify that a new transport is created.
	watcher := noopClusterWatcher{}
	cdsCancel1 := xdsresource.WatchCluster(client, authorityTestResourceName11, watcher)
	defer cdsCancel1()
	if _, err := lis.NewConnCh.Receive(ctx); err != nil {
		t.Fatalf("Timed out when waiting for a new transport to be created to the management server: %v", err)
	}

	// Request the second resource. Verify that no new transport is created.
	cdsCancel2 := xdsresource.WatchCluster(client, authorityTestResourceName12, watcher)
	defer cdsCancel2()
	sCtx, sCancel = context.WithTimeout(ctx, defaultTestShortTimeout)
	defer sCancel()
	if _, err := lis.NewConnCh.Receive(sCtx); err != context.DeadlineExceeded {
		t.Fatal("Unexpected new transport created to management server")
	}

	// Request the third resource. Verify that no new transport is created.
	cdsCancel3 := xdsresource.WatchCluster(client, authorityTestResourceName2, watcher)
	defer cdsCancel3()
	sCtx, sCancel = context.WithTimeout(ctx, defaultTestShortTimeout)
	defer sCancel()
	if _, err := lis.NewConnCh.Receive(sCtx); err != context.DeadlineExceeded {
		t.Fatal("Unexpected new transport created to management server")
	}
}

// Test the xdsChannel close logic. The test verifies that the xDS client
// closes an xdsChannel immediately after the last watch is canceled.
func (s) TestAuthority_XDSChannelClose(t *testing.T) {
	ctx, cancel := context.WithTimeout(context.Background(), defaultTestTimeout)
	defer cancel()
	lis, _, client, close := setupForAuthorityTests(ctx, t)
	defer close()

	// Request the first resource. Verify that a new transport is created.
	watcher := noopClusterWatcher{}
	cdsCancel1 := xdsresource.WatchCluster(client, authorityTestResourceName11, watcher)
	val, err := lis.NewConnCh.Receive(ctx)
	if err != nil {
		t.Fatalf("Timed out when waiting for a new transport to be created to the management server: %v", err)
	}
	conn := val.(*testutils.ConnWrapper)

	// Request the second resource. Verify that no new transport is created.
	cdsCancel2 := xdsresource.WatchCluster(client, authorityTestResourceName12, watcher)
	sCtx, sCancel := context.WithTimeout(ctx, defaultTestShortTimeout)
	defer sCancel()
	if _, err := lis.NewConnCh.Receive(sCtx); err != context.DeadlineExceeded {
		t.Fatal("Unexpected new transport created to management server")
	}

	// Cancel both watches, and verify that the connection to the management
	// server is closed.
	cdsCancel1()
	cdsCancel2()
	if _, err := conn.CloseCh.Receive(ctx); err != nil {
		t.Fatal("Timeout when waiting for connection to management server to be closed")
	}
}<|MERGE_RESOLUTION|>--- conflicted
+++ resolved
@@ -83,35 +83,30 @@
 	nodeID := uuid.New().String()
 	bootstrapContents, err := bootstrap.NewContentsForTesting(bootstrap.ConfigOptionsForTesting{
 		Servers: []byte(fmt.Sprintf(`[{
-			 "server_uri": %q,
-			 "channel_creds": [{"type": "insecure"}]
-		 }]`, defaultAuthorityServer.Address)),
+			"server_uri": %q,
+			"channel_creds": [{"type": "insecure"}]
+		}]`, defaultAuthorityServer.Address)),
 		Node: []byte(fmt.Sprintf(`{"id": "%s"}`, nodeID)),
 		Authorities: map[string]json.RawMessage{
 			testAuthority1: []byte(`{}`),
 			testAuthority2: []byte(`{}`),
 			testAuthority3: []byte(fmt.Sprintf(`{
-				 "xds_servers": [{
-					 "server_uri": %q,
-					 "channel_creds": [{"type": "insecure"}]
-				 }]}`, nonDefaultAuthorityServer.Address)),
+				"xds_servers": [{
+					"server_uri": %q,
+					"channel_creds": [{"type": "insecure"}]
+				}]}`, nonDefaultAuthorityServer.Address)),
 		},
 	})
 	if err != nil {
 		t.Fatalf("Failed to create bootstrap configuration: %v", err)
 	}
-<<<<<<< HEAD
 	config, err := bootstrap.NewConfigFromContents(bootstrapContents)
 	if err != nil {
 		t.Fatalf("Failed to parse bootstrap contents: %s, %v", string(bootstrapContents), err)
 	}
 	pool := xdsclient.NewPool(config)
 	client, close, err := pool.NewClientForTesting(xdsclient.OptionsForTesting{
-=======
-	client, close, err := xdsclient.NewForTesting(xdsclient.OptionsForTesting{
->>>>>>> 13181040
 		Name:               t.Name(),
-		Contents:           bootstrapContents,
 		WatchExpiryTimeout: defaultTestWatchExpiryTimeout,
 	})
 	if err != nil {
