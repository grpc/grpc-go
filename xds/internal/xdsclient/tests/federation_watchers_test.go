/*
 *
 * Copyright 2021 gRPC authors.
 *
 * Licensed under the Apache License, Version 2.0 (the "License");
 * you may not use this file except in compliance with the License.
 * You may obtain a copy of the License at
 *
 *     http://www.apache.org/licenses/LICENSE-2.0
 *
 * Unless required by applicable law or agreed to in writing, software
 * distributed under the License is distributed on an "AS IS" BASIS,
 * WITHOUT WARRANTIES OR CONDITIONS OF ANY KIND, either express or implied.
 * See the License for the specific language governing permissions and
 * limitations under the License.
 */

package xdsclient_test

import (
	"context"
	"encoding/json"
	"fmt"
	"testing"

	"github.com/google/uuid"
	"google.golang.org/grpc/internal/testutils/xds/e2e"
	"google.golang.org/grpc/internal/xds/bootstrap"
	"google.golang.org/grpc/xds/internal"
	"google.golang.org/grpc/xds/internal/xdsclient"
	"google.golang.org/grpc/xds/internal/xdsclient/xdsresource"

	v3clusterpb "github.com/envoyproxy/go-control-plane/envoy/config/cluster/v3"
	v3endpointpb "github.com/envoyproxy/go-control-plane/envoy/config/endpoint/v3"
	v3listenerpb "github.com/envoyproxy/go-control-plane/envoy/config/listener/v3"
	v3routepb "github.com/envoyproxy/go-control-plane/envoy/config/route/v3"
)

const testNonDefaultAuthority = "non-default-authority"

// setupForFederationWatchersTest spins up two management servers, one for the
// default (empty) authority and another for a non-default authority.
//
// Returns the management server associated with the non-default authority, the
// nodeID to use, and the xDS client.
func setupForFederationWatchersTest(t *testing.T) (*e2e.ManagementServer, string, xdsclient.XDSClient) {
	// Start a management server as the default authority.
	serverDefaultAuthority := e2e.StartManagementServer(t, e2e.ManagementServerOptions{})

	// Start another management server as the other authority.
	serverNonDefaultAuthority := e2e.StartManagementServer(t, e2e.ManagementServerOptions{})

	nodeID := uuid.New().String()
	bootstrapContents, err := bootstrap.NewContentsForTesting(bootstrap.ConfigOptionsForTesting{
		Servers: []byte(fmt.Sprintf(`[{
			"server_uri": %q,
			"channel_creds": [{"type": "insecure"}]
		}]`, serverDefaultAuthority.Address)),
		Node: []byte(fmt.Sprintf(`{"id": "%s"}`, nodeID)),
		Authorities: map[string]json.RawMessage{
			testNonDefaultAuthority: []byte(fmt.Sprintf(`{
				"xds_servers": [{
					"server_uri": %q,
					"channel_creds": [{"type": "insecure"}]
				}]}`, serverNonDefaultAuthority.Address)),
		},
	})
	if err != nil {
		t.Fatalf("Failed to create bootstrap configuration: %v", err)
	}
	// Create an xDS client with the above bootstrap contents.
<<<<<<< HEAD
	config, err := bootstrap.NewConfigFromContents(bootstrapContents)
=======
	config, err := bootstrap.NewConfigForTesting(bootstrapContents)
>>>>>>> 39f0e5a8
	if err != nil {
		t.Fatalf("Failed to parse bootstrap contents: %s, %v", string(bootstrapContents), err)
	}
	pool := xdsclient.NewPool(config)
	client, close, err := pool.NewClientForTesting(xdsclient.OptionsForTesting{
		Name: t.Name(),
	})
	if err != nil {
		t.Fatalf("Failed to create xDS client: %v", err)
	}
	t.Cleanup(close)
	return serverNonDefaultAuthority, nodeID, client
}

// TestFederation_ListenerResourceContextParamOrder covers the case of watching
// a Listener resource with the new style resource name and context parameters.
// The test registers watches for two resources which differ only in the order
// of context parameters in their URI. The server is configured to respond with
// a single resource with canonicalized context parameters. The test verifies
// that both watchers are notified.
func (s) TestFederation_ListenerResourceContextParamOrder(t *testing.T) {
	serverNonDefaultAuthority, nodeID, client := setupForFederationWatchersTest(t)

	var (
		// Two resource names only differ in context parameter order.
		resourceName1 = fmt.Sprintf("xdstp://%s/envoy.config.listener.v3.Listener/xdsclient-test-lds-resource?a=1&b=2", testNonDefaultAuthority)
		resourceName2 = fmt.Sprintf("xdstp://%s/envoy.config.listener.v3.Listener/xdsclient-test-lds-resource?b=2&a=1", testNonDefaultAuthority)
	)

	// Register two watches for listener resources with the same query string,
	// but context parameters in different order.
	lw1 := newListenerWatcher()
	ldsCancel1 := xdsresource.WatchListener(client, resourceName1, lw1)
	defer ldsCancel1()
	lw2 := newListenerWatcher()
	ldsCancel2 := xdsresource.WatchListener(client, resourceName2, lw2)
	defer ldsCancel2()

	// Configure the management server for the non-default authority to return a
	// single listener resource, corresponding to the watches registered above.
	resources := e2e.UpdateOptions{
		NodeID:         nodeID,
		Listeners:      []*v3listenerpb.Listener{e2e.DefaultClientListener(resourceName1, "rds-resource")},
		SkipValidation: true,
	}
	ctx, cancel := context.WithTimeout(context.Background(), defaultTestTimeout)
	defer cancel()
	if err := serverNonDefaultAuthority.Update(ctx, resources); err != nil {
		t.Fatalf("Failed to update management server with resources: %v, err: %v", resources, err)
	}

	wantUpdate := listenerUpdateErrTuple{
		update: xdsresource.ListenerUpdate{
			RouteConfigName: "rds-resource",
			HTTPFilters:     []xdsresource.HTTPFilter{{Name: "router"}},
		},
	}
	// Verify the contents of the received update.
	if err := verifyListenerUpdate(ctx, lw1.updateCh, wantUpdate); err != nil {
		t.Fatal(err)
	}
	if err := verifyListenerUpdate(ctx, lw2.updateCh, wantUpdate); err != nil {
		t.Fatal(err)
	}
}

// TestFederation_RouteConfigResourceContextParamOrder covers the case of
// watching a RouteConfiguration resource with the new style resource name and
// context parameters. The test registers watches for two resources which
// differ only in the order of context parameters in their URI. The server is
// configured to respond with a single resource with canonicalized context
// parameters. The test verifies that both watchers are notified.
func (s) TestFederation_RouteConfigResourceContextParamOrder(t *testing.T) {
	serverNonDefaultAuthority, nodeID, client := setupForFederationWatchersTest(t)

	var (
		// Two resource names only differ in context parameter order.
		resourceName1 = fmt.Sprintf("xdstp://%s/envoy.config.route.v3.RouteConfiguration/xdsclient-test-rds-resource?a=1&b=2", testNonDefaultAuthority)
		resourceName2 = fmt.Sprintf("xdstp://%s/envoy.config.route.v3.RouteConfiguration/xdsclient-test-rds-resource?b=2&a=1", testNonDefaultAuthority)
	)

	// Register two watches for route configuration resources with the same
	// query string, but context parameters in different order.
	rw1 := newRouteConfigWatcher()
	rdsCancel1 := xdsresource.WatchRouteConfig(client, resourceName1, rw1)
	defer rdsCancel1()
	rw2 := newRouteConfigWatcher()
	rdsCancel2 := xdsresource.WatchRouteConfig(client, resourceName2, rw2)
	defer rdsCancel2()

	// Configure the management server for the non-default authority to return a
	// single route config resource, corresponding to the watches registered.
	resources := e2e.UpdateOptions{
		NodeID:         nodeID,
		Routes:         []*v3routepb.RouteConfiguration{e2e.DefaultRouteConfig(resourceName1, "listener-resource", "cluster-resource")},
		SkipValidation: true,
	}
	ctx, cancel := context.WithTimeout(context.Background(), defaultTestTimeout)
	defer cancel()
	if err := serverNonDefaultAuthority.Update(ctx, resources); err != nil {
		t.Fatalf("Failed to update management server with resources: %v, err: %v", resources, err)
	}

	wantUpdate := routeConfigUpdateErrTuple{
		update: xdsresource.RouteConfigUpdate{
			VirtualHosts: []*xdsresource.VirtualHost{
				{
					Domains: []string{"listener-resource"},
					Routes: []*xdsresource.Route{
						{
							Prefix:           newStringP("/"),
							ActionType:       xdsresource.RouteActionRoute,
							WeightedClusters: map[string]xdsresource.WeightedCluster{"cluster-resource": {Weight: 100}},
						},
					},
				},
			},
		},
	}
	// Verify the contents of the received update.
	if err := verifyRouteConfigUpdate(ctx, rw1.updateCh, wantUpdate); err != nil {
		t.Fatal(err)
	}
	if err := verifyRouteConfigUpdate(ctx, rw2.updateCh, wantUpdate); err != nil {
		t.Fatal(err)
	}
}

// TestFederation_ClusterResourceContextParamOrder covers the case of watching a
// Cluster resource with the new style resource name and context parameters.
// The test registers watches for two resources which differ only in the order
// of context parameters in their URI. The server is configured to respond with
// a single resource with canonicalized context parameters. The test verifies
// that both watchers are notified.
func (s) TestFederation_ClusterResourceContextParamOrder(t *testing.T) {
	serverNonDefaultAuthority, nodeID, client := setupForFederationWatchersTest(t)

	var (
		// Two resource names only differ in context parameter order.
		resourceName1 = fmt.Sprintf("xdstp://%s/envoy.config.cluster.v3.Cluster/xdsclient-test-cds-resource?a=1&b=2", testNonDefaultAuthority)
		resourceName2 = fmt.Sprintf("xdstp://%s/envoy.config.cluster.v3.Cluster/xdsclient-test-cds-resource?b=2&a=1", testNonDefaultAuthority)
	)

	// Register two watches for cluster resources with the same query string,
	// but context parameters in different order.
	cw1 := newClusterWatcher()
	cdsCancel1 := xdsresource.WatchCluster(client, resourceName1, cw1)
	defer cdsCancel1()
	cw2 := newClusterWatcher()
	cdsCancel2 := xdsresource.WatchCluster(client, resourceName2, cw2)
	defer cdsCancel2()

	// Configure the management server for the non-default authority to return a
	// single cluster resource, corresponding to the watches registered.
	resources := e2e.UpdateOptions{
		NodeID:         nodeID,
		Clusters:       []*v3clusterpb.Cluster{e2e.DefaultCluster(resourceName1, "eds-service-name", e2e.SecurityLevelNone)},
		SkipValidation: true,
	}
	ctx, cancel := context.WithTimeout(context.Background(), defaultTestTimeout)
	defer cancel()
	if err := serverNonDefaultAuthority.Update(ctx, resources); err != nil {
		t.Fatalf("Failed to update management server with resources: %v, err: %v", resources, err)
	}

	wantUpdate := clusterUpdateErrTuple{
		update: xdsresource.ClusterUpdate{
			ClusterName:    "xdstp://non-default-authority/envoy.config.cluster.v3.Cluster/xdsclient-test-cds-resource?a=1&b=2",
			EDSServiceName: "eds-service-name",
		},
	}
	// Verify the contents of the received update.
	if err := verifyClusterUpdate(ctx, cw1.updateCh, wantUpdate); err != nil {
		t.Fatal(err)
	}
	if err := verifyClusterUpdate(ctx, cw2.updateCh, wantUpdate); err != nil {
		t.Fatal(err)
	}
}

// TestFederation_EndpointsResourceContextParamOrder covers the case of watching
// an Endpoints resource with the new style resource name and context parameters.
// The test registers watches for two resources which differ only in the order
// of context parameters in their URI. The server is configured to respond with
// a single resource with canonicalized context parameters. The test verifies
// that both watchers are notified.
func (s) TestFederation_EndpointsResourceContextParamOrder(t *testing.T) {
	serverNonDefaultAuthority, nodeID, client := setupForFederationWatchersTest(t)

	var (
		// Two resource names only differ in context parameter order.
		resourceName1 = fmt.Sprintf("xdstp://%s/envoy.config.endpoint.v3.ClusterLoadAssignment/xdsclient-test-eds-resource?a=1&b=2", testNonDefaultAuthority)
		resourceName2 = fmt.Sprintf("xdstp://%s/envoy.config.endpoint.v3.ClusterLoadAssignment/xdsclient-test-eds-resource?b=2&a=1", testNonDefaultAuthority)
	)

	// Register two watches for endpoint resources with the same query string,
	// but context parameters in different order.
	ew1 := newEndpointsWatcher()
	edsCancel1 := xdsresource.WatchEndpoints(client, resourceName1, ew1)
	defer edsCancel1()
	ew2 := newEndpointsWatcher()
	edsCancel2 := xdsresource.WatchEndpoints(client, resourceName2, ew2)
	defer edsCancel2()

	// Configure the management server for the non-default authority to return a
	// single endpoints resource, corresponding to the watches registered.
	resources := e2e.UpdateOptions{
		NodeID:         nodeID,
		Endpoints:      []*v3endpointpb.ClusterLoadAssignment{e2e.DefaultEndpoint(resourceName1, "localhost", []uint32{666})},
		SkipValidation: true,
	}
	ctx, cancel := context.WithTimeout(context.Background(), defaultTestTimeout)
	defer cancel()
	if err := serverNonDefaultAuthority.Update(ctx, resources); err != nil {
		t.Fatalf("Failed to update management server with resources: %v, err: %v", resources, err)
	}

	wantUpdate := endpointsUpdateErrTuple{
		update: xdsresource.EndpointsUpdate{
			Localities: []xdsresource.Locality{
				{
					Endpoints: []xdsresource.Endpoint{{Addresses: []string{"localhost:666"}, Weight: 1}},
					Weight:    1,
					ID: internal.LocalityID{
						Region:  "region-1",
						Zone:    "zone-1",
						SubZone: "subzone-1",
					},
				},
			},
		},
	}
	// Verify the contents of the received update.
	if err := verifyEndpointsUpdate(ctx, ew1.updateCh, wantUpdate); err != nil {
		t.Fatal(err)
	}
	if err := verifyEndpointsUpdate(ctx, ew2.updateCh, wantUpdate); err != nil {
		t.Fatal(err)
	}
}

func newStringP(s string) *string {
	return &s
}<|MERGE_RESOLUTION|>--- conflicted
+++ resolved
@@ -53,27 +53,23 @@
 	nodeID := uuid.New().String()
 	bootstrapContents, err := bootstrap.NewContentsForTesting(bootstrap.ConfigOptionsForTesting{
 		Servers: []byte(fmt.Sprintf(`[{
-			"server_uri": %q,
-			"channel_creds": [{"type": "insecure"}]
-		}]`, serverDefaultAuthority.Address)),
+			 "server_uri": %q,
+			 "channel_creds": [{"type": "insecure"}]
+		 }]`, serverDefaultAuthority.Address)),
 		Node: []byte(fmt.Sprintf(`{"id": "%s"}`, nodeID)),
 		Authorities: map[string]json.RawMessage{
 			testNonDefaultAuthority: []byte(fmt.Sprintf(`{
-				"xds_servers": [{
-					"server_uri": %q,
-					"channel_creds": [{"type": "insecure"}]
-				}]}`, serverNonDefaultAuthority.Address)),
+				 "xds_servers": [{
+					 "server_uri": %q,
+					 "channel_creds": [{"type": "insecure"}]
+				 }]}`, serverNonDefaultAuthority.Address)),
 		},
 	})
 	if err != nil {
 		t.Fatalf("Failed to create bootstrap configuration: %v", err)
 	}
 	// Create an xDS client with the above bootstrap contents.
-<<<<<<< HEAD
 	config, err := bootstrap.NewConfigFromContents(bootstrapContents)
-=======
-	config, err := bootstrap.NewConfigForTesting(bootstrapContents)
->>>>>>> 39f0e5a8
 	if err != nil {
 		t.Fatalf("Failed to parse bootstrap contents: %s, %v", string(bootstrapContents), err)
 	}
