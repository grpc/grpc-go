/*
 *
 * Copyright 2019 gRPC authors.
 *
 * Licensed under the Apache License, Version 2.0 (the "License");
 * you may not use this file except in compliance with the License.
 * You may obtain a copy of the License at
 *
 *     http://www.apache.org/licenses/LICENSE-2.0
 *
 * Unless required by applicable law or agreed to in writing, software
 * distributed under the License is distributed on an "AS IS" BASIS,
 * WITHOUT WARRANTIES OR CONDITIONS OF ANY KIND, either express or implied.
 * See the License for the specific language governing permissions and
 * limitations under the License.
 *
 */

// Package bootstrap provides the functionality to initialize certain aspects
// of an xDS client by reading a bootstrap file.
package bootstrap

import (
	"bytes"
	"encoding/json"
	"fmt"
	"net/url"
	"os"
	"strings"

	v3corepb "github.com/envoyproxy/go-control-plane/envoy/config/core/v3"
	"github.com/golang/protobuf/jsonpb"
	"google.golang.org/grpc"
	"google.golang.org/grpc/credentials"
	"google.golang.org/grpc/credentials/google"
	"google.golang.org/grpc/credentials/insecure"
	"google.golang.org/grpc/credentials/tls/certprovider"
	"google.golang.org/grpc/internal"
	"google.golang.org/grpc/internal/envconfig"
	"google.golang.org/grpc/internal/pretty"
	"google.golang.org/grpc/xds/bootstrap"
)

const (
	// The "server_features" field in the bootstrap file contains a list of
	// features supported by the server.
	// + A value of "xds_v3" indicates that the server supports the v3 version of
	//   the xDS transport protocol.
	// + A value of "ignore_resource_deletion" indicates that the client should
	//   ignore deletion of Listener and Cluster resources in updates from the
	//   server.
	serverFeaturesV3                     = "xds_v3"
	serverFeaturesIgnoreResourceDeletion = "ignore_resource_deletion"

	gRPCUserAgentName               = "gRPC Go"
	clientFeatureNoOverprovisioning = "envoy.lb.does_not_support_overprovisioning"
	clientFeatureResourceWrapper    = "xds.config.resource-in-sotw"
)

func init() {
	bootstrap.RegisterCredentials(&insecureCredsBuilder{})
	bootstrap.RegisterCredentials(&googleDefaultCredsBuilder{})
}

// For overriding in unit tests.
var bootstrapFileReadFunc = os.ReadFile

// insecureCredsBuilder implements the `Credentials` interface defined in
// package `xds/bootstrap` and encapsulates an insecure credential.
type insecureCredsBuilder struct{}

func (i *insecureCredsBuilder) Build(json.RawMessage) (credentials.Bundle, error) {
	return insecure.NewBundle(), nil
}

func (i *insecureCredsBuilder) Name() string {
	return "insecure"
}

// googleDefaultCredsBuilder implements the `Credentials` interface defined in
// package `xds/boostrap` and encapsulates a Google Default credential.
type googleDefaultCredsBuilder struct{}

func (d *googleDefaultCredsBuilder) Build(json.RawMessage) (credentials.Bundle, error) {
	return google.NewDefaultCredentials(), nil
}

func (d *googleDefaultCredsBuilder) Name() string {
	return "google_default"
}

// ChannelCreds contains the credentials to be used while communicating with an
// xDS server. It is also used to dedup servers with the same server URI.
type ChannelCreds struct {
	// Type contains a unique name identifying the credentials type. The only
	// supported types currently are "google_default" and "insecure".
	Type string
	// Config contains the JSON configuration associated with the credentials.
	Config json.RawMessage
}

// Equal reports whether cc and other are considered equal.
func (cc ChannelCreds) Equal(other ChannelCreds) bool {
	return cc.Type == other.Type && bytes.Equal(cc.Config, other.Config)
}

// String returns a string representation of the credentials. It contains the
// type and the config (if non-nil) separated by a "-".
func (cc ChannelCreds) String() string {
	if cc.Config == nil {
		return cc.Type
	}

	// We do not expect the Marshal call to fail since we wrote to cc.Config
	// after a successful unmarshaling from JSON configuration. Therefore,
	// it is safe to ignore the error here.
	b, _ := json.Marshal(cc.Config)
	return cc.Type + "-" + string(b)
}

// ServerConfig contains the configuration to connect to a server, including
// URI, creds, and transport API version (e.g. v2 or v3).
//
// It contains unexported fields that are initialized when unmarshaled from JSON
// using either the UnmarshalJSON() method or the ServerConfigFromJSON()
// function. Hence users are strongly encouraged not to use a literal struct
// initialization to create an instance of this type, but instead unmarshal from
// JSON using one of the two available options.
type ServerConfig struct {
	// ServerURI is the management server to connect to.
	//
	// The bootstrap file contains an ordered list of xDS servers to contact for
	// this authority. The first one is picked.
	ServerURI string
<<<<<<< HEAD
	// Creds contains the credentials to be used while communication with this
=======
	// Creds contains the credentials to be used while communicationg with this
>>>>>>> 0fdfd402
	// xDS server. It is also used to dedup servers with the same server URI.
	Creds ChannelCreds
	// ServerFeatures contains a list of features supported by this xDS server.
	// It is also used to dedup servers with the same server URI and creds.
	ServerFeatures []string

	// As part of unmarshaling the JSON config into this struct, we ensure that
	// the credentials config is valid by building an instance of the specified
	// credentials and store it here as a grpc.DialOption for easy access when
	// dialing this xDS server.
	credsDialOption grpc.DialOption
<<<<<<< HEAD

	// IgnoreResourceDeletion controls the behavior of the xDS client when the
	// server deletes a previously sent Listener or Cluster resource. If set, the
	// xDS client will not invoke the watchers' OnResourceDoesNotExist() method
	// when a resource is deleted, nor will it remove the existing resource value
	// from its cache.
	IgnoreResourceDeletion bool
=======
>>>>>>> 0fdfd402
}

// CredsDialOption returns the configured credentials as a grpc dial option.
func (sc *ServerConfig) CredsDialOption() grpc.DialOption {
	return sc.credsDialOption
}

// String returns the string representation of the ServerConfig.
//
// This string representation will be used as map keys in federation
// (`map[ServerConfig]authority`), so that the xDS ClientConn and stream will be
// shared by authorities with different names but the same server config.
//
// It covers (almost) all the fields so the string can represent the config
// content. It doesn't cover NodeProto because NodeProto isn't used by
// federation.
func (sc *ServerConfig) String() string {
	features := strings.Join(sc.ServerFeatures, "-")
	return strings.Join([]string{sc.ServerURI, sc.Creds.String(), features}, "-")
}

// MarshalJSON marshals the ServerConfig to json.
func (sc ServerConfig) MarshalJSON() ([]byte, error) {
	server := xdsServer{
		ServerURI:      sc.ServerURI,
		ChannelCreds:   []channelCreds{{Type: sc.Creds.Type, Config: sc.Creds.Config}},
		ServerFeatures: sc.ServerFeatures,
	}
<<<<<<< HEAD
	server.ServerFeatures = []string{serverFeaturesV3}
	if sc.IgnoreResourceDeletion {
		server.ServerFeatures = append(server.ServerFeatures, serverFeaturesIgnoreResourceDeletion)
	}
=======
>>>>>>> 0fdfd402
	return json.Marshal(server)
}

// UnmarshalJSON takes the json data (a server) and unmarshals it to the struct.
func (sc *ServerConfig) UnmarshalJSON(data []byte) error {
	var server xdsServer
	if err := json.Unmarshal(data, &server); err != nil {
		return fmt.Errorf("xds: json.Unmarshal(data) for field ServerConfig failed during bootstrap: %v", err)
	}

	sc.ServerURI = server.ServerURI
	sc.ServerFeatures = server.ServerFeatures
<<<<<<< HEAD
	for _, f := range server.ServerFeatures {
		if f == serverFeaturesIgnoreResourceDeletion {
			sc.IgnoreResourceDeletion = true
		}
	}
=======
>>>>>>> 0fdfd402
	for _, cc := range server.ChannelCreds {
		// We stop at the first credential type that we support.
		c := bootstrap.GetCredentials(cc.Type)
		if c == nil {
			continue
		}
		bundle, err := c.Build(cc.Config)
		if err != nil {
			return fmt.Errorf("failed to build credentials bundle from bootstrap for %q: %v", cc.Type, err)
		}
		sc.Creds = ChannelCreds{
			Type:   cc.Type,
			Config: cc.Config,
		}
		sc.credsDialOption = grpc.WithCredentialsBundle(bundle)
		break
	}
	return nil
}

// ServerConfigFromJSON creates a new ServerConfig from the given JSON
// configuration. This is the preferred way of creating a ServerConfig when
// hand-crafting the JSON configuration.
func ServerConfigFromJSON(data []byte) (*ServerConfig, error) {
	sc := new(ServerConfig)
	if err := sc.UnmarshalJSON(data); err != nil {
		return nil, err
	}
	return sc, nil
}

// Equal reports whether sc and other are considered equal.
func (sc *ServerConfig) Equal(other *ServerConfig) bool {
	switch {
	case sc == nil && other == nil:
		return true
	case (sc != nil) != (other != nil):
		return false
	case sc.ServerURI != other.ServerURI:
		return false
	case !sc.Creds.Equal(other.Creds):
		return false
	case !equalStringSlice(sc.ServerFeatures, other.ServerFeatures):
		return false
	}
	return true
}

func equalStringSlice(a, b []string) bool {
	if len(a) != len(b) {
		return false
	}
	for i := range a {
		if a[i] != b[i] {
			return false
		}
	}
	return true
}

// unmarshalJSONServerConfigSlice unmarshals JSON to a slice.
func unmarshalJSONServerConfigSlice(data []byte) ([]*ServerConfig, error) {
	var servers []*ServerConfig
	if err := json.Unmarshal(data, &servers); err != nil {
		return nil, fmt.Errorf("failed to unmarshal JSON to []*ServerConfig: %v", err)
	}
	if len(servers) < 1 {
		return nil, fmt.Errorf("no management server found in JSON")
	}
	return servers, nil
}

// Authority contains configuration for an Authority for an xDS control plane
// server. See the Authorities field in the Config struct for how it's used.
type Authority struct {
	// ClientListenerResourceNameTemplate is template for the name of the
	// Listener resource to subscribe to for a gRPC client channel.  Used only
	// when the channel is created using an "xds:" URI with this authority name.
	//
	// The token "%s", if present in this string, will be replaced
	// with %-encoded service authority (i.e., the path part of the target
	// URI used to create the gRPC channel).
	//
	// Must start with "xdstp://<authority_name>/".  If it does not,
	// that is considered a bootstrap file parsing error.
	//
	// If not present in the bootstrap file, defaults to
	// "xdstp://<authority_name>/envoy.config.listener.v3.Listener/%s".
	ClientListenerResourceNameTemplate string
	// XDSServer contains the management server and config to connect to for
	// this authority.
	XDSServer *ServerConfig
}

// UnmarshalJSON implement json unmarshaller.
func (a *Authority) UnmarshalJSON(data []byte) error {
	var jsonData map[string]json.RawMessage
	if err := json.Unmarshal(data, &jsonData); err != nil {
		return fmt.Errorf("xds: failed to parse authority: %v", err)
	}

	for k, v := range jsonData {
		switch k {
		case "xds_servers":
			servers, err := unmarshalJSONServerConfigSlice(v)
			if err != nil {
				return fmt.Errorf("xds: json.Unmarshal(data) for field %q failed during bootstrap: %v", k, err)
			}
			a.XDSServer = servers[0]
		case "client_listener_resource_name_template":
			if err := json.Unmarshal(v, &a.ClientListenerResourceNameTemplate); err != nil {
				return fmt.Errorf("xds: json.Unmarshal(%v) for field %q failed during bootstrap: %v", string(v), k, err)
			}
		}
	}
	return nil
}

// Config provides the xDS client with several key bits of information that it
// requires in its interaction with the management server. The Config is
// initialized from the bootstrap file.
type Config struct {
	// XDSServer is the management server to connect to.
	//
	// The bootstrap file contains a list of servers (with name+creds), but we
	// pick the first one.
	XDSServer *ServerConfig
	// CertProviderConfigs contains a mapping from certificate provider plugin
	// instance names to parsed buildable configs.
	CertProviderConfigs map[string]*certprovider.BuildableConfig
	// ServerListenerResourceNameTemplate is a template for the name of the
	// Listener resource to subscribe to for a gRPC server.
	//
	// If starts with "xdstp:", will be interpreted as a new-style name,
	// in which case the authority of the URI will be used to select the
	// relevant configuration in the "authorities" map.
	//
	// The token "%s", if present in this string, will be replaced with the IP
	// and port on which the server is listening.  (e.g., "0.0.0.0:8080",
	// "[::]:8080"). For example, a value of "example/resource/%s" could become
	// "example/resource/0.0.0.0:8080". If the template starts with "xdstp:",
	// the replaced string will be %-encoded.
	//
	// There is no default; if unset, xDS-based server creation fails.
	ServerListenerResourceNameTemplate string
	// A template for the name of the Listener resource to subscribe to
	// for a gRPC client channel.  Used only when the channel is created
	// with an "xds:" URI with no authority.
	//
	// If starts with "xdstp:", will be interpreted as a new-style name,
	// in which case the authority of the URI will be used to select the
	// relevant configuration in the "authorities" map.
	//
	// The token "%s", if present in this string, will be replaced with
	// the service authority (i.e., the path part of the target URI
	// used to create the gRPC channel).  If the template starts with
	// "xdstp:", the replaced string will be %-encoded.
	//
	// Defaults to "%s".
	ClientDefaultListenerResourceNameTemplate string
	// Authorities is a map of authority name to corresponding configuration.
	//
	// This is used in the following cases:
	// - A gRPC client channel is created using an "xds:" URI that includes
	//   an authority.
	// - A gRPC client channel is created using an "xds:" URI with no
	//   authority, but the "client_default_listener_resource_name_template"
	//   field above turns it into an "xdstp:" URI.
	// - A gRPC server is created and the
	//   "server_listener_resource_name_template" field is an "xdstp:" URI.
	//
	// In any of those cases, it is an error if the specified authority is
	// not present in this map.
	Authorities map[string]*Authority
	// NodeProto contains the Node proto to be used in xDS requests. This will be
	// of type *v3corepb.Node.
	NodeProto *v3corepb.Node
}

type channelCreds struct {
	Type   string          `json:"type"`
	Config json.RawMessage `json:"config,omitempty"`
}

type xdsServer struct {
	ServerURI      string         `json:"server_uri"`
	ChannelCreds   []channelCreds `json:"channel_creds"`
	ServerFeatures []string       `json:"server_features"`
}

func bootstrapConfigFromEnvVariable() ([]byte, error) {
	fName := envconfig.XDSBootstrapFileName
	fContent := envconfig.XDSBootstrapFileContent

	// Bootstrap file name has higher priority than bootstrap content.
	if fName != "" {
		// If file name is set
		// - If file not found (or other errors), fail
		// - Otherwise, use the content.
		//
		// Note that even if the content is invalid, we don't failover to the
		// file content env variable.
		logger.Debugf("Using bootstrap file with name %q", fName)
		return bootstrapFileReadFunc(fName)
	}

	if fContent != "" {
		return []byte(fContent), nil
	}

	return nil, fmt.Errorf("none of the bootstrap environment variables (%q or %q) defined",
		envconfig.XDSBootstrapFileNameEnv, envconfig.XDSBootstrapFileContentEnv)
}

// NewConfig returns a new instance of Config initialized by reading the
// bootstrap file found at ${GRPC_XDS_BOOTSTRAP} or bootstrap contents specified
// at ${GRPC_XDS_BOOTSTRAP_CONFIG}. If both env vars are set, the former is
// preferred.
//
// We support a credential registration mechanism and only credentials
// registered through that mechanism will be accepted here. See package
// `xds/bootstrap` for details.
//
// This function tries to process as much of the bootstrap file as possible (in
// the presence of the errors) and may return a Config object with certain
// fields left unspecified, in which case the caller should use some sane
// defaults.
func NewConfig() (*Config, error) {
	// Examples of the bootstrap json can be found in the generator tests
	// https://github.com/GoogleCloudPlatform/traffic-director-grpc-bootstrap/blob/master/main_test.go.
	data, err := bootstrapConfigFromEnvVariable()
	if err != nil {
		return nil, fmt.Errorf("xds: Failed to read bootstrap config: %v", err)
	}
	return newConfigFromContents(data)
}

// NewConfigFromContentsForTesting returns a new Config using the specified
// bootstrap file contents instead of reading the environment variable.
//
// This is only suitable for testing purposes.
func NewConfigFromContentsForTesting(data []byte) (*Config, error) {
	return newConfigFromContents(data)
}

func newConfigFromContents(data []byte) (*Config, error) {
	logger.Infof("arvindbright: %v", data)
	config := &Config{}

	var jsonData map[string]json.RawMessage
	if err := json.Unmarshal(data, &jsonData); err != nil {
		return nil, fmt.Errorf("xds: failed to parse bootstrap config: %v", err)
	}

	var node *v3corepb.Node
	m := jsonpb.Unmarshaler{AllowUnknownFields: true}
	for k, v := range jsonData {
		switch k {
		case "node":
			node = &v3corepb.Node{}
			if err := m.Unmarshal(bytes.NewReader(v), node); err != nil {
				return nil, fmt.Errorf("xds: jsonpb.Unmarshal(%v) for field %q failed during bootstrap: %v", string(v), k, err)
			}
		case "xds_servers":
			servers, err := unmarshalJSONServerConfigSlice(v)
			if err != nil {
				return nil, fmt.Errorf("xds: json.Unmarshal(data) for field %q failed during bootstrap: %v", k, err)
			}
			config.XDSServer = servers[0]
		case "certificate_providers":
			var providerInstances map[string]json.RawMessage
			if err := json.Unmarshal(v, &providerInstances); err != nil {
				return nil, fmt.Errorf("xds: json.Unmarshal(%v) for field %q failed during bootstrap: %v", string(v), k, err)
			}
			configs := make(map[string]*certprovider.BuildableConfig)
			getBuilder := internal.GetCertificateProviderBuilder.(func(string) certprovider.Builder)
			for instance, data := range providerInstances {
				var nameAndConfig struct {
					PluginName string          `json:"plugin_name"`
					Config     json.RawMessage `json:"config"`
				}
				if err := json.Unmarshal(data, &nameAndConfig); err != nil {
					return nil, fmt.Errorf("xds: json.Unmarshal(%v) for field %q failed during bootstrap: %v", string(v), instance, err)
				}

				name := nameAndConfig.PluginName
				parser := getBuilder(nameAndConfig.PluginName)
				if parser == nil {
					// We ignore plugins that we do not know about.
					continue
				}
				bc, err := parser.ParseConfig(nameAndConfig.Config)
				if err != nil {
					return nil, fmt.Errorf("xds: config parsing for plugin %q failed: %v", name, err)
				}
				configs[instance] = bc
			}
			config.CertProviderConfigs = configs
		case "server_listener_resource_name_template":
			if err := json.Unmarshal(v, &config.ServerListenerResourceNameTemplate); err != nil {
				return nil, fmt.Errorf("xds: json.Unmarshal(%v) for field %q failed during bootstrap: %v", string(v), k, err)
			}
		case "client_default_listener_resource_name_template":
			if !envconfig.XDSFederation {
				logger.Warningf("Bootstrap field %v is not support when Federation is disabled", k)
				continue
			}
			if err := json.Unmarshal(v, &config.ClientDefaultListenerResourceNameTemplate); err != nil {
				return nil, fmt.Errorf("xds: json.Unmarshal(%v) for field %q failed during bootstrap: %v", string(v), k, err)
			}
		case "authorities":
			if !envconfig.XDSFederation {
				logger.Warningf("Bootstrap field %v is not support when Federation is disabled", k)
				continue
			}
			if err := json.Unmarshal(v, &config.Authorities); err != nil {
				return nil, fmt.Errorf("xds: json.Unmarshal(%v) for field %q failed during bootstrap: %v", string(v), k, err)
			}
		default:
			logger.Warningf("Bootstrap content has unknown field: %s", k)
		}
		// Do not fail the xDS bootstrap when an unknown field is seen. This can
		// happen when an older version client reads a newer version bootstrap
		// file with new fields.
	}

	if config.ClientDefaultListenerResourceNameTemplate == "" {
		// Default value of the default client listener name template is "%s".
		config.ClientDefaultListenerResourceNameTemplate = "%s"
	}
	if config.XDSServer == nil {
		return nil, fmt.Errorf("xds: required field %q not found in bootstrap %s", "xds_servers", jsonData["xds_servers"])
	}
	if config.XDSServer.ServerURI == "" {
		return nil, fmt.Errorf("xds: required field %q not found in bootstrap %s", "xds_servers.server_uri", jsonData["xds_servers"])
	}
	if config.XDSServer.CredsDialOption() == nil {
		return nil, fmt.Errorf("xds: required field %q doesn't contain valid value in bootstrap %s", "xds_servers.channel_creds", jsonData["xds_servers"])
	}
	// Post-process the authorities' client listener resource template field:
	// - if set, it must start with "xdstp://<authority_name>/"
	// - if not set, it defaults to "xdstp://<authority_name>/envoy.config.listener.v3.Listener/%s"
	for name, authority := range config.Authorities {
		prefix := fmt.Sprintf("xdstp://%s", url.PathEscape(name))
		if authority.ClientListenerResourceNameTemplate == "" {
			authority.ClientListenerResourceNameTemplate = prefix + "/envoy.config.listener.v3.Listener/%s"
			continue
		}
		if !strings.HasPrefix(authority.ClientListenerResourceNameTemplate, prefix) {
			return nil, fmt.Errorf("xds: field ClientListenerResourceNameTemplate %q of authority %q doesn't start with prefix %q", authority.ClientListenerResourceNameTemplate, name, prefix)
		}
	}

	// Performing post-production on the node information. Some additional fields
	// which are not expected to be set in the bootstrap file are populated here.
	if node == nil {
		node = &v3corepb.Node{}
	}
	node.UserAgentName = gRPCUserAgentName
	node.UserAgentVersionType = &v3corepb.Node_UserAgentVersion{UserAgentVersion: grpc.Version}
	node.ClientFeatures = append(node.ClientFeatures, clientFeatureNoOverprovisioning, clientFeatureResourceWrapper)
	config.NodeProto = node

	logger.Debugf("Bootstrap config for creating xds-client: %v", pretty.ToJSON(config))
	return config, nil
}<|MERGE_RESOLUTION|>--- conflicted
+++ resolved
@@ -132,11 +132,7 @@
 	// The bootstrap file contains an ordered list of xDS servers to contact for
 	// this authority. The first one is picked.
 	ServerURI string
-<<<<<<< HEAD
-	// Creds contains the credentials to be used while communication with this
-=======
 	// Creds contains the credentials to be used while communicationg with this
->>>>>>> 0fdfd402
 	// xDS server. It is also used to dedup servers with the same server URI.
 	Creds ChannelCreds
 	// ServerFeatures contains a list of features supported by this xDS server.
@@ -148,7 +144,6 @@
 	// credentials and store it here as a grpc.DialOption for easy access when
 	// dialing this xDS server.
 	credsDialOption grpc.DialOption
-<<<<<<< HEAD
 
 	// IgnoreResourceDeletion controls the behavior of the xDS client when the
 	// server deletes a previously sent Listener or Cluster resource. If set, the
@@ -156,8 +151,6 @@
 	// when a resource is deleted, nor will it remove the existing resource value
 	// from its cache.
 	IgnoreResourceDeletion bool
-=======
->>>>>>> 0fdfd402
 }
 
 // CredsDialOption returns the configured credentials as a grpc dial option.
@@ -186,13 +179,10 @@
 		ChannelCreds:   []channelCreds{{Type: sc.Creds.Type, Config: sc.Creds.Config}},
 		ServerFeatures: sc.ServerFeatures,
 	}
-<<<<<<< HEAD
 	server.ServerFeatures = []string{serverFeaturesV3}
 	if sc.IgnoreResourceDeletion {
 		server.ServerFeatures = append(server.ServerFeatures, serverFeaturesIgnoreResourceDeletion)
 	}
-=======
->>>>>>> 0fdfd402
 	return json.Marshal(server)
 }
 
@@ -205,14 +195,11 @@
 
 	sc.ServerURI = server.ServerURI
 	sc.ServerFeatures = server.ServerFeatures
-<<<<<<< HEAD
 	for _, f := range server.ServerFeatures {
 		if f == serverFeaturesIgnoreResourceDeletion {
 			sc.IgnoreResourceDeletion = true
 		}
 	}
-=======
->>>>>>> 0fdfd402
 	for _, cc := range server.ChannelCreds {
 		// We stop at the first credential type that we support.
 		c := bootstrap.GetCredentials(cc.Type)
@@ -459,7 +446,6 @@
 }
 
 func newConfigFromContents(data []byte) (*Config, error) {
-	logger.Infof("arvindbright: %v", data)
 	config := &Config{}
 
 	var jsonData map[string]json.RawMessage
