--- conflicted
+++ resolved
@@ -156,20 +156,12 @@
 	// ref-counted client sets its pointer to `nil`. And if any watch APIs are
 	// made on such a closed client, we will get here with a `nil` receiver.
 	if c == nil || c.done.HasFired() {
-<<<<<<< HEAD
-		c.logger.Warningf("Watch registered for name %q of type %q, but client is closed", rType.TypeEnum().String(), resourceName)
-=======
-		logger.Warningf("Watch registered for name %q of type %q, but client is closed", rType.TypeName(), resourceName)
->>>>>>> 92e65c89
+		c.logger.Warningf("Watch registered for name %q of type %q, but client is closed", rType.TypeName(), resourceName)
 		return func() {}
 	}
 
 	if err := c.resourceTypes.maybeRegister(rType); err != nil {
-<<<<<<< HEAD
-		c.logger.Warningf("Watch registered for name %q of type %q which is already registered", rType.TypeEnum().String(), resourceName)
-=======
-		logger.Warningf("Watch registered for name %q of type %q which is already registered", rType.TypeName(), resourceName)
->>>>>>> 92e65c89
+		c.logger.Warningf("Watch registered for name %q of type %q which is already registered", rType.TypeName(), resourceName)
 		c.serializer.Schedule(func(context.Context) { watcher.OnError(err) })
 		return func() {}
 	}
@@ -188,11 +180,7 @@
 	n := xdsresource.ParseName(resourceName)
 	a, unref, err := c.findAuthority(n)
 	if err != nil {
-<<<<<<< HEAD
-		c.logger.Warningf("Watch registered for name %q of type %q, authority %q is not found", rType.TypeEnum().String(), resourceName, n.Authority)
-=======
-		logger.Warningf("Watch registered for name %q of type %q, authority %q is not found", rType.TypeName(), resourceName, n.Authority)
->>>>>>> 92e65c89
+		c.logger.Warningf("Watch registered for name %q of type %q, authority %q is not found", rType.TypeName(), resourceName, n.Authority)
 		c.serializer.Schedule(func(context.Context) { watcher.OnError(err) })
 		return func() {}
 	}
