--- conflicted
+++ resolved
@@ -25,11 +25,8 @@
 	"sync"
 	"time"
 
-<<<<<<< HEAD
 	"google.golang.org/grpc"
-=======
 	"google.golang.org/grpc/internal/cache"
->>>>>>> 2fb1ac85
 	"google.golang.org/grpc/internal/grpclog"
 	"google.golang.org/grpc/internal/grpcsync"
 	"google.golang.org/grpc/xds/internal/xdsclient/bootstrap"
@@ -111,7 +108,6 @@
 	c.logger = prefixLogger(c)
 	c.logger.Infof("Created ClientConn to xDS management server: %s", config.XDSServer)
 
-<<<<<<< HEAD
 	c.pubsub = pubsub.New(watchExpiryTimeout, c.logger)
 
 	controller, err := newController(config.XDSServer, c.pubsub, c.updateValidator, c.logger, ControllerDialOpts()...)
@@ -120,8 +116,6 @@
 	}
 	c.controller = controller
 
-=======
->>>>>>> 2fb1ac85
 	c.logger.Infof("Created")
 	return c, nil
 }
