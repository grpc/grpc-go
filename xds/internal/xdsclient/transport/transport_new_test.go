/*
 *
 * Copyright 2022 gRPC authors.
 *
 * Licensed under the Apache License, Version 2.0 (the "License");
 * you may not use this file except in compliance with the License.
 * You may obtain a copy of the License at
 *
 *     http://www.apache.org/licenses/LICENSE-2.0
 *
 * Unless required by applicable law or agreed to in writing, software
 * distributed under the License is distributed on an "AS IS" BASIS,
 * WITHOUT WARRANTIES OR CONDITIONS OF ANY KIND, either express or implied.
 * See the License for the specific language governing permissions and
 * limitations under the License.
 */

package transport_test

import (
	"strings"
	"testing"

	"google.golang.org/grpc"
	"google.golang.org/grpc/credentials/insecure"
	"google.golang.org/grpc/xds/internal/xdsclient/bootstrap"
	"google.golang.org/grpc/xds/internal/xdsclient/transport"

	v3corepb "github.com/envoyproxy/go-control-plane/envoy/config/core/v3"
)

// TestNew covers that New() returns an error if the input *ServerConfig
// contains invalid content.
func (s) TestNew(t *testing.T) {
	tests := []struct {
		name       string
		opts       transport.Options
		wantErrStr string
	}{
		{
			name:       "missing server URI",
			opts:       transport.Options{ServerCfg: bootstrap.ServerConfig{}},
			wantErrStr: "missing server URI when creating a new transport",
		},
		{
			name:       "missing credentials",
			opts:       transport.Options{ServerCfg: bootstrap.ServerConfig{ServerURI: "server-address"}},
			wantErrStr: "missing credentials when creating a new transport",
		},
		{
			name: "missing update handler",
			opts: transport.Options{ServerCfg: bootstrap.ServerConfig{
				ServerURI: "server-address",
				Creds:     grpc.WithTransportCredentials(insecure.NewCredentials()),
			},
				NodeProto: &v3corepb.Node{},
			},
			wantErrStr: "missing update handler when creating a new transport",
		},
		{
			name: "missing stream error handler",
			opts: transport.Options{
				ServerCfg: bootstrap.ServerConfig{
					ServerURI: "server-address",
					Creds:     grpc.WithTransportCredentials(insecure.NewCredentials()),
				},
<<<<<<< HEAD
				OnRecvHandler: func(transport.ResourceUpdate) error { return nil },
				OnSendHandler: func(*transport.ResourceSendInfo) {},
=======
				NodeProto:     &v3corepb.Node{},
				UpdateHandler: func(transport.ResourceUpdate) error { return nil },
>>>>>>> 081499f2
			},
			wantErrStr: "missing stream error handler when creating a new transport",
		},

		{
			name: "missing on send handler",
			opts: transport.Options{
				ServerCfg: bootstrap.ServerConfig{
					ServerURI: "server-address",
					Creds:     grpc.WithTransportCredentials(insecure.NewCredentials()),
					NodeProto: &v3corepb.Node{},
				},
				OnRecvHandler:  func(transport.ResourceUpdate) error { return nil },
				OnErrorHandler: func(error) {},
			},
			wantErrStr: "missing on send handler when creating a new transport",
		},
		{
<<<<<<< HEAD
			name: "node proto version mismatch for v3",
			opts: transport.Options{
				ServerCfg: bootstrap.ServerConfig{
					ServerURI:    "server-address",
					Creds:        grpc.WithTransportCredentials(insecure.NewCredentials()),
					NodeProto:    &v2corepb.Node{},
					TransportAPI: version.TransportV3,
				},
				OnRecvHandler:  func(transport.ResourceUpdate) error { return nil },
				OnErrorHandler: func(error) {},
				OnSendHandler:  func(*transport.ResourceSendInfo) {},
			},
			wantErrStr: "unexpected type *core.Node for NodeProto, want *corev3.Node",
		},
		{
=======
>>>>>>> 081499f2
			name: "happy case",
			opts: transport.Options{
				ServerCfg: bootstrap.ServerConfig{
					ServerURI: "server-address",
					Creds:     grpc.WithTransportCredentials(insecure.NewCredentials()),
				},
<<<<<<< HEAD
				OnRecvHandler:  func(transport.ResourceUpdate) error { return nil },
				OnErrorHandler: func(error) {},
				OnSendHandler:  func(*transport.ResourceSendInfo) {},
=======
				NodeProto:          &v3corepb.Node{},
				UpdateHandler:      func(transport.ResourceUpdate) error { return nil },
				StreamErrorHandler: func(error) {},
>>>>>>> 081499f2
			},
		},
	}

	for _, test := range tests {
		t.Run(test.name, func(t *testing.T) {
			c, err := transport.New(test.opts)
			defer func() {
				if c != nil {
					c.Close()
				}
			}()
			if (err != nil) != (test.wantErrStr != "") {
				t.Fatalf("New(%+v) = %v, wantErr: %v", test.opts, err, test.wantErrStr)
			}
			if err != nil && !strings.Contains(err.Error(), test.wantErrStr) {
				t.Fatalf("New(%+v) = %v, wantErr: %v", test.opts, err, test.wantErrStr)
			}
		})
	}
}<|MERGE_RESOLUTION|>--- conflicted
+++ resolved
@@ -64,13 +64,9 @@
 					ServerURI: "server-address",
 					Creds:     grpc.WithTransportCredentials(insecure.NewCredentials()),
 				},
-<<<<<<< HEAD
+				NodeProto:     &v3corepb.Node{},
 				OnRecvHandler: func(transport.ResourceUpdate) error { return nil },
 				OnSendHandler: func(*transport.ResourceSendInfo) {},
-=======
-				NodeProto:     &v3corepb.Node{},
-				UpdateHandler: func(transport.ResourceUpdate) error { return nil },
->>>>>>> 081499f2
 			},
 			wantErrStr: "missing stream error handler when creating a new transport",
 		},
@@ -81,47 +77,24 @@
 				ServerCfg: bootstrap.ServerConfig{
 					ServerURI: "server-address",
 					Creds:     grpc.WithTransportCredentials(insecure.NewCredentials()),
-					NodeProto: &v3corepb.Node{},
 				},
+				NodeProto:      &v3corepb.Node{},
 				OnRecvHandler:  func(transport.ResourceUpdate) error { return nil },
 				OnErrorHandler: func(error) {},
 			},
 			wantErrStr: "missing on send handler when creating a new transport",
 		},
 		{
-<<<<<<< HEAD
-			name: "node proto version mismatch for v3",
-			opts: transport.Options{
-				ServerCfg: bootstrap.ServerConfig{
-					ServerURI:    "server-address",
-					Creds:        grpc.WithTransportCredentials(insecure.NewCredentials()),
-					NodeProto:    &v2corepb.Node{},
-					TransportAPI: version.TransportV3,
-				},
-				OnRecvHandler:  func(transport.ResourceUpdate) error { return nil },
-				OnErrorHandler: func(error) {},
-				OnSendHandler:  func(*transport.ResourceSendInfo) {},
-			},
-			wantErrStr: "unexpected type *core.Node for NodeProto, want *corev3.Node",
-		},
-		{
-=======
->>>>>>> 081499f2
 			name: "happy case",
 			opts: transport.Options{
 				ServerCfg: bootstrap.ServerConfig{
 					ServerURI: "server-address",
 					Creds:     grpc.WithTransportCredentials(insecure.NewCredentials()),
 				},
-<<<<<<< HEAD
+				NodeProto:      &v3corepb.Node{},
 				OnRecvHandler:  func(transport.ResourceUpdate) error { return nil },
 				OnErrorHandler: func(error) {},
 				OnSendHandler:  func(*transport.ResourceSendInfo) {},
-=======
-				NodeProto:          &v3corepb.Node{},
-				UpdateHandler:      func(transport.ResourceUpdate) error { return nil },
-				StreamErrorHandler: func(error) {},
->>>>>>> 081499f2
 			},
 		},
 	}
