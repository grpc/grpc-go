/*
 *
 * Copyright 2022 gRPC authors.
 *
 * Licensed under the Apache License, Version 2.0 (the "License");
 * you may not use this file except in compliance with the License.
 * You may obtain a copy of the License at
 *
 *     http://www.apache.org/licenses/LICENSE-2.0
 *
 * Unless required by applicable law or agreed to in writing, software
 * distributed under the License is distributed on an "AS IS" BASIS,
 * WITHOUT WARRANTIES OR CONDITIONS OF ANY KIND, either express or implied.
 * See the License for the specific language governing permissions and
 * limitations under the License.
 */

package transport

import (
	"testing"

	v3corepb "github.com/envoyproxy/go-control-plane/envoy/config/core/v3"
	"google.golang.org/grpc"
	"google.golang.org/grpc/credentials/insecure"
	"google.golang.org/grpc/internal/grpctest"
	"google.golang.org/grpc/xds/internal/xdsclient/bootstrap"
)

type s struct {
	grpctest.Tester
}

func Test(t *testing.T) {
	grpctest.RunSubTests(t, s{})
}

func (s) TestNewWithGRPCDial(t *testing.T) {
	// Override the dialer with a custom one.
	customDialerCalled := false
	customDialer := func(target string, opts ...grpc.DialOption) (*grpc.ClientConn, error) {
		customDialerCalled = true
		return grpc.Dial(target, opts...)
	}
	oldDial := grpcDial
	grpcDial = customDialer
	defer func() { grpcDial = oldDial }()

	// Create a new transport and ensure that the custom dialer was called.
	opts := Options{
		ServerCfg: bootstrap.ServerConfig{
			ServerURI: "server-address",
			Creds:     grpc.WithTransportCredentials(insecure.NewCredentials()),
		},
<<<<<<< HEAD
		OnRecvHandler:  func(ResourceUpdate) error { return nil },
		OnErrorHandler: func(error) {},
		OnSendHandler:  func(*ResourceSendInfo) {},
=======
		NodeProto:          &v3corepb.Node{},
		UpdateHandler:      func(ResourceUpdate) error { return nil },
		StreamErrorHandler: func(error) {},
>>>>>>> 081499f2
	}
	c, err := New(opts)
	if err != nil {
		t.Fatalf("New(%v) failed: %v", opts, err)
	}
	defer c.Close()

	if !customDialerCalled {
		t.Fatalf("New(%+v) custom dialer called = false, want true", opts)
	}
	customDialerCalled = false

	// Reset the dialer, create a new transport and ensure that our custom
	// dialer is no longer called.
	grpcDial = grpc.Dial
	c, err = New(opts)
	defer func() {
		if c != nil {
			c.Close()
		}
	}()
	if err != nil {
		t.Fatalf("New(%v) failed: %v", opts, err)
	}

	if customDialerCalled {
		t.Fatalf("New(%+v) custom dialer called = true, want false", opts)
	}
}<|MERGE_RESOLUTION|>--- conflicted
+++ resolved
@@ -52,15 +52,10 @@
 			ServerURI: "server-address",
 			Creds:     grpc.WithTransportCredentials(insecure.NewCredentials()),
 		},
-<<<<<<< HEAD
+		NodeProto:      &v3corepb.Node{},
 		OnRecvHandler:  func(ResourceUpdate) error { return nil },
 		OnErrorHandler: func(error) {},
 		OnSendHandler:  func(*ResourceSendInfo) {},
-=======
-		NodeProto:          &v3corepb.Node{},
-		UpdateHandler:      func(ResourceUpdate) error { return nil },
-		StreamErrorHandler: func(error) {},
->>>>>>> 081499f2
 	}
 	c, err := New(opts)
 	if err != nil {
