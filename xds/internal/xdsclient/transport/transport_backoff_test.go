--- conflicted
+++ resolved
@@ -117,13 +117,8 @@
 			default:
 			}
 		},
-<<<<<<< HEAD
 		OnSendHandler: func(*transport.ResourceSendInfo) {},
-		Backoff:       transportBackoff,
-=======
-		Backoff:   transportBackoff,
-		NodeProto: &v3corepb.Node{Id: nodeID},
->>>>>>> 081499f2
+		Backoff:       transportBackoff, NodeProto: &v3corepb.Node{Id: nodeID},
 	})
 	if err != nil {
 		t.Fatalf("Failed to create xDS transport: %v", err)
@@ -289,13 +284,8 @@
 			default:
 			}
 		},
-<<<<<<< HEAD
 		OnSendHandler: func(*transport.ResourceSendInfo) {},
-		Backoff:       func(int) time.Duration { return time.Duration(0) }, // No backoff.
-=======
-		Backoff:   func(int) time.Duration { return time.Duration(0) }, // No backoff.
-		NodeProto: &v3corepb.Node{Id: nodeID},
->>>>>>> 081499f2
+		Backoff:       func(int) time.Duration { return time.Duration(0) }, // No backoff.NodeProto: &v3corepb.Node{Id: nodeID},
 	})
 	if err != nil {
 		t.Fatalf("Failed to create xDS transport: %v", err)
@@ -424,19 +414,12 @@
 	// Create a new transport. Since we are only testing backoff behavior here,
 	// we can pass a no-op data model layer implementation.
 	tr, err := transport.New(transport.Options{
-<<<<<<< HEAD
 		ServerCfg:      serverCfg,
 		OnRecvHandler:  func(transport.ResourceUpdate) error { return nil }, // No data model layer validation.
 		OnErrorHandler: func(error) {},                                      // No stream error handling.
 		OnSendHandler:  func(*transport.ResourceSendInfo) {},                // No on send handler
 		Backoff:        func(int) time.Duration { return time.Duration(0) }, // No backoff.
-=======
-		ServerCfg:          serverCfg,
-		UpdateHandler:      func(transport.ResourceUpdate) error { return nil }, // No data model layer validation.
-		StreamErrorHandler: func(error) {},                                      // No stream error handling.
-		Backoff:            func(int) time.Duration { return time.Duration(0) }, // No backoff.
-		NodeProto:          &v3corepb.Node{Id: nodeID},
->>>>>>> 081499f2
+		NodeProto:      &v3corepb.Node{Id: nodeID},
 	})
 	if err != nil {
 		t.Fatalf("Failed to create xDS transport: %v", err)
