/*
 *
 * Copyright 2022 gRPC authors.
 *
 * Licensed under the Apache License, Version 2.0 (the "License");
 * you may not use this file except in compliance with the License.
 * You may obtain a copy of the License at
 *
 *     http://www.apache.org/licenses/LICENSE-2.0
 *
 * Unless required by applicable law or agreed to in writing, software
 * distributed under the License is distributed on an "AS IS" BASIS,
 * WITHOUT WARRANTIES OR CONDITIONS OF ANY KIND, either express or implied.
 * See the License for the specific language governing permissions and
 * limitations under the License.
 */

package transport_test

import (
	"context"
	"errors"
	"fmt"
	"testing"

	"github.com/google/go-cmp/cmp"
	"github.com/google/go-cmp/cmp/cmpopts"
	"github.com/google/uuid"
	"google.golang.org/grpc"
	"google.golang.org/grpc/codes"
	"google.golang.org/grpc/credentials/insecure"
	"google.golang.org/grpc/internal/testutils"
	"google.golang.org/grpc/internal/testutils/xds/e2e"
	"google.golang.org/grpc/xds/internal/xdsclient/bootstrap"
	"google.golang.org/grpc/xds/internal/xdsclient/transport"
	"google.golang.org/grpc/xds/internal/xdsclient/xdsresource/version"
	"google.golang.org/protobuf/proto"
	"google.golang.org/protobuf/testing/protocmp"
	"google.golang.org/protobuf/types/known/anypb"
	"google.golang.org/protobuf/types/known/wrapperspb"

	v3corepb "github.com/envoyproxy/go-control-plane/envoy/config/core/v3"
	v3listenerpb "github.com/envoyproxy/go-control-plane/envoy/config/listener/v3"
	v3httppb "github.com/envoyproxy/go-control-plane/envoy/extensions/filters/network/http_connection_manager/v3"
	v3discoverypb "github.com/envoyproxy/go-control-plane/envoy/service/discovery/v3"
	statuspb "google.golang.org/genproto/googleapis/rpc/status"
)

var (
	errWantNack = errors.New("unsupported field 'use_original_dst' is present and set to true")

	// A simple update handler for listener resources which validates only the
	// `use_original_dst` field.
	dataModelValidator = func(update transport.ResourceUpdate) error {
		for _, r := range update.Resources {
			inner := &v3discoverypb.Resource{}
			if err := proto.Unmarshal(r.GetValue(), inner); err != nil {
				return fmt.Errorf("failed to unmarshal DiscoveryResponse: %v", err)
			}
			lis := &v3listenerpb.Listener{}
			if err := proto.Unmarshal(r.GetValue(), lis); err != nil {
				return fmt.Errorf("failed to unmarshal DiscoveryResponse: %v", err)
			}
			if useOrigDst := lis.GetUseOriginalDst(); useOrigDst != nil && useOrigDst.GetValue() {
				return errWantNack
			}
		}
		return nil
	}
)

// TestSimpleAckAndNack tests simple ACK and NACK scenarios.
//  1. When the data model layer likes a received response, the test verifies
//     that an ACK is sent matching the version and nonce from the response.
//  2. When a subsequent response is disliked by the data model layer, the test
//     verifies that a NACK is sent matching the previously ACKed version and
//     current nonce from the response.
//  3. When a subsequent response is liked by the data model layer, the test
//     verifies that an ACK is sent matching the version and nonce from the
//     current response.
func (s) TestSimpleAckAndNack(t *testing.T) {
	ctx, cancel := context.WithTimeout(context.Background(), defaultTestTimeout)
	defer cancel()

	// Create an xDS management server listening on a local port. Configure the
	// request and response handlers to push on channels which are inspected by
	// the test goroutine to verify ack version and nonce.
	streamRequestCh := make(chan *v3discoverypb.DiscoveryRequest, 1)
	streamResponseCh := make(chan *v3discoverypb.DiscoveryResponse, 1)
	mgmtServer, err := e2e.StartManagementServer(e2e.ManagementServerOptions{
		OnStreamRequest: func(_ int64, req *v3discoverypb.DiscoveryRequest) error {
			select {
			case streamRequestCh <- req:
			case <-ctx.Done():
			}
			return nil
		},
		OnStreamResponse: func(_ context.Context, _ int64, _ *v3discoverypb.DiscoveryRequest, resp *v3discoverypb.DiscoveryResponse) {
			select {
			case streamResponseCh <- resp:
			case <-ctx.Done():
			}
		},
	})
	if err != nil {
		t.Fatalf("Failed to start xDS management server: %v", err)
	}
	defer mgmtServer.Stop()
	t.Logf("Started xDS management server on %s", mgmtServer.Address)

	// Configure the management server with appropriate resources.
	apiListener := &v3listenerpb.ApiListener{
		ApiListener: func() *anypb.Any {
			return testutils.MarshalAny(&v3httppb.HttpConnectionManager{
				RouteSpecifier: &v3httppb.HttpConnectionManager_Rds{
					Rds: &v3httppb.Rds{
						ConfigSource: &v3corepb.ConfigSource{
							ConfigSourceSpecifier: &v3corepb.ConfigSource_Ads{Ads: &v3corepb.AggregatedConfigSource{}},
						},
						RouteConfigName: "route-configuration-name",
					},
				},
			})
		}(),
	}
	const resourceName = "resource name 1"
	listenerResource := &v3listenerpb.Listener{
		Name:        resourceName,
		ApiListener: apiListener,
	}
	nodeID := uuid.New().String()
	mgmtServer.Update(ctx, e2e.UpdateOptions{
		NodeID:         nodeID,
		Listeners:      []*v3listenerpb.Listener{listenerResource},
		SkipValidation: true,
	})

	// Construct the server config to represent the management server.
	serverCfg := bootstrap.ServerConfig{
		ServerURI: mgmtServer.Address,
		Creds:     grpc.WithTransportCredentials(insecure.NewCredentials()),
		CredsType: "insecure",
	}

	// Create a new transport.
	tr, err := transport.New(transport.Options{
<<<<<<< HEAD
		ServerCfg:      serverCfg,
		OnRecvHandler:  dataModelValidator,
		OnErrorHandler: func(err error) {},
		OnSendHandler:  func(*transport.ResourceSendInfo) {},
=======
		ServerCfg:          serverCfg,
		UpdateHandler:      dataModelValidator,
		StreamErrorHandler: func(err error) {},
		NodeProto:          &v3corepb.Node{Id: nodeID},
>>>>>>> 081499f2
	})
	if err != nil {
		t.Fatalf("Failed to create xDS transport: %v", err)
	}
	defer tr.Close()

	// Send a discovery request through the transport.
	tr.SendRequest(version.V3ListenerURL, []string{resourceName})

	// Verify that the initial discovery request matches expectation.
	var gotReq *v3discoverypb.DiscoveryRequest
	select {
	case gotReq = <-streamRequestCh:
	case <-ctx.Done():
		t.Fatalf("Timeout waiting for discovery request on the stream")
	}
	wantReq := &v3discoverypb.DiscoveryRequest{
		VersionInfo:   "",
		Node:          &v3corepb.Node{Id: nodeID},
		ResourceNames: []string{resourceName},
		TypeUrl:       "type.googleapis.com/envoy.config.listener.v3.Listener",
		ResponseNonce: "",
	}
	if diff := cmp.Diff(gotReq, wantReq, protocmp.Transform(), cmpopts.SortSlices(strSort)); diff != "" {
		t.Fatalf("Unexpected diff in received discovery request, diff (-got, +want):\n%s", diff)
	}

	// Capture the version and nonce from the response.
	var gotResp *v3discoverypb.DiscoveryResponse
	select {
	case gotResp = <-streamResponseCh:
	case <-ctx.Done():
		t.Fatalf("Timeout waiting for discovery response on the stream")
	}

	// Verify that the ACK contains the appropriate version and nonce.
	wantReq.VersionInfo = gotResp.GetVersionInfo()
	wantReq.ResponseNonce = gotResp.GetNonce()
	select {
	case gotReq = <-streamRequestCh:
	case <-ctx.Done():
		t.Fatalf("Timeout waiting for the discovery request ACK on the stream")
	}
	if diff := cmp.Diff(gotReq, wantReq, protocmp.Transform(), cmpopts.SortSlices(strSort)); diff != "" {
		t.Fatalf("Unexpected diff in received discovery request, diff (-got, +want):\n%s", diff)
	}

	// Update the management server's copy of the resource to include a field
	// which will cause the resource to be NACKed.
	badListener := proto.Clone(listenerResource).(*v3listenerpb.Listener)
	badListener.UseOriginalDst = &wrapperspb.BoolValue{Value: true}
	mgmtServer.Update(ctx, e2e.UpdateOptions{
		NodeID:         nodeID,
		Listeners:      []*v3listenerpb.Listener{badListener},
		SkipValidation: true,
	})

	select {
	case gotResp = <-streamResponseCh:
	case <-ctx.Done():
		t.Fatalf("Timeout waiting for discovery response on the stream")
	}

	// Verify that the NACK contains the appropriate version, nonce and error.
	// We expect the version to not change as this is a NACK.
	wantReq.ResponseNonce = gotResp.GetNonce()
	wantReq.ErrorDetail = &statuspb.Status{
		Code:    int32(codes.InvalidArgument),
		Message: errWantNack.Error(),
	}
	select {
	case gotReq = <-streamRequestCh:
	case <-ctx.Done():
		t.Fatalf("Timeout waiting for the discovery request ACK on the stream")
	}
	if diff := cmp.Diff(gotReq, wantReq, protocmp.Transform(), cmpopts.SortSlices(strSort)); diff != "" {
		t.Fatalf("Unexpected diff in received discovery request, diff (-got, +want):\n%s", diff)
	}

	// Update the management server to send a good resource again.
	mgmtServer.Update(ctx, e2e.UpdateOptions{
		NodeID:         nodeID,
		Listeners:      []*v3listenerpb.Listener{listenerResource},
		SkipValidation: true,
	})

	// The envoy-go-control-plane management server keeps resending the same
	// resource as long as we keep NACK'ing it. So, we will see the bad resource
	// sent to us a few times here, before receiving the good resource.
	for {
		select {
		case gotResp = <-streamResponseCh:
		case <-ctx.Done():
			t.Fatalf("Timeout waiting for discovery response on the stream")
		}

		// Verify that the ACK contains the appropriate version and nonce.
		wantReq.VersionInfo = gotResp.GetVersionInfo()
		wantReq.ResponseNonce = gotResp.GetNonce()
		wantReq.ErrorDetail = nil
		select {
		case gotReq = <-streamRequestCh:
		case <-ctx.Done():
			t.Fatalf("Timeout waiting for the discovery request ACK on the stream")
		}
		diff := cmp.Diff(gotReq, wantReq, protocmp.Transform(), cmpopts.SortSlices(strSort))
		if diff == "" {
			break
		}
		t.Logf("Unexpected diff in received discovery request, diff (-got, +want):\n%s", diff)
	}
}

// TestInvalidFirstResponse tests the case where the first response is invalid.
// The test verifies that the NACK contains an empty version string.
func (s) TestInvalidFirstResponse(t *testing.T) {
	ctx, cancel := context.WithTimeout(context.Background(), defaultTestTimeout)
	defer cancel()

	// Create an xDS management server listening on a local port. Configure the
	// request and response handlers to push on channels which are inspected by
	// the test goroutine to verify ack version and nonce.
	streamRequestCh := make(chan *v3discoverypb.DiscoveryRequest, 1)
	streamResponseCh := make(chan *v3discoverypb.DiscoveryResponse, 1)
	mgmtServer, err := e2e.StartManagementServer(e2e.ManagementServerOptions{
		OnStreamRequest: func(_ int64, req *v3discoverypb.DiscoveryRequest) error {
			select {
			case streamRequestCh <- req:
			case <-ctx.Done():
			}
			return nil
		},
		OnStreamResponse: func(_ context.Context, _ int64, _ *v3discoverypb.DiscoveryRequest, resp *v3discoverypb.DiscoveryResponse) {
			select {
			case streamResponseCh <- resp:
			case <-ctx.Done():
			}
		},
	})
	if err != nil {
		t.Fatalf("Failed to start xDS management server: %v", err)
	}
	defer mgmtServer.Stop()
	t.Logf("Started xDS management server on %s", mgmtServer.Address)

	// Configure the management server with appropriate resources.
	apiListener := &v3listenerpb.ApiListener{
		ApiListener: func() *anypb.Any {
			return testutils.MarshalAny(&v3httppb.HttpConnectionManager{
				RouteSpecifier: &v3httppb.HttpConnectionManager_Rds{
					Rds: &v3httppb.Rds{
						ConfigSource: &v3corepb.ConfigSource{
							ConfigSourceSpecifier: &v3corepb.ConfigSource_Ads{Ads: &v3corepb.AggregatedConfigSource{}},
						},
						RouteConfigName: "route-configuration-name",
					},
				},
			})
		}(),
	}
	const resourceName = "resource name 1"
	listenerResource := &v3listenerpb.Listener{
		Name:           resourceName,
		ApiListener:    apiListener,
		UseOriginalDst: &wrapperspb.BoolValue{Value: true}, // This will cause the resource to be NACKed.
	}
	nodeID := uuid.New().String()
	mgmtServer.Update(ctx, e2e.UpdateOptions{
		NodeID:         nodeID,
		Listeners:      []*v3listenerpb.Listener{listenerResource},
		SkipValidation: true,
	})

	// Construct the server config to represent the management server.
	serverCfg := bootstrap.ServerConfig{
		ServerURI: mgmtServer.Address,
		Creds:     grpc.WithTransportCredentials(insecure.NewCredentials()),
		CredsType: "insecure",
	}

	// Create a new transport.
	tr, err := transport.New(transport.Options{
<<<<<<< HEAD
		ServerCfg:      serverCfg,
		OnRecvHandler:  dataModelValidator,
		OnErrorHandler: func(err error) {},
		OnSendHandler:  func(*transport.ResourceSendInfo) {},
=======
		ServerCfg:          serverCfg,
		UpdateHandler:      dataModelValidator,
		StreamErrorHandler: func(err error) {},
		NodeProto:          &v3corepb.Node{Id: nodeID},
>>>>>>> 081499f2
	})
	if err != nil {
		t.Fatalf("Failed to create xDS transport: %v", err)
	}
	defer tr.Close()

	// Send a discovery request through the transport.
	tr.SendRequest(version.V3ListenerURL, []string{resourceName})

	// Verify that the initial discovery request matches expectation.
	var gotReq *v3discoverypb.DiscoveryRequest
	select {
	case gotReq = <-streamRequestCh:
	case <-ctx.Done():
		t.Fatalf("Timeout waiting for discovery request on the stream")
	}
	wantReq := &v3discoverypb.DiscoveryRequest{
		Node:          &v3corepb.Node{Id: nodeID},
		ResourceNames: []string{resourceName},
		TypeUrl:       "type.googleapis.com/envoy.config.listener.v3.Listener",
	}
	if diff := cmp.Diff(gotReq, wantReq, protocmp.Transform(), cmpopts.SortSlices(strSort)); diff != "" {
		t.Fatalf("Unexpected diff in received discovery request, diff (-got, +want):\n%s", diff)
	}

	var gotResp *v3discoverypb.DiscoveryResponse
	select {
	case gotResp = <-streamResponseCh:
	case <-ctx.Done():
		t.Fatalf("Timeout waiting for discovery response on the stream")
	}

	// NACK should contain the appropriate error, nonce, but empty version.
	wantReq.VersionInfo = ""
	wantReq.ResponseNonce = gotResp.GetNonce()
	wantReq.ErrorDetail = &statuspb.Status{
		Code:    int32(codes.InvalidArgument),
		Message: errWantNack.Error(),
	}
	select {
	case gotReq = <-streamRequestCh:
	case <-ctx.Done():
		t.Fatalf("Timeout waiting for the discovery request ACK on the stream")
	}
	if diff := cmp.Diff(gotReq, wantReq, protocmp.Transform(), cmpopts.SortSlices(strSort)); diff != "" {
		t.Fatalf("Unexpected diff in received discovery request, diff (-got, +want):\n%s", diff)
	}
}

// TestResourceIsNotRequestedAnymore tests the scenario where the xDS client is
// no longer interested in a resource. The following sequence of events are
// tested:
//  1. A resource is requested and a good response is received. The test verifies
//     that an ACK is sent for this resource.
//  2. The previously requested resource is no longer requested. The test
//     verifies that a request with no resource names is sent out.
//  3. The same resource is requested again. The test verifies that the request
//     is sent with the previously ACKed version.
func (s) TestResourceIsNotRequestedAnymore(t *testing.T) {
	ctx, cancel := context.WithTimeout(context.Background(), defaultTestTimeout)
	defer cancel()

	// Create an xDS management server listening on a local port. Configure the
	// request and response handlers to push on channels which are inspected by
	// the test goroutine to verify ack version and nonce.
	streamRequestCh := make(chan *v3discoverypb.DiscoveryRequest, 1)
	streamResponseCh := make(chan *v3discoverypb.DiscoveryResponse, 1)
	mgmtServer, err := e2e.StartManagementServer(e2e.ManagementServerOptions{
		OnStreamRequest: func(_ int64, req *v3discoverypb.DiscoveryRequest) error {
			select {
			case streamRequestCh <- req:
			case <-ctx.Done():
			}
			return nil
		},
		OnStreamResponse: func(_ context.Context, _ int64, _ *v3discoverypb.DiscoveryRequest, resp *v3discoverypb.DiscoveryResponse) {
			select {
			case streamResponseCh <- resp:
			case <-ctx.Done():
			}
		},
	})
	if err != nil {
		t.Fatalf("Failed to start xDS management server: %v", err)
	}
	defer mgmtServer.Stop()
	t.Logf("Started xDS management server on %s", mgmtServer.Address)

	// Configure the management server with appropriate resources.
	apiListener := &v3listenerpb.ApiListener{
		ApiListener: func() *anypb.Any {
			return testutils.MarshalAny(&v3httppb.HttpConnectionManager{
				RouteSpecifier: &v3httppb.HttpConnectionManager_Rds{
					Rds: &v3httppb.Rds{
						ConfigSource: &v3corepb.ConfigSource{
							ConfigSourceSpecifier: &v3corepb.ConfigSource_Ads{Ads: &v3corepb.AggregatedConfigSource{}},
						},
						RouteConfigName: "route-configuration-name",
					},
				},
			})
		}(),
	}
	const resourceName = "resource name 1"
	listenerResource := &v3listenerpb.Listener{
		Name:        resourceName,
		ApiListener: apiListener,
	}
	nodeID := uuid.New().String()
	mgmtServer.Update(ctx, e2e.UpdateOptions{
		NodeID:         nodeID,
		Listeners:      []*v3listenerpb.Listener{listenerResource},
		SkipValidation: true,
	})

	// Construct the server config to represent the management server.
	serverCfg := bootstrap.ServerConfig{
		ServerURI: mgmtServer.Address,
		Creds:     grpc.WithTransportCredentials(insecure.NewCredentials()),
		CredsType: "insecure",
	}

	// Create a new transport.
	tr, err := transport.New(transport.Options{
<<<<<<< HEAD
		ServerCfg:      serverCfg,
		OnRecvHandler:  dataModelValidator,
		OnErrorHandler: func(err error) {},
		OnSendHandler:  func(*transport.ResourceSendInfo) {},
=======
		ServerCfg:          serverCfg,
		UpdateHandler:      dataModelValidator,
		StreamErrorHandler: func(err error) {},
		NodeProto:          &v3corepb.Node{Id: nodeID},
>>>>>>> 081499f2
	})
	if err != nil {
		t.Fatalf("Failed to create xDS transport: %v", err)
	}
	defer tr.Close()

	// Send a discovery request through the transport.
	tr.SendRequest(version.V3ListenerURL, []string{resourceName})

	// Verify that the initial discovery request matches expectation.
	var gotReq *v3discoverypb.DiscoveryRequest
	select {
	case gotReq = <-streamRequestCh:
	case <-ctx.Done():
		t.Fatalf("Timeout waiting for discovery request on the stream")
	}
	wantReq := &v3discoverypb.DiscoveryRequest{
		VersionInfo:   "",
		Node:          &v3corepb.Node{Id: nodeID},
		ResourceNames: []string{resourceName},
		TypeUrl:       "type.googleapis.com/envoy.config.listener.v3.Listener",
		ResponseNonce: "",
	}
	if diff := cmp.Diff(gotReq, wantReq, protocmp.Transform(), cmpopts.SortSlices(strSort)); diff != "" {
		t.Fatalf("Unexpected diff in received discovery request, diff (-got, +want):\n%s", diff)
	}

	// Capture the version and nonce from the response.
	var gotResp *v3discoverypb.DiscoveryResponse
	select {
	case gotResp = <-streamResponseCh:
	case <-ctx.Done():
		t.Fatalf("Timeout waiting for discovery response on the stream")
	}

	// Verify that the ACK contains the appropriate version and nonce.
	wantReq.VersionInfo = gotResp.GetVersionInfo()
	wantReq.ResponseNonce = gotResp.GetNonce()
	select {
	case gotReq = <-streamRequestCh:
	case <-ctx.Done():
		t.Fatalf("Timeout waiting for the discovery request ACK on the stream")
	}
	if diff := cmp.Diff(gotReq, wantReq, protocmp.Transform(), cmpopts.SortSlices(strSort)); diff != "" {
		t.Fatalf("Unexpected diff in received discovery request, diff (-got, +want):\n%s", diff)
	}

	// Send a discovery request with no resource names.
	tr.SendRequest(version.V3ListenerURL, []string{})

	// Verify that the discovery request matches expectation.
	select {
	case gotReq = <-streamRequestCh:
	case <-ctx.Done():
		t.Fatalf("Timeout waiting for discovery request on the stream")
	}
	wantReq.ResourceNames = nil
	if diff := cmp.Diff(gotReq, wantReq, protocmp.Transform(), cmpopts.SortSlices(strSort)); diff != "" {
		t.Fatalf("Unexpected diff in received discovery request, diff (-got, +want):\n%s", diff)
	}

	// Send a discovery request for the same resource requested earlier.
	tr.SendRequest(version.V3ListenerURL, []string{resourceName})

	// Verify that the discovery request contains the version from the
	// previously received response.
	select {
	case gotReq = <-streamRequestCh:
	case <-ctx.Done():
		t.Fatalf("Timeout waiting for discovery request on the stream")
	}
	wantReq.ResourceNames = []string{resourceName}
	if diff := cmp.Diff(gotReq, wantReq, protocmp.Transform(), cmpopts.SortSlices(strSort)); diff != "" {
		t.Fatalf("Unexpected diff in received discovery request, diff (-got, +want):\n%s", diff)
	}
}<|MERGE_RESOLUTION|>--- conflicted
+++ resolved
@@ -144,17 +144,11 @@
 
 	// Create a new transport.
 	tr, err := transport.New(transport.Options{
-<<<<<<< HEAD
 		ServerCfg:      serverCfg,
 		OnRecvHandler:  dataModelValidator,
 		OnErrorHandler: func(err error) {},
 		OnSendHandler:  func(*transport.ResourceSendInfo) {},
-=======
-		ServerCfg:          serverCfg,
-		UpdateHandler:      dataModelValidator,
-		StreamErrorHandler: func(err error) {},
-		NodeProto:          &v3corepb.Node{Id: nodeID},
->>>>>>> 081499f2
+		NodeProto:      &v3corepb.Node{Id: nodeID},
 	})
 	if err != nil {
 		t.Fatalf("Failed to create xDS transport: %v", err)
@@ -337,17 +331,11 @@
 
 	// Create a new transport.
 	tr, err := transport.New(transport.Options{
-<<<<<<< HEAD
 		ServerCfg:      serverCfg,
+		NodeProto:      &v3corepb.Node{Id: nodeID},
 		OnRecvHandler:  dataModelValidator,
 		OnErrorHandler: func(err error) {},
 		OnSendHandler:  func(*transport.ResourceSendInfo) {},
-=======
-		ServerCfg:          serverCfg,
-		UpdateHandler:      dataModelValidator,
-		StreamErrorHandler: func(err error) {},
-		NodeProto:          &v3corepb.Node{Id: nodeID},
->>>>>>> 081499f2
 	})
 	if err != nil {
 		t.Fatalf("Failed to create xDS transport: %v", err)
@@ -472,17 +460,11 @@
 
 	// Create a new transport.
 	tr, err := transport.New(transport.Options{
-<<<<<<< HEAD
 		ServerCfg:      serverCfg,
+		NodeProto:      &v3corepb.Node{Id: nodeID},
 		OnRecvHandler:  dataModelValidator,
 		OnErrorHandler: func(err error) {},
 		OnSendHandler:  func(*transport.ResourceSendInfo) {},
-=======
-		ServerCfg:          serverCfg,
-		UpdateHandler:      dataModelValidator,
-		StreamErrorHandler: func(err error) {},
-		NodeProto:          &v3corepb.Node{Id: nodeID},
->>>>>>> 081499f2
 	})
 	if err != nil {
 		t.Fatalf("Failed to create xDS transport: %v", err)
