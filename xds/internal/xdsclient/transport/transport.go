/*
 *
 * Copyright 2022 gRPC authors.
 *
 * Licensed under the Apache License, Version 2.0 (the "License");
 * you may not use this file except in compliance with the License.
 * You may obtain a copy of the License at
 *
 *     http://www.apache.org/licenses/LICENSE-2.0
 *
 * Unless required by applicable law or agreed to in writing, software
 * distributed under the License is distributed on an "AS IS" BASIS,
 * WITHOUT WARRANTIES OR CONDITIONS OF ANY KIND, either express or implied.
 * See the License for the specific language governing permissions and
 * limitations under the License.
 */

// Package transport implements the xDS transport protocol functionality
// required by the xdsclient.
package transport

import (
	"context"
	"errors"
	"fmt"
	"sync"
	"time"

	"google.golang.org/grpc"
	"google.golang.org/grpc/codes"
	"google.golang.org/grpc/connectivity"
	"google.golang.org/grpc/internal/backoff"
	"google.golang.org/grpc/internal/buffer"
	"google.golang.org/grpc/internal/grpclog"
	"google.golang.org/grpc/internal/pretty"
	"google.golang.org/grpc/keepalive"
	"google.golang.org/grpc/xds/internal/xdsclient/bootstrap"
	"google.golang.org/grpc/xds/internal/xdsclient/load"
	"google.golang.org/grpc/xds/internal/xdsclient/xdsresource"
	"google.golang.org/protobuf/types/known/anypb"

	v3corepb "github.com/envoyproxy/go-control-plane/envoy/config/core/v3"
	v3adsgrpc "github.com/envoyproxy/go-control-plane/envoy/service/discovery/v3"
	v3discoverypb "github.com/envoyproxy/go-control-plane/envoy/service/discovery/v3"
	statuspb "google.golang.org/genproto/googleapis/rpc/status"
)

// Any per-RPC level logs which print complete request or response messages
// should be gated at this verbosity level. Other per-RPC level logs which print
// terse output should be at `INFO` and verbosity 2, which corresponds to using
// the `Debugf` method on the logger.
const perRPCVerbosityLevel = 9

type adsStream = v3adsgrpc.AggregatedDiscoveryService_StreamAggregatedResourcesClient

// Transport provides a resource-type agnostic implementation of the xDS
// transport protocol. At this layer, resource contents are supposed to be
// opaque blobs which should be be meaningful only to the xDS data model layer
// which is implemented by the `xdsresource` package.
//
// Under the hood, it owns the gRPC connection to a single management server and
// manages the lifecycle of ADS/LRS streams. It uses the xDS v3 transport
// protocol version.
type Transport struct {
	// These fields are initialized at creation time and are read-only afterwards.
	cc              *grpc.ClientConn        // ClientConn to the mangement server.
	serverURI       string                  // URI of the management server.
	onRecvHandler   OnRecvHandlerFunc       // Resource update handler. xDS data model layer.
	onErrorHandler  func(error)             // To report underlying stream errors.
	onSendHandler   OnSendHandlerFunc       // To report underlying stream successful sends.
	lrsStore        *load.Store             // Store returned to user for pushing loads.
	backoff         func(int) time.Duration // Backoff after stream failures.
	nodeProto       *v3corepb.Node          // Identifies the gRPC application.
	logger          *grpclog.PrefixLogger   // Prefix logger for transport logs.
	adsRunnerCancel context.CancelFunc      // CancelFunc for the ADS goroutine.
	adsRunnerDoneCh chan struct{}           // To notify exit of ADS goroutine.
	lrsRunnerDoneCh chan struct{}           // To notify exit of LRS goroutine.

	// These channels enable synchronization amongst the different goroutines
	// spawned by the transport, and between asynchorous events resulting from
	// receipt of responses from the management server.
	adsStreamCh  chan adsStream    // New ADS streams are pushed here.
	adsRequestCh *buffer.Unbounded // Resource and ack requests are pushed here.

	// mu guards the following runtime state maintained by the transport.
	mu sync.Mutex
	// resources is map from resource type URL to the set of resource names
	// being requested for that type. When the ADS stream is restarted, the
	// transport requests all these resources again from the management server.
	resources map[string]map[string]bool
	// versions is a map from resource type URL to the most recently ACKed
	// version for that resource. Resource versions are a property of the
	// resource type and not the stream, and will not be reset upon stream
	// restarts.
	versions map[string]string
	// nonces is a map from resource type URL to the most recently received
	// nonce for that resource type. Nonces are a property of the ADS stream and
	// will be reset upon stream restarts.
	nonces map[string]string

	lrsMu           sync.Mutex         // Protects all LRS state.
	lrsCancelStream context.CancelFunc // CancelFunc for the LRS stream.
	lrsRefCount     int                // Reference count on the load store.
}

// OnRecvHandlerFunc is the implementation at the xDS data model layer, which
// determines if the configuration received from the management server can be
// applied locally or not.
//
// A nil error is returned from this function when the data model layer believes
// that the received configuration is good and can be applied locally. This will
// cause the transport layer to send an ACK to the management server. A non-nil
// error is returned from this function when the data model layer believes
// otherwise, and this will cause the transport layer to send a NACK.
type OnRecvHandlerFunc func(update ResourceUpdate) error

// OnSendHandlerFunc is the implementation at the authority, which handles state
// changes for the resource watch and stop watch timers accordingly.
type OnSendHandlerFunc func(update *ResourceSendInfo)

// ResourceUpdate is a representation of the configuration update received from
// the management server. It only contains fields which are useful to the data
// model layer, and layers above it.
type ResourceUpdate struct {
	// Resources is the list of resources received from the management server.
	Resources []*anypb.Any
	// URL is the resource type URL for the above resources.
	URL string
	// Version is the resource version, for the above resources, as specified by
	// the management server.
	Version string
}

// Options specifies configuration knobs used when creating a new Transport.
type Options struct {
	// ServerCfg contains all the configuration required to connect to the xDS
	// management server.
	ServerCfg bootstrap.ServerConfig
	// OnRecvHandler is the component which makes ACK/NACK decisions based on
	// the received resources.
	//
	// Invoked inline and implementations must not block.
	OnRecvHandler OnRecvHandlerFunc
	// OnErrorHandler provides a way for the transport layer to report
	// underlying stream errors. These can be bubbled all the way up to the user
	// of the xdsClient.
	//
	// Invoked inline and implementations must not block.
	OnErrorHandler func(error)
	// OnSendHandler provides a way for the transport layer to report underlying
	// resource requests sent on the stream. However, Send() on the ADS stream will
	// return successfully as long as:
	//   1. there is enough flow control quota to send the message.
	//   2. the message is added to the send buffer.
	// The connection may fail after this happens and before the message is actually
	// sent on the wire. Hence, best effort.
	//
	// Invoked inline and implementations must not block.
	OnSendHandler func(*ResourceSendInfo)
	// Backoff controls the amount of time to backoff before recreating failed
	// ADS streams. If unspecified, a default exponential backoff implementation
	// is used. For more details, see:
	// https://github.com/grpc/grpc/blob/master/doc/connection-backoff.md.
	Backoff func(retries int) time.Duration
	// Logger does logging with a prefix.
	Logger *grpclog.PrefixLogger
	// NodeProto contains the Node proto to be used in xDS requests. This will be
	// of type *v3corepb.Node.
	NodeProto *v3corepb.Node
}

// For overriding in unit tests.
var grpcDial = grpc.Dial

// New creates a new Transport.
func New(opts Options) (*Transport, error) {
	switch {
	case opts.ServerCfg.ServerURI == "":
		return nil, errors.New("missing server URI when creating a new transport")
	case opts.ServerCfg.Creds == nil:
		return nil, errors.New("missing credentials when creating a new transport")
	case opts.OnRecvHandler == nil:
		return nil, errors.New("missing update handler when creating a new transport")
	case opts.OnErrorHandler == nil:
		return nil, errors.New("missing stream error handler when creating a new transport")
	case opts.OnSendHandler == nil:
		return nil, errors.New("missing on send handler when creating a new transport")
	}

	// Dial the xDS management with the passed in credentials.
	dopts := []grpc.DialOption{
		opts.ServerCfg.Creds,
		grpc.WithKeepaliveParams(keepalive.ClientParameters{
			// We decided to use these sane defaults in all languages, and
			// kicked the can down the road as far making these configurable.
			Time:    5 * time.Minute,
			Timeout: 20 * time.Second,
		}),
	}
	cc, err := grpcDial(opts.ServerCfg.ServerURI, dopts...)
	if err != nil {
		// An error from a non-blocking dial indicates something serious.
		return nil, fmt.Errorf("failed to create a transport to the management server %q: %v", opts.ServerCfg.ServerURI, err)
	}

	boff := opts.Backoff
	if boff == nil {
		boff = backoff.DefaultExponential.Backoff
	}
	ret := &Transport{
		cc:             cc,
		serverURI:      opts.ServerCfg.ServerURI,
		onRecvHandler:  opts.OnRecvHandler,
		onErrorHandler: opts.OnErrorHandler,
		onSendHandler:  opts.OnSendHandler,
		lrsStore:       load.NewStore(),
		backoff:        boff,
		nodeProto:      opts.NodeProto,
		logger:         opts.Logger,

		adsStreamCh:     make(chan adsStream, 1),
		adsRequestCh:    buffer.NewUnbounded(),
		resources:       make(map[string]map[string]bool),
		versions:        make(map[string]string),
		nonces:          make(map[string]string),
		adsRunnerDoneCh: make(chan struct{}),
	}

	// This context is used for sending and receiving RPC requests and
	// responses. It is also used by all the goroutines spawned by this
	// Transport. Therefore, cancelling this context when the transport is
	// closed will essentially cancel any pending RPCs, and cause the goroutines
	// to terminate.
	ctx, cancel := context.WithCancel(context.Background())
	ret.adsRunnerCancel = cancel
	go ret.adsRunner(ctx)

	ret.logger.Infof("Created transport to server %q", ret.serverURI)
	return ret, nil
}

// resourceRequest wraps the resource type url and the resource names requested
// by the user of this transport.
type resourceRequest struct {
	resources []string
	url       string
}

// SendRequest sends out an ADS request for the provided resources of the
// specified resource type.
//
// The request is sent out asynchronously. If no valid stream exists at the time
// of processing this request, it is queued and will be sent out once a valid
// stream exists.
//
// If a successful response is received, the update handler callback provided at
// creation time is invoked. If an error is encountered, the stream error
// handler callback provided at creation time is invoked.
func (t *Transport) SendRequest(url string, resources []string) {
	t.adsRequestCh.Put(&resourceRequest{
		url:       url,
		resources: resources,
	})
}

func (t *Transport) newAggregatedDiscoveryServiceStream(ctx context.Context, cc *grpc.ClientConn) (adsStream, error) {
	// The transport retries the stream with an exponential backoff whenever the
	// stream breaks without ever having seen a response.
	return v3adsgrpc.NewAggregatedDiscoveryServiceClient(cc).StreamAggregatedResources(ctx)
}

// ResourceSendInfo wraps the names and url of resources successfully
// sent to the management server. This is used by the `authority` type
// to start/stop the watch timer associated with every resource.
type ResourceSendInfo struct {
	ResourceNames []string
	URL           string
}

func (t *Transport) sendAggregatedDiscoveryServiceRequest(stream adsStream, resourceNames []string, resourceURL, version, nonce string, nackErr error) error {
	req := &v3discoverypb.DiscoveryRequest{
		Node:          t.nodeProto,
		TypeUrl:       resourceURL,
		ResourceNames: resourceNames,
		VersionInfo:   version,
		ResponseNonce: nonce,
	}
	if nackErr != nil {
		req.ErrorDetail = &statuspb.Status{
			Code: int32(codes.InvalidArgument), Message: nackErr.Error(),
		}
	}
	if err := stream.Send(req); err != nil {
		return err
	}
	if t.logger.V(perRPCVerbosityLevel) {
		t.logger.Infof("ADS request sent: %v", pretty.ToJSON(req))
	} else {
		t.logger.Debugf("ADS request sent for type %q, resources: %v, version %q, nonce %q", resourceURL, resourceNames, version, nonce)
	}
<<<<<<< HEAD
	t.onSendHandler(&ResourceSendInfo{URL: resourceURL, ResourceNames: resourceNames})

	t.logger.Debugf("ADS request sent: %v", pretty.ToJSON(req))
=======
>>>>>>> 3775f633
	return nil
}

func (t *Transport) recvAggregatedDiscoveryServiceResponse(stream adsStream) (resources []*anypb.Any, resourceURL, version, nonce string, err error) {
	resp, err := stream.Recv()
	if err != nil {
		return nil, "", "", "", err
	}
	if t.logger.V(perRPCVerbosityLevel) {
		t.logger.Infof("ADS response received: %v", pretty.ToJSON(resp))
	} else {
		t.logger.Debugf("ADS response received for type %q, version %q, nonce %q", resp.GetTypeUrl(), resp.GetVersionInfo(), resp.GetNonce())
	}
	return resp.GetResources(), resp.GetTypeUrl(), resp.GetVersionInfo(), resp.GetNonce(), nil
}

// adsRunner starts an ADS stream (and backs off exponentially, if the previous
// stream failed without receiving a single reply) and runs the sender and
// receiver routines to send and receive data from the stream respectively.
func (t *Transport) adsRunner(ctx context.Context) {
	defer close(t.adsRunnerDoneCh)

	go t.send(ctx)

	backoffAttempt := 0
	backoffTimer := time.NewTimer(0)
	for ctx.Err() == nil {
		select {
		case <-backoffTimer.C:
		case <-ctx.Done():
			backoffTimer.Stop()
			return
		}

		// We reset backoff state when we successfully receive at least one
		// message from the server.
		resetBackoff := func() bool {
			stream, err := t.newAggregatedDiscoveryServiceStream(ctx, t.cc)
			if err != nil {
<<<<<<< HEAD
				t.onErrorHandler(err)
				t.logger.Warningf("ADS stream creation failed: %v", err)
=======
				t.adsStreamErrHandler(err)
				t.logger.Warningf("Creating new ADS stream failed: %v", err)
>>>>>>> 3775f633
				return false
			}
			t.logger.Infof("ADS stream created")

			select {
			case <-t.adsStreamCh:
			default:
			}
			t.adsStreamCh <- stream
			return t.recv(stream)
		}()

		if resetBackoff {
			backoffTimer.Reset(0)
			backoffAttempt = 0
		} else {
			backoffTimer.Reset(t.backoff(backoffAttempt))
			backoffAttempt++
		}
	}
}

// send is a separate goroutine for sending resource requests on the ADS stream.
//
// For every new stream received on the stream channel, all existing resources
// are re-requested from the management server.
//
// For every new resource request received on the resources channel, the
// resources map is updated (this ensures that resend will pick them up when
// there are new streams) and the appropriate request is sent out.
func (t *Transport) send(ctx context.Context) {
	var stream adsStream
	for {
		select {
		case <-ctx.Done():
			return
		case stream = <-t.adsStreamCh:
			if !t.sendExisting(stream) {
				// Send failed, clear the current stream. Attempt to resend will
				// only be made after a new stream is created.
				stream = nil
			}
		case u := <-t.adsRequestCh.Get():
			t.adsRequestCh.Load()

			var (
				resources           []string
				url, version, nonce string
				send                bool
				nackErr             error
			)
			switch update := u.(type) {
			case *resourceRequest:
				resources, url, version, nonce = t.processResourceRequest(update)
			case *ackRequest:
				resources, url, version, nonce, send = t.processAckRequest(update, stream)
				if !send {
					continue
				}
				nackErr = update.nackErr
			}
			if stream == nil {
				// There's no stream yet. Skip the request. This request
				// will be resent to the new streams. If no stream is
				// created, the watcher will timeout (same as server not
				// sending response back).
				continue
			}
			if err := t.sendAggregatedDiscoveryServiceRequest(stream, resources, url, version, nonce, nackErr); err != nil {
				t.logger.Warningf("Sending ADS request for resources: %q, url: %q, version: %q, nonce: %q failed: %v", resources, url, version, nonce, err)
				// Send failed, clear the current stream.
				stream = nil
			}
		}
	}
}

// sendExisting sends out xDS requests for existing resources when recovering
// from a broken stream.
//
// We call stream.Send() here with the lock being held. It should be OK to do
// that here because the stream has just started and Send() usually returns
// quickly (once it pushes the message onto the transport layer) and is only
// ever blocked if we don't have enough flow control quota.
func (t *Transport) sendExisting(stream adsStream) bool {
	t.mu.Lock()
	defer t.mu.Unlock()

	// Reset only the nonces map when the stream restarts.
	//
	// xDS spec says the following. See section:
	// https://www.envoyproxy.io/docs/envoy/latest/api-docs/xds_protocol#ack-nack-and-resource-type-instance-version
	//
	// Note that the version for a resource type is not a property of an
	// individual xDS stream but rather a property of the resources themselves. If
	// the stream becomes broken and the client creates a new stream, the client’s
	// initial request on the new stream should indicate the most recent version
	// seen by the client on the previous stream
	t.nonces = make(map[string]string)

	for url, resources := range t.resources {
		if err := t.sendAggregatedDiscoveryServiceRequest(stream, mapToSlice(resources), url, t.versions[url], "", nil); err != nil {
			t.logger.Warningf("Sending ADS request for resources: %q, url: %q, version: %q, nonce: %q failed: %v", resources, url, t.versions[url], "", err)
			return false
		}
	}

	return true
}

// recv receives xDS responses on the provided ADS stream and branches out to
// message specific handlers. Returns true if at least one message was
// successfully received.
func (t *Transport) recv(stream adsStream) bool {
	msgReceived := false
	for {
		resources, url, rVersion, nonce, err := t.recvAggregatedDiscoveryServiceResponse(stream)
		if err != nil {
<<<<<<< HEAD
			// Note that we do not consider it an error if the ADS stream was closed after
			// having received a response on the stream. This is because there are legitimate
			// reasons why the server may need to close the stream during normal operations,
			// such as needing to rebalance load or the underlying connection hitting its
			// max connection age limit .
			// (see [gRFC A9](https://github.com/grpc/proposal/blob/master/A9-server-side-conn-mgt.md)).
			if msgReceived {
				err = xdsresource.NewErrorf(xdsresource.ErrTypeStreamFailedAfterRecv, err.Error())
			}
			t.onErrorHandler(err)
			t.logger.Warningf("ADS stream is closed with error: %v", err)
=======
			t.adsStreamErrHandler(err)
			t.logger.Warningf("ADS stream closed: %v", err)
>>>>>>> 3775f633
			return msgReceived
		}
		msgReceived = true

		err = t.onRecvHandler(ResourceUpdate{
			Resources: resources,
			URL:       url,
			Version:   rVersion,
		})
		if xdsresource.ErrType(err) == xdsresource.ErrorTypeResourceTypeUnsupported {
			t.logger.Warningf("%v", err)
			continue
		}
		// If the data model layer returned an error, we need to NACK the
		// response in which case we need to set the version to the most
		// recently accepted version of this resource type.
		if err != nil {
			t.mu.Lock()
			t.adsRequestCh.Put(&ackRequest{
				url:     url,
				nonce:   nonce,
				stream:  stream,
				version: t.versions[url],
				nackErr: err,
			})
			t.mu.Unlock()
			t.logger.Warningf("Sending NACK for resource type: %q, version: %q, nonce: %q, reason: %v", url, rVersion, nonce, err)
			continue
		}
		t.adsRequestCh.Put(&ackRequest{
			url:     url,
			nonce:   nonce,
			stream:  stream,
			version: rVersion,
		})
		t.logger.Debugf("Sending ACK for resource type: %q, version: %q, nonce: %q", url, rVersion, nonce)
	}
}

func mapToSlice(m map[string]bool) []string {
	ret := make([]string, 0, len(m))
	for i := range m {
		ret = append(ret, i)
	}
	return ret
}

func sliceToMap(ss []string) map[string]bool {
	ret := make(map[string]bool, len(ss))
	for _, s := range ss {
		ret[s] = true
	}
	return ret
}

// processResourceRequest pulls the fields needed to send out an ADS request.
// The resource type and the list of resources to request are provided by the
// user, while the version and nonce are maintained internally.
//
// The resources map, which keeps track of the resources being requested, is
// updated here. Any subsequent stream failure will re-request resources stored
// in this map.
//
// Returns the list of resources, resource type url, version and nonce.
func (t *Transport) processResourceRequest(req *resourceRequest) ([]string, string, string, string) {
	t.mu.Lock()
	defer t.mu.Unlock()

	resources := sliceToMap(req.resources)
	t.resources[req.url] = resources
	return req.resources, req.url, t.versions[req.url], t.nonces[req.url]
}

type ackRequest struct {
	url     string // Resource type URL.
	version string // NACK if version is an empty string.
	nonce   string
	nackErr error // nil for ACK, non-nil for NACK.
	// ACK/NACK are tagged with the stream it's for. When the stream is down,
	// all the ACK/NACK for this stream will be dropped, and the version/nonce
	// won't be updated.
	stream grpc.ClientStream
}

// processAckRequest pulls the fields needed to send out an ADS ACK. The nonces
// and versions map is updated.
//
// Returns the list of resources, resource type url, version, nonce, and an
// indication of whether an ACK should be sent on the wire or not.
func (t *Transport) processAckRequest(ack *ackRequest, stream grpc.ClientStream) ([]string, string, string, string, bool) {
	if ack.stream != stream {
		// If ACK's stream isn't the current sending stream, this means the ACK
		// was pushed to queue before the old stream broke, and a new stream has
		// been started since. Return immediately here so we don't update the
		// nonce for the new stream.
		return nil, "", "", "", false
	}

	t.mu.Lock()
	defer t.mu.Unlock()

	// Update the nonce irrespective of whether we send the ACK request on wire.
	// An up-to-date nonce is required for the next request.
	nonce := ack.nonce
	t.nonces[ack.url] = nonce

	s, ok := t.resources[ack.url]
	if !ok || len(s) == 0 {
		// We don't send the ACK request if there are no resources of this type
		// in our resources map. This can be either when the server sends
		// responses before any request, or the resources are removed while the
		// ackRequest was in queue). If we send a request with an empty
		// resource name list, the server may treat it as a wild card and send
		// us everything.
		return nil, "", "", "", false
	}
	resources := mapToSlice(s)

	// Update the versions map only when we plan to send an ACK.
	if ack.nackErr == nil {
		t.versions[ack.url] = ack.version
	}

	return resources, ack.url, ack.version, nonce, true
}

// Close closes the Transport and frees any associated resources.
func (t *Transport) Close() {
	t.adsRunnerCancel()
	<-t.adsRunnerDoneCh
	t.cc.Close()
}

// ChannelConnectivityStateForTesting returns the connectivity state of the gRPC
// channel to the management server.
//
// Only for testing purposes.
func (t *Transport) ChannelConnectivityStateForTesting() connectivity.State {
	return t.cc.GetState()
}<|MERGE_RESOLUTION|>--- conflicted
+++ resolved
@@ -298,12 +298,7 @@
 	} else {
 		t.logger.Debugf("ADS request sent for type %q, resources: %v, version %q, nonce %q", resourceURL, resourceNames, version, nonce)
 	}
-<<<<<<< HEAD
 	t.onSendHandler(&ResourceSendInfo{URL: resourceURL, ResourceNames: resourceNames})
-
-	t.logger.Debugf("ADS request sent: %v", pretty.ToJSON(req))
-=======
->>>>>>> 3775f633
 	return nil
 }
 
@@ -343,13 +338,8 @@
 		resetBackoff := func() bool {
 			stream, err := t.newAggregatedDiscoveryServiceStream(ctx, t.cc)
 			if err != nil {
-<<<<<<< HEAD
 				t.onErrorHandler(err)
-				t.logger.Warningf("ADS stream creation failed: %v", err)
-=======
-				t.adsStreamErrHandler(err)
 				t.logger.Warningf("Creating new ADS stream failed: %v", err)
->>>>>>> 3775f633
 				return false
 			}
 			t.logger.Infof("ADS stream created")
@@ -468,7 +458,6 @@
 	for {
 		resources, url, rVersion, nonce, err := t.recvAggregatedDiscoveryServiceResponse(stream)
 		if err != nil {
-<<<<<<< HEAD
 			// Note that we do not consider it an error if the ADS stream was closed after
 			// having received a response on the stream. This is because there are legitimate
 			// reasons why the server may need to close the stream during normal operations,
@@ -479,11 +468,7 @@
 				err = xdsresource.NewErrorf(xdsresource.ErrTypeStreamFailedAfterRecv, err.Error())
 			}
 			t.onErrorHandler(err)
-			t.logger.Warningf("ADS stream is closed with error: %v", err)
-=======
-			t.adsStreamErrHandler(err)
 			t.logger.Warningf("ADS stream closed: %v", err)
->>>>>>> 3775f633
 			return msgReceived
 		}
 		msgReceived = true
