--- conflicted
+++ resolved
@@ -173,11 +173,7 @@
 		// Update picker with old inner picker, new drops.
 		edsImpl.cc.UpdateState(balancer.State{
 			ConnectivityState: edsImpl.innerState.ConnectivityState,
-<<<<<<< HEAD
-			Picker:            newDropPicker(edsImpl.innerState.Picker, newDrops, edsImpl.xdsClient.loadStore(), edsImpl.serviceRequestsCounter)},
-=======
-			Picker:            newDropPicker(edsImpl.innerState.Picker, newDrops, edsImpl.loadReporter)},
->>>>>>> c7df457e
+			Picker:            newDropPicker(edsImpl.innerState.Picker, newDrops, edsImpl.loadReporter, edsImpl.serviceRequestsCounter)},
 		)
 	}
 	edsImpl.pickerMu.Unlock()
@@ -420,11 +416,7 @@
 		defer edsImpl.pickerMu.Unlock()
 		edsImpl.innerState = s
 		// Don't reset drops when it's a state change.
-<<<<<<< HEAD
-		edsImpl.cc.UpdateState(balancer.State{ConnectivityState: s.ConnectivityState, Picker: newDropPicker(s.Picker, edsImpl.drops, edsImpl.xdsClient.loadStore(), edsImpl.serviceRequestsCounter)})
-=======
-		edsImpl.cc.UpdateState(balancer.State{ConnectivityState: s.ConnectivityState, Picker: newDropPicker(s.Picker, edsImpl.drops, edsImpl.loadReporter)})
->>>>>>> c7df457e
+		edsImpl.cc.UpdateState(balancer.State{ConnectivityState: s.ConnectivityState, Picker: newDropPicker(s.Picker, edsImpl.drops, edsImpl.loadReporter, edsImpl.serviceRequestsCounter)})
 	}
 }
 
