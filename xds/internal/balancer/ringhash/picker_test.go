/*
 *
 * Copyright 2021 gRPC authors.
 *
 * Licensed under the Apache License, Version 2.0 (the "License");
 * you may not use this file except in compliance with the License.
 * You may obtain a copy of the License at
 *
 *     http://www.apache.org/licenses/LICENSE-2.0
 *
 * Unless required by applicable law or agreed to in writing, software
 * distributed under the License is distributed on an "AS IS" BASIS,
 * WITHOUT WARRANTIES OR CONDITIONS OF ANY KIND, either express or implied.
 * See the License for the specific language governing permissions and
 * limitations under the License.
 *
 */

package ringhash

import (
	"context"
	"fmt"
	"testing"
	"time"

	"google.golang.org/grpc/balancer"
	"google.golang.org/grpc/connectivity"
	"google.golang.org/grpc/internal/testutils"

	internalgrpclog "google.golang.org/grpc/internal/grpclog"
)

var testSubConns []*testutils.TestSubConn

func init() {
	for i := 0; i < 8; i++ {
		testSubConns = append(testSubConns, testutils.NewTestSubConn(fmt.Sprint(i)))
	}
}

// fakeChildPicker is used to mock pickers from child pickfirst balancers.
type fakeChildPicker struct {
	connectivityState connectivity.State
	subConn           *testutils.TestSubConn
	tfError           error
}

func (p *fakeChildPicker) Pick(balancer.PickInfo) (balancer.PickResult, error) {
	switch p.connectivityState {
	case connectivity.Idle:
		p.subConn.Connect()
		return balancer.PickResult{}, balancer.ErrNoSubConnAvailable
	case connectivity.Connecting:
		return balancer.PickResult{}, balancer.ErrNoSubConnAvailable
	case connectivity.Ready:
		return balancer.PickResult{SubConn: p.subConn}, nil
	default:
		return balancer.PickResult{}, p.tfError
	}
}

func testRingAndEndpointStates(states []connectivity.State) (*ring, map[string]balancer.State) {
	var items []*ringEntry
	epStates := map[string]balancer.State{}
	for i, st := range states {
		testSC := testSubConns[i]
		items = append(items, &ringEntry{
			idx:       i,
			hash:      uint64((i + 1) * 10),
			firstAddr: testSC.String(),
		})
		epState := balancer.State{
			ConnectivityState: st,
			Picker: &fakeChildPicker{
				connectivityState: st,
				tfError:           fmt.Errorf("%d", i),
				subConn:           testSC,
			},
		}
		epStates[testSC.String()] = epState
	}
	return &ring{items: items}, epStates
}

func (s) TestPickerPickFirstTwo(t *testing.T) {
	tests := []struct {
		name               string
		connectivityStates []connectivity.State
		hash               uint64
		wantSC             balancer.SubConn
		wantErr            error
		wantSCToConnect    balancer.SubConn
	}{
		{
			name:               "picked is Ready",
			connectivityStates: []connectivity.State{connectivity.Ready, connectivity.Idle},
			hash:               5,
			wantSC:             testSubConns[0],
		},
		{
			name:               "picked is connecting, queue",
			connectivityStates: []connectivity.State{connectivity.Connecting, connectivity.Idle},
			hash:               5,
			wantErr:            balancer.ErrNoSubConnAvailable,
		},
		{
			name:               "picked is Idle, connect and queue",
			connectivityStates: []connectivity.State{connectivity.Idle, connectivity.Idle},
			hash:               5,
			wantErr:            balancer.ErrNoSubConnAvailable,
			wantSCToConnect:    testSubConns[0],
		},
		{
			name:               "picked is TransientFailure, next is ready, return",
			connectivityStates: []connectivity.State{connectivity.TransientFailure, connectivity.Ready},
			hash:               5,
			wantSC:             testSubConns[1],
		},
		{
			name:               "picked is TransientFailure, next is connecting, queue",
			connectivityStates: []connectivity.State{connectivity.TransientFailure, connectivity.Connecting},
			hash:               5,
			wantErr:            balancer.ErrNoSubConnAvailable,
		},
		{
			name:               "picked is TransientFailure, next is Idle, connect and queue",
			connectivityStates: []connectivity.State{connectivity.TransientFailure, connectivity.Idle},
			hash:               5,
			wantErr:            balancer.ErrNoSubConnAvailable,
			wantSCToConnect:    testSubConns[1],
		},
	}
	ctx, cancel := context.WithTimeout(context.Background(), defaultTestTimeout)
	defer cancel()
	for _, tt := range tests {
		t.Run(tt.name, func(t *testing.T) {
			ring, epStates := testRingAndEndpointStates(tt.connectivityStates)
			p := &picker{
				ring:           ring,
				logger:         internalgrpclog.NewPrefixLogger(logger, "test-ringhash-picker"),
				endpointStates: epStates,
			}
			got, err := p.Pick(balancer.PickInfo{
				Ctx: SetRequestHash(ctx, tt.hash),
			})
			if err != tt.wantErr {
				t.Errorf("Pick() error = %v, wantErr %v", err, tt.wantErr)
				return
			}
			if got.SubConn != tt.wantSC {
				t.Errorf("Pick() got = %v, want picked SubConn: %v", got, tt.wantSC)
			}
			if sc := tt.wantSCToConnect; sc != nil {
				select {
				case <-sc.(*testutils.TestSubConn).ConnectCh:
				case <-time.After(defaultTestShortTimeout):
					t.Errorf("timeout waiting for Connect() from SubConn %v", sc)
				}
			}
		})
	}
<<<<<<< HEAD
=======
}

// TestPickerPickTriggerTFConnect covers that if the picked SubConn is
// TransientFailures, all SubConns until a non-TransientFailure are queued for
// Connect().
func (s) TestPickerPickTriggerTFConnect(t *testing.T) {
	ring := newTestRing([]connectivity.State{
		connectivity.TransientFailure, connectivity.TransientFailure, connectivity.TransientFailure, connectivity.TransientFailure,
		connectivity.Idle, connectivity.TransientFailure, connectivity.TransientFailure, connectivity.TransientFailure,
	})
	p := newPicker(ring, igrpclog.NewPrefixLogger(grpclog.Component("xds"), "rh_test"))
	ctx, cancel := context.WithTimeout(context.Background(), defaultTestTimeout)
	defer cancel()
	_, err := p.Pick(balancer.PickInfo{Ctx: SetRequestHash(ctx, 5)})
	if err == nil {
		t.Fatalf("Pick() error = %v, want non-nil", err)
	}
	// The first 4 SubConns, all in TransientFailure, should be queued to
	// connect.
	for i := 0; i < 4; i++ {
		it := ring.items[i]
		if !it.sc.connectQueued {
			t.Errorf("the %d-th SubConn is not queued for connect", i)
		}
	}
	// The other SubConns, after the first Idle, should not be queued to
	// connect.
	for i := 5; i < len(ring.items); i++ {
		it := ring.items[i]
		if it.sc.connectQueued {
			t.Errorf("the %d-th SubConn is unexpected queued for connect", i)
		}
	}
}

// TestPickerPickTriggerTFReturnReady covers that if the picked SubConn is
// TransientFailure, SubConn 2 and 3 are TransientFailure, 4 is Ready. SubConn 2
// and 3 will Connect(), and 4 will be returned.
func (s) TestPickerPickTriggerTFReturnReady(t *testing.T) {
	ring := newTestRing([]connectivity.State{
		connectivity.TransientFailure, connectivity.TransientFailure, connectivity.TransientFailure, connectivity.Ready,
	})
	p := newPicker(ring, igrpclog.NewPrefixLogger(grpclog.Component("xds"), "rh_test"))
	ctx, cancel := context.WithTimeout(context.Background(), defaultTestTimeout)
	defer cancel()
	pr, err := p.Pick(balancer.PickInfo{Ctx: SetRequestHash(ctx, 5)})
	if err != nil {
		t.Fatalf("Pick() error = %v, want nil", err)
	}
	if wantSC := testSubConns[3]; pr.SubConn != wantSC {
		t.Fatalf("Pick() = %v, want %v", pr.SubConn, wantSC)
	}
	// The first 3 SubConns, all in TransientFailure, should be queued to
	// connect.
	for i := 0; i < 3; i++ {
		it := ring.items[i]
		if !it.sc.connectQueued {
			t.Errorf("the %d-th SubConn is not queued for connect", i)
		}
	}
}

// TestPickerPickTriggerTFWithIdle covers that if the picked SubConn is
// TransientFailure, SubConn 2 is TransientFailure, 3 is Idle (init Idle). Pick
// will be queue, SubConn 3 will Connect(), SubConn 4 and 5 (in TransientFailure)
// will not queue a Connect.
func (s) TestPickerPickTriggerTFWithIdle(t *testing.T) {
	ring := newTestRing([]connectivity.State{
		connectivity.TransientFailure, connectivity.TransientFailure, connectivity.Idle, connectivity.TransientFailure, connectivity.TransientFailure,
	})
	p := newPicker(ring, igrpclog.NewPrefixLogger(grpclog.Component("xds"), "rh_test"))
	ctx, cancel := context.WithTimeout(context.Background(), defaultTestTimeout)
	defer cancel()
	_, err := p.Pick(balancer.PickInfo{Ctx: SetRequestHash(ctx, 5)})
	if err == balancer.ErrNoSubConnAvailable {
		t.Fatalf("Pick() error = %v, want %v", err, balancer.ErrNoSubConnAvailable)
	}
	// The first 2 SubConns, all in TransientFailure, should be queued to
	// connect.
	for i := 0; i < 2; i++ {
		it := ring.items[i]
		if !it.sc.connectQueued {
			t.Errorf("the %d-th SubConn is not queued for connect", i)
		}
	}
	// SubConn 3 was in Idle, so should Connect()
	select {
	case <-testSubConns[2].ConnectCh:
	case <-time.After(defaultTestShortTimeout):
		t.Errorf("timeout waiting for Connect() from SubConn %v", testSubConns[2])
	}
	// The other SubConns, after the first Idle, should not be queued to
	// connect.
	for i := 3; i < len(ring.items); i++ {
		it := ring.items[i]
		if it.sc.connectQueued {
			t.Errorf("the %d-th SubConn is unexpected queued for connect", i)
		}
	}
}

func (s) TestNextSkippingDuplicatesNoDup(t *testing.T) {
	testRing := newTestRing([]connectivity.State{connectivity.Idle, connectivity.Idle})
	tests := []struct {
		name string
		ring *ring
		cur  *ringEntry
		want *ringEntry
	}{
		{
			name: "no dup",
			ring: testRing,
			cur:  testRing.items[0],
			want: testRing.items[1],
		},
		{
			name: "only one entry",
			ring: &ring{items: []*ringEntry{testRing.items[0]}},
			cur:  testRing.items[0],
			want: nil,
		},
	}
	for _, tt := range tests {
		t.Run(tt.name, func(t *testing.T) {
			if got := nextSkippingDuplicates(tt.ring, tt.cur); !cmp.Equal(got, tt.want, cmpOpts) {
				t.Errorf("nextSkippingDuplicates() = %v, want %v", got, tt.want)
			}
		})
	}
}

// addDups adds duplicates of items[0] to the ring.
func addDups(r *ring, count int) *ring {
	var (
		items []*ringEntry
		idx   int
	)
	for i, it := range r.items {
		itt := *it
		itt.idx = idx
		items = append(items, &itt)
		idx++
		if i == 0 {
			// Add duplicate of items[0] to the ring
			for j := 0; j < count; j++ {
				itt2 := *it
				itt2.idx = idx
				items = append(items, &itt2)
				idx++
			}
		}
	}
	return &ring{items: items}
}

func (s) TestNextSkippingDuplicatesMoreDup(t *testing.T) {
	testRing := newTestRing([]connectivity.State{connectivity.Idle, connectivity.Idle})
	// Make a new ring with duplicate SubConns.
	dupTestRing := addDups(testRing, 3)
	if got := nextSkippingDuplicates(dupTestRing, dupTestRing.items[0]); !cmp.Equal(got, dupTestRing.items[len(dupTestRing.items)-1], cmpOpts) {
		t.Errorf("nextSkippingDuplicates() = %v, want %v", got, dupTestRing.items[len(dupTestRing.items)-1])
	}
}

func (s) TestNextSkippingDuplicatesOnlyDup(t *testing.T) {
	testRing := newTestRing([]connectivity.State{connectivity.Idle})
	// Make a new ring with only duplicate SubConns.
	dupTestRing := addDups(testRing, 3)
	// This ring only has duplicates of items[0], should return nil.
	if got := nextSkippingDuplicates(dupTestRing, dupTestRing.items[0]); got != nil {
		t.Errorf("nextSkippingDuplicates() = %v, want nil", got)
	}
>>>>>>> ad5cd321
}<|MERGE_RESOLUTION|>--- conflicted
+++ resolved
@@ -160,179 +160,4 @@
 			}
 		})
 	}
-<<<<<<< HEAD
-=======
-}
-
-// TestPickerPickTriggerTFConnect covers that if the picked SubConn is
-// TransientFailures, all SubConns until a non-TransientFailure are queued for
-// Connect().
-func (s) TestPickerPickTriggerTFConnect(t *testing.T) {
-	ring := newTestRing([]connectivity.State{
-		connectivity.TransientFailure, connectivity.TransientFailure, connectivity.TransientFailure, connectivity.TransientFailure,
-		connectivity.Idle, connectivity.TransientFailure, connectivity.TransientFailure, connectivity.TransientFailure,
-	})
-	p := newPicker(ring, igrpclog.NewPrefixLogger(grpclog.Component("xds"), "rh_test"))
-	ctx, cancel := context.WithTimeout(context.Background(), defaultTestTimeout)
-	defer cancel()
-	_, err := p.Pick(balancer.PickInfo{Ctx: SetRequestHash(ctx, 5)})
-	if err == nil {
-		t.Fatalf("Pick() error = %v, want non-nil", err)
-	}
-	// The first 4 SubConns, all in TransientFailure, should be queued to
-	// connect.
-	for i := 0; i < 4; i++ {
-		it := ring.items[i]
-		if !it.sc.connectQueued {
-			t.Errorf("the %d-th SubConn is not queued for connect", i)
-		}
-	}
-	// The other SubConns, after the first Idle, should not be queued to
-	// connect.
-	for i := 5; i < len(ring.items); i++ {
-		it := ring.items[i]
-		if it.sc.connectQueued {
-			t.Errorf("the %d-th SubConn is unexpected queued for connect", i)
-		}
-	}
-}
-
-// TestPickerPickTriggerTFReturnReady covers that if the picked SubConn is
-// TransientFailure, SubConn 2 and 3 are TransientFailure, 4 is Ready. SubConn 2
-// and 3 will Connect(), and 4 will be returned.
-func (s) TestPickerPickTriggerTFReturnReady(t *testing.T) {
-	ring := newTestRing([]connectivity.State{
-		connectivity.TransientFailure, connectivity.TransientFailure, connectivity.TransientFailure, connectivity.Ready,
-	})
-	p := newPicker(ring, igrpclog.NewPrefixLogger(grpclog.Component("xds"), "rh_test"))
-	ctx, cancel := context.WithTimeout(context.Background(), defaultTestTimeout)
-	defer cancel()
-	pr, err := p.Pick(balancer.PickInfo{Ctx: SetRequestHash(ctx, 5)})
-	if err != nil {
-		t.Fatalf("Pick() error = %v, want nil", err)
-	}
-	if wantSC := testSubConns[3]; pr.SubConn != wantSC {
-		t.Fatalf("Pick() = %v, want %v", pr.SubConn, wantSC)
-	}
-	// The first 3 SubConns, all in TransientFailure, should be queued to
-	// connect.
-	for i := 0; i < 3; i++ {
-		it := ring.items[i]
-		if !it.sc.connectQueued {
-			t.Errorf("the %d-th SubConn is not queued for connect", i)
-		}
-	}
-}
-
-// TestPickerPickTriggerTFWithIdle covers that if the picked SubConn is
-// TransientFailure, SubConn 2 is TransientFailure, 3 is Idle (init Idle). Pick
-// will be queue, SubConn 3 will Connect(), SubConn 4 and 5 (in TransientFailure)
-// will not queue a Connect.
-func (s) TestPickerPickTriggerTFWithIdle(t *testing.T) {
-	ring := newTestRing([]connectivity.State{
-		connectivity.TransientFailure, connectivity.TransientFailure, connectivity.Idle, connectivity.TransientFailure, connectivity.TransientFailure,
-	})
-	p := newPicker(ring, igrpclog.NewPrefixLogger(grpclog.Component("xds"), "rh_test"))
-	ctx, cancel := context.WithTimeout(context.Background(), defaultTestTimeout)
-	defer cancel()
-	_, err := p.Pick(balancer.PickInfo{Ctx: SetRequestHash(ctx, 5)})
-	if err == balancer.ErrNoSubConnAvailable {
-		t.Fatalf("Pick() error = %v, want %v", err, balancer.ErrNoSubConnAvailable)
-	}
-	// The first 2 SubConns, all in TransientFailure, should be queued to
-	// connect.
-	for i := 0; i < 2; i++ {
-		it := ring.items[i]
-		if !it.sc.connectQueued {
-			t.Errorf("the %d-th SubConn is not queued for connect", i)
-		}
-	}
-	// SubConn 3 was in Idle, so should Connect()
-	select {
-	case <-testSubConns[2].ConnectCh:
-	case <-time.After(defaultTestShortTimeout):
-		t.Errorf("timeout waiting for Connect() from SubConn %v", testSubConns[2])
-	}
-	// The other SubConns, after the first Idle, should not be queued to
-	// connect.
-	for i := 3; i < len(ring.items); i++ {
-		it := ring.items[i]
-		if it.sc.connectQueued {
-			t.Errorf("the %d-th SubConn is unexpected queued for connect", i)
-		}
-	}
-}
-
-func (s) TestNextSkippingDuplicatesNoDup(t *testing.T) {
-	testRing := newTestRing([]connectivity.State{connectivity.Idle, connectivity.Idle})
-	tests := []struct {
-		name string
-		ring *ring
-		cur  *ringEntry
-		want *ringEntry
-	}{
-		{
-			name: "no dup",
-			ring: testRing,
-			cur:  testRing.items[0],
-			want: testRing.items[1],
-		},
-		{
-			name: "only one entry",
-			ring: &ring{items: []*ringEntry{testRing.items[0]}},
-			cur:  testRing.items[0],
-			want: nil,
-		},
-	}
-	for _, tt := range tests {
-		t.Run(tt.name, func(t *testing.T) {
-			if got := nextSkippingDuplicates(tt.ring, tt.cur); !cmp.Equal(got, tt.want, cmpOpts) {
-				t.Errorf("nextSkippingDuplicates() = %v, want %v", got, tt.want)
-			}
-		})
-	}
-}
-
-// addDups adds duplicates of items[0] to the ring.
-func addDups(r *ring, count int) *ring {
-	var (
-		items []*ringEntry
-		idx   int
-	)
-	for i, it := range r.items {
-		itt := *it
-		itt.idx = idx
-		items = append(items, &itt)
-		idx++
-		if i == 0 {
-			// Add duplicate of items[0] to the ring
-			for j := 0; j < count; j++ {
-				itt2 := *it
-				itt2.idx = idx
-				items = append(items, &itt2)
-				idx++
-			}
-		}
-	}
-	return &ring{items: items}
-}
-
-func (s) TestNextSkippingDuplicatesMoreDup(t *testing.T) {
-	testRing := newTestRing([]connectivity.State{connectivity.Idle, connectivity.Idle})
-	// Make a new ring with duplicate SubConns.
-	dupTestRing := addDups(testRing, 3)
-	if got := nextSkippingDuplicates(dupTestRing, dupTestRing.items[0]); !cmp.Equal(got, dupTestRing.items[len(dupTestRing.items)-1], cmpOpts) {
-		t.Errorf("nextSkippingDuplicates() = %v, want %v", got, dupTestRing.items[len(dupTestRing.items)-1])
-	}
-}
-
-func (s) TestNextSkippingDuplicatesOnlyDup(t *testing.T) {
-	testRing := newTestRing([]connectivity.State{connectivity.Idle})
-	// Make a new ring with only duplicate SubConns.
-	dupTestRing := addDups(testRing, 3)
-	// This ring only has duplicates of items[0], should return nil.
-	if got := nextSkippingDuplicates(dupTestRing, dupTestRing.items[0]); got != nil {
-		t.Errorf("nextSkippingDuplicates() = %v, want nil", got)
-	}
->>>>>>> ad5cd321
 }