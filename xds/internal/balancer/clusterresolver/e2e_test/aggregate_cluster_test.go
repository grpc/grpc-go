--- conflicted
+++ resolved
@@ -84,15 +84,7 @@
 	targetCh := make(chan resolver.Target, 1)
 
 	mr := manual.NewBuilderWithScheme("dns")
-<<<<<<< HEAD
 	mr.BuildCallback = func(target resolver.Target, _ resolver.ClientConn, _ resolver.BuildOptions) { targetCh <- target }
-=======
-	mr.BuildCallback = func(target resolver.Target, _ resolver.ClientConn, _ resolver.BuildOptions) {
-		targetCh <- target
-	}
-	mr.CloseCallback = func() { closeCh <- struct{}{} }
-	mr.ResolveNowCallback = func(opts resolver.ResolveNowOptions) { resolveNowCh <- opts }
->>>>>>> e40eb2e2
 
 	dnsResolverBuilder := resolver.Get("dns")
 	resolver.Register(mr)
