/*
 *
 * Copyright 2023 gRPC authors.
 *
 * Licensed under the Apache License, Version 2.0 (the "License");
 * you may not use this file except in compliance with the License.
 * You may obtain a copy of the License at
 *
 *     http://www.apache.org/licenses/LICENSE-2.0
 *
 * Unless required by applicable law or agreed to in writing, software
 * distributed under the License is distributed on an "AS IS" BASIS,
 * WITHOUT WARRANTIES OR CONDITIONS OF ANY KIND, either express or implied.
 * See the License for the specific language governing permissions and
 * limitations under the License.
 *
 */

package clusterimpl_test

import (
	"context"
	"fmt"
	"strings"
	"testing"
	"time"

	"github.com/google/uuid"
	"google.golang.org/grpc"
	"google.golang.org/grpc/codes"
	"google.golang.org/grpc/connectivity"
	"google.golang.org/grpc/credentials/insecure"
	"google.golang.org/grpc/internal"
	"google.golang.org/grpc/internal/grpctest"
	"google.golang.org/grpc/internal/stubserver"
	"google.golang.org/grpc/internal/testutils"
	"google.golang.org/grpc/internal/testutils/xds/e2e"
	"google.golang.org/grpc/internal/testutils/xds/fakeserver"
	"google.golang.org/grpc/peer"
	"google.golang.org/grpc/resolver"
	"google.golang.org/grpc/status"
	"google.golang.org/protobuf/types/known/durationpb"

	v3clusterpb "github.com/envoyproxy/go-control-plane/envoy/config/cluster/v3"
	v3corepb "github.com/envoyproxy/go-control-plane/envoy/config/core/v3"
	v3endpointpb "github.com/envoyproxy/go-control-plane/envoy/config/endpoint/v3"
	v3listenerpb "github.com/envoyproxy/go-control-plane/envoy/config/listener/v3"
	v3routepb "github.com/envoyproxy/go-control-plane/envoy/config/route/v3"
	v3pickfirstpb "github.com/envoyproxy/go-control-plane/envoy/extensions/load_balancing_policies/pick_first/v3"
	v3lrspb "github.com/envoyproxy/go-control-plane/envoy/service/load_stats/v3"
	testgrpc "google.golang.org/grpc/interop/grpc_testing"
	testpb "google.golang.org/grpc/interop/grpc_testing"

	_ "google.golang.org/grpc/xds"
)

const (
	defaultTestTimeout      = 5 * time.Second
	defaultTestShortTimeout = 100 * time.Millisecond
)

type s struct {
	grpctest.Tester
}

func Test(t *testing.T) {
	grpctest.RunSubTests(t, s{})
}

// TestConfigUpdateWithSameLoadReportingServerConfig tests the scenario where
// the clusterimpl LB policy receives a config update with no change in the load
// reporting server configuration. The test verifies that the existing load
// repoting stream is not terminated and that a new load reporting stream is not
// created.
func (s) TestConfigUpdateWithSameLoadReportingServerConfig(t *testing.T) {
	// Create an xDS management server that serves ADS and LRS requests.
	mgmtServer := e2e.StartManagementServer(t, e2e.ManagementServerOptions{SupportLoadReportingService: true})

	// Create bootstrap configuration pointing to the above management server.
	nodeID := uuid.New().String()
	bc := e2e.DefaultBootstrapContents(t, nodeID, mgmtServer.Address)
	testutils.CreateBootstrapFileForTesting(t, bc)

	// Create an xDS resolver with the above bootstrap configuration.
	var resolverBuilder resolver.Builder
	var err error
	if newResolver := internal.NewXDSResolverWithConfigForTesting; newResolver != nil {
		resolverBuilder, err = newResolver.(func([]byte) (resolver.Builder, error))(bc)
		if err != nil {
			t.Fatalf("Failed to create xDS resolver for testing: %v", err)
		}
	}

	// Start a server backend exposing the test service.
	server := stubserver.StartTestService(t, nil)
	defer server.Stop()

	// Configure the xDS management server with default resources. Override the
	// default cluster to include an LRS server config pointing to self.
	const serviceName = "my-test-xds-service"
	resources := e2e.DefaultClientResources(e2e.ResourceParams{
		DialTarget: serviceName,
		NodeID:     nodeID,
		Host:       "localhost",
		Port:       testutils.ParsePort(t, server.Address),
		SecLevel:   e2e.SecurityLevelNone,
	})
	resources.Clusters[0].LrsServer = &v3corepb.ConfigSource{
		ConfigSourceSpecifier: &v3corepb.ConfigSource_Self{
			Self: &v3corepb.SelfConfigSource{},
		},
	}
	ctx, cancel := context.WithTimeout(context.Background(), defaultTestTimeout)
	defer cancel()
	if err := mgmtServer.Update(ctx, resources); err != nil {
		t.Fatal(err)
	}

	// Create a ClientConn and make a successful RPC.
	cc, err := grpc.NewClient(fmt.Sprintf("xds:///%s", serviceName), grpc.WithTransportCredentials(insecure.NewCredentials()), grpc.WithResolvers(resolverBuilder))
	if err != nil {
		t.Fatalf("failed to dial local test server: %v", err)
	}
	defer cc.Close()

	client := testgrpc.NewTestServiceClient(cc)
	if _, err := client.EmptyCall(ctx, &testpb.Empty{}); err != nil {
		t.Fatalf("rpc EmptyCall() failed: %v", err)
	}

	// Ensure that an LRS stream is created.
	if _, err := mgmtServer.LRSServer.LRSStreamOpenChan.Receive(ctx); err != nil {
		t.Fatalf("Failure when waiting for an LRS stream to be opened: %v", err)
	}

	// Configure a new resource on the management server with drop config that
	// drops all RPCs, but with no change in the load reporting server config.
	resources.Endpoints = []*v3endpointpb.ClusterLoadAssignment{
		e2e.EndpointResourceWithOptions(e2e.EndpointOptions{
			ClusterName: "endpoints-" + serviceName,
			Host:        "localhost",
			Localities: []e2e.LocalityOptions{
				{
					Backends: []e2e.BackendOptions{{Port: testutils.ParsePort(t, server.Address)}},
					Weight:   1,
				},
			},
			DropPercents: map[string]int{"test-drop-everything": 100},
		}),
	}
	if err := mgmtServer.Update(ctx, resources); err != nil {
		t.Fatal(err)
	}

	// Repeatedly send RPCs until we sees that they are getting dropped, or the
	// test context deadline expires. The former indicates that new config with
	// drops has been applied.
	for ; ctx.Err() == nil; <-time.After(defaultTestShortTimeout) {
		_, err := client.EmptyCall(ctx, &testpb.Empty{})
		if err != nil && status.Code(err) == codes.Unavailable && strings.Contains(err.Error(), "RPC is dropped") {
			break
		}
	}
	if ctx.Err() != nil {
		t.Fatalf("Timeout when waiting for RPCs to be dropped after config update")
	}

	// Ensure that the old LRS stream is not closed.
	sCtx, sCancel := context.WithTimeout(ctx, defaultTestShortTimeout)
	defer sCancel()
	if _, err := mgmtServer.LRSServer.LRSStreamCloseChan.Receive(sCtx); err == nil {
		t.Fatal("LRS stream closed when expected not to")
	}

	// Also ensure that a new LRS stream is not created.
	sCtx, sCancel = context.WithTimeout(ctx, defaultTestShortTimeout)
	defer sCancel()
	if _, err := mgmtServer.LRSServer.LRSStreamOpenChan.Receive(sCtx); err == nil {
		t.Fatal("New LRS stream created when expected not to")
	}
}

// Tests whether load is reported correctly when using pickfirst with endpoints
// in multiple localities.
func (s) TestLoadReportingPickFirstMultiLocality(t *testing.T) {
	// Create an xDS management server that serves ADS and LRS requests.
	mgmtServer := e2e.StartManagementServer(t, e2e.ManagementServerOptions{SupportLoadReportingService: true})

	// Create bootstrap configuration pointing to the above management server.
	nodeID := uuid.New().String()
	bc := e2e.DefaultBootstrapContents(t, nodeID, mgmtServer.Address)

	// Create an xDS resolver with the above bootstrap configuration.
	var resolverBuilder resolver.Builder
	var err error
	if newResolver := internal.NewXDSResolverWithConfigForTesting; newResolver != nil {
		resolverBuilder, err = newResolver.(func([]byte) (resolver.Builder, error))(bc)
		if err != nil {
			t.Fatalf("Failed to create xDS resolver for testing: %v", err)
		}
	}

	// Start two server backends exposing the test service.
	server1 := stubserver.StartTestService(t, nil)
	defer server1.Stop()

	server2 := stubserver.StartTestService(t, nil)
	defer server2.Stop()

	// Configure the xDS management server.
	const serviceName = "my-test-xds-service"
	routeConfigName := "route-" + serviceName
	clusterName := "cluster-" + serviceName
	endpointsName := "endpoints-" + serviceName
	resources := e2e.UpdateOptions{
		NodeID:    nodeID,
		Listeners: []*v3listenerpb.Listener{e2e.DefaultClientListener(serviceName, routeConfigName)},
		Routes:    []*v3routepb.RouteConfiguration{e2e.DefaultRouteConfig(routeConfigName, serviceName, clusterName)},
		Clusters: []*v3clusterpb.Cluster{
			{
				Name:                 clusterName,
				ClusterDiscoveryType: &v3clusterpb.Cluster_Type{Type: v3clusterpb.Cluster_EDS},
				EdsClusterConfig: &v3clusterpb.Cluster_EdsClusterConfig{
					EdsConfig: &v3corepb.ConfigSource{
						ConfigSourceSpecifier: &v3corepb.ConfigSource_Ads{
							Ads: &v3corepb.AggregatedConfigSource{},
						},
					},
					ServiceName: endpointsName,
				},
				// Specify a custom load balancing policy to use pickfirst.
				LoadBalancingPolicy: &v3clusterpb.LoadBalancingPolicy{
					Policies: []*v3clusterpb.LoadBalancingPolicy_Policy{
						{
							TypedExtensionConfig: &v3corepb.TypedExtensionConfig{
								TypedConfig: testutils.MarshalAny(t, &v3pickfirstpb.PickFirst{}),
							},
						},
					},
				},
				// Include a fake LRS server config pointing to self.
				LrsServer: &v3corepb.ConfigSource{
					ConfigSourceSpecifier: &v3corepb.ConfigSource_Self{
						Self: &v3corepb.SelfConfigSource{},
					},
				},
			},
		},
		Endpoints: []*v3endpointpb.ClusterLoadAssignment{e2e.EndpointResourceWithOptions(e2e.EndpointOptions{
			ClusterName: endpointsName,
			Host:        "localhost",
			Localities: []e2e.LocalityOptions{
				{
					Backends: []e2e.BackendOptions{
						{Port: testutils.ParsePort(t, server1.Address)},
					},
					Weight: 1,
				},
				{
					Backends: []e2e.BackendOptions{
						{Port: testutils.ParsePort(t, server2.Address)},
					},
					Weight: 2,
				},
			},
		})},
	}

	ctx, cancel := context.WithTimeout(context.Background(), defaultTestTimeout)
	defer cancel()
	if err := mgmtServer.Update(ctx, resources); err != nil {
		t.Fatal(err)
	}

	// Create a ClientConn and make a successful RPC.
	cc, err := grpc.NewClient(fmt.Sprintf("xds:///%s", serviceName),
		grpc.WithTransportCredentials(insecure.NewCredentials()),
		grpc.WithResolvers(resolverBuilder))
	if err != nil {
		t.Fatalf("Failed to dial local test server: %v", err)
	}
	defer cc.Close()

	client := testgrpc.NewTestServiceClient(cc)
	var peer peer.Peer
	if _, err := client.EmptyCall(ctx, &testpb.Empty{}, grpc.Peer(&peer)); err != nil {
		t.Fatalf("rpc EmptyCall() failed: %v", err)
	}

	// Verify that the request was sent to server 1.
	if got, want := peer.Addr.String(), server1.Address; got != want {
		t.Errorf("peer.Addr = %q, want = %q", got, want)
	}

	// Ensure that an LRS stream is created.
	if _, err = mgmtServer.LRSServer.LRSStreamOpenChan.Receive(ctx); err != nil {
		t.Fatalf("Failure when waiting for an LRS stream to be opened: %v", err)
	}

	// Handle the initial LRS request from the xDS client.
	if _, err = mgmtServer.LRSServer.LRSRequestChan.Receive(ctx); err != nil {
		t.Fatalf("Failure waiting for initial LRS request: %v", err)
	}

	resp := fakeserver.Response{
		Resp: &v3lrspb.LoadStatsResponse{
			SendAllClusters:       true,
			LoadReportingInterval: durationpb.New(10 * time.Millisecond),
		},
	}
	mgmtServer.LRSServer.LRSResponseChan <- &resp

	// Wait for load to be reported for locality of server 1.
	if err := waitForSuccessfulLoadReport(ctx, mgmtServer.LRSServer, "region-1"); err != nil {
<<<<<<< HEAD
		t.Fatalf("region-1 did not receive load due to error: %v", err)
=======
		t.Fatalf("Server 1 did not receive load due to error: %v", err)
>>>>>>> ee62e56b
	}

	// Stop server 1 and send one more rpc. Now the request should go to server 2.
	server1.Stop()

	// Wait for the balancer to pick up the server state change.
	testutils.AwaitState(ctx, t, cc, connectivity.Idle)
	if _, err := client.EmptyCall(ctx, &testpb.Empty{}, grpc.Peer(&peer)); err != nil {
		t.Fatalf("rpc EmptyCall() failed: %v", err)
	}

	// Verify that the request was sent to server 2.
	if got, want := peer.Addr.String(), server2.Address; got != want {
		t.Errorf("peer.Addr = %q, want = %q", got, want)
	}

	// Wait for load to be reported for locality of server 2.
	if err := waitForSuccessfulLoadReport(ctx, mgmtServer.LRSServer, "region-2"); err != nil {
		t.Fatalf("Server 2 did not receive load due to error: %v", err)
	}
}

// waitForSuccessfulLoadReport waits for a successful request to be reported for
// the specified locality region.
func waitForSuccessfulLoadReport(ctx context.Context, lrsServer *fakeserver.Server, region string) error {
	for {
		select {
		case <-ctx.Done():
			return ctx.Err()
		case req := <-lrsServer.LRSRequestChan.C:
			loadStats := req.(*fakeserver.Request).Req.(*v3lrspb.LoadStatsRequest)
			for _, load := range loadStats.ClusterStats {
				for _, locality := range load.UpstreamLocalityStats {
					if locality.TotalSuccessfulRequests > 0 && locality.Locality.Region == region {
						return nil
					}
				}
			}
		}
	}
}<|MERGE_RESOLUTION|>--- conflicted
+++ resolved
@@ -312,11 +312,7 @@
 
 	// Wait for load to be reported for locality of server 1.
 	if err := waitForSuccessfulLoadReport(ctx, mgmtServer.LRSServer, "region-1"); err != nil {
-<<<<<<< HEAD
-		t.Fatalf("region-1 did not receive load due to error: %v", err)
-=======
 		t.Fatalf("Server 1 did not receive load due to error: %v", err)
->>>>>>> ee62e56b
 	}
 
 	// Stop server 1 and send one more rpc. Now the request should go to server 2.
