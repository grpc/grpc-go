--- conflicted
+++ resolved
@@ -554,15 +554,8 @@
 }
 
 // Only executed in the context of a serializer callback.
-<<<<<<< HEAD
 func (r *xdsResolver) onListenerResourceError(err error) {
-	if r.logger.V(2) {
-		r.logger.Infof("Received resource error for Listener resource %q: %v", r.ldsResourceName, err)
-	}
-=======
-func (r *xdsResolver) onListenerResourceNotFound() {
-	r.logger.Warningf("Received resource-not-found-error for Listener resource %q", r.ldsResourceName)
->>>>>>> 6819ed79
+	r.logger.Warningf("Received resource error for Listener resource %q: %v", r.ldsResourceName, err)
 
 	r.listenerUpdateRecvd = false
 	if r.routeConfigWatcher != nil {
@@ -599,15 +592,8 @@
 }
 
 // Only executed in the context of a serializer callback.
-<<<<<<< HEAD
 func (r *xdsResolver) onRouteConfigResourceError(name string, err error) {
-	if r.logger.V(2) {
-		r.logger.Infof("Received resource error for RouteConfiguration resource %q: %v", name, err)
-	}
-=======
-func (r *xdsResolver) onRouteConfigResourceNotFound(name string) {
-	r.logger.Warningf("Received resource-not-found-error for RouteConfiguration resource %q", name)
->>>>>>> 6819ed79
+	r.logger.Warningf("Received resource error for RouteConfiguration resource %q", name)
 
 	if r.rdsResourceName != name {
 		return
