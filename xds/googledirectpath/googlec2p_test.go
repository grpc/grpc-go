/*
 *
 * Copyright 2021 gRPC authors.
 *
 * Licensed under the Apache License, Version 2.0 (the "License");
 * you may not use this file except in compliance with the License.
 * You may obtain a copy of the License at
 *
 *     http://www.apache.org/licenses/LICENSE-2.0
 *
 * Unless required by applicable law or agreed to in writing, software
 * distributed under the License is distributed on an "AS IS" BASIS,
 * WITHOUT WARRANTIES OR CONDITIONS OF ANY KIND, either express or implied.
 * See the License for the specific language governing permissions and
 * limitations under the License.
 *
 */

package googledirectpath

import (
	"context"
	"encoding/json"
	"net/url"
	"strconv"
	"strings"
	"testing"
	"time"

	"github.com/google/go-cmp/cmp"
	"google.golang.org/grpc"
	"google.golang.org/grpc/credentials/insecure"
	"google.golang.org/grpc/internal/envconfig"
	"google.golang.org/grpc/internal/grpctest"
	"google.golang.org/grpc/internal/testutils"
	"google.golang.org/grpc/internal/xds/bootstrap"
	"google.golang.org/grpc/internal/xds/xdsclient"
	testgrpc "google.golang.org/grpc/interop/grpc_testing"
	testpb "google.golang.org/grpc/interop/grpc_testing"
	"google.golang.org/grpc/resolver"
)

const defaultTestTimeout = 5 * time.Second

type s struct {
	grpctest.Tester
}

func Test(t *testing.T) {
	grpctest.RunSubTests(t, s{})
}

type emptyResolver struct {
	resolver.Resolver
	scheme string
}

func (er *emptyResolver) Build(_ resolver.Target, _ resolver.ClientConn, _ resolver.BuildOptions) (resolver.Resolver, error) {
	return er, nil
}

func (er *emptyResolver) Scheme() string {
	return er.scheme
}

func (er *emptyResolver) Close() {}

var (
	testDNSResolver = &emptyResolver{scheme: "dns"}
	testXDSResolver = &emptyResolver{scheme: "xds"}
)

// replaceResolvers unregisters the real resolvers for schemes `dns` and `xds`
// and registers test resolvers instead. This allows the test to verify that
// expected resolvers are built.
func replaceResolvers(t *testing.T) {
	oldDNS := resolver.Get("dns")
	resolver.Register(testDNSResolver)
	oldXDS := resolver.Get("xds")
	resolver.Register(testXDSResolver)
	t.Cleanup(func() {
		resolver.Register(oldDNS)
		resolver.Register(oldXDS)
	})
}

func simulateRunningOnGCE(t *testing.T, gce bool) {
	oldOnGCE := onGCE
	onGCE = func() bool { return gce }
	t.Cleanup(func() { onGCE = oldOnGCE })
}

// ensure universeDomain is set to the expected default,
// and clean it up again after the test.
func useCleanUniverseDomain(t *testing.T) {
	universeDomainMu.Lock()
	defer universeDomainMu.Unlock()
	if universeDomain != "" {
		t.Fatalf("universe domain unexpectedly initialized: %v", universeDomain)
	}
	t.Cleanup(func() {
		universeDomainMu.Lock()
		universeDomain = ""
		universeDomainMu.Unlock()
	})
}

<<<<<<< HEAD
=======
// TODO(https://github.com/grpc/grpc-go/issues/8561): this content can be hardcoded directly
// in wanted bootstraps again after old pick first is removed.
func expectedNodeJSON(ipv6Capable bool) []byte {
	if !envconfig.NewPickFirstEnabled && !ipv6Capable {
		return []byte(`{
			"id": "C2P-666",
			"locality": {
				"zone": "test-zone"
			}
		}`)
	}
	// Otherwise, return the node metadata including the IPv6 capability flag.
	return []byte(`{
		"id": "C2P-666",
		"locality": {
			"zone": "test-zone"
		},
		"metadata": {
			"TRAFFICDIRECTOR_DIRECTPATH_C2P_IPV6_CAPABLE": true
		}
	}`)
}

// verifyXDSClientBootstrapConfig checks that an xDS client with the given name
// exists in the pool and that its bootstrap config matches the expected config.
func verifyXDSClientBootstrapConfig(t *testing.T, pool *xdsclient.Pool, name string, wantConfig *bootstrap.Config) {
	t.Helper()
	client, close, err := pool.GetClientForTesting(name)
	if err != nil {
		t.Fatalf("GetClientForTesting(%q) failed to get xds client: %v", name, err)
	}
	defer close()

	gotConfig := client.BootstrapConfig()
	if gotConfig == nil {
		t.Fatalf("Failed to get bootstrap config: %v", err)
	}
	if diff := cmp.Diff(wantConfig, gotConfig); diff != "" {
		t.Fatalf("xdsClient.BootstrapConfig() for client %q returned unexpected diff (-want +got):\n%s", name, diff)
	}
}

>>>>>>> 0b57abb7
// Tests the scenario where the bootstrap env vars are set and we're running on
// GCE. The test builds a google-c2p resolver and verifies that an xDS resolver
// is built and that we don't fallback to DNS (because federation is enabled by
// default).
func (s) TestBuildWithBootstrapEnvSet(t *testing.T) {
	replaceResolvers(t)
	simulateRunningOnGCE(t, true)
	useCleanUniverseDomain(t)

	builder := resolver.Get(c2pScheme)
	for i, envP := range []*string{&envconfig.XDSBootstrapFileName, &envconfig.XDSBootstrapFileContent} {
		t.Run(strconv.Itoa(i), func(t *testing.T) {
			// Set bootstrap config env var.
			oldEnv := *envP
			*envP = "does not matter"
			defer func() { *envP = oldEnv }()

			// Override xDS client pool.
			oldXdsClientPool := xdsClientPool
			xdsClientPool = xdsclient.NewPool(nil)
			defer func() { xdsClientPool = oldXdsClientPool }()

			// Build the google-c2p resolver.
			r, err := builder.Build(resolver.Target{}, nil, resolver.BuildOptions{})
			if err != nil {
				t.Fatalf("failed to build resolver: %v", err)
			}
			defer r.Close()

			// Build should return wrapped xDS resolver, not DNS.
			if r, ok := r.(*c2pResolverWrapper); !ok || r.Resolver != testXDSResolver {
				t.Fatalf("Build() returned %#v, want c2pResolverWrapper", r)
			}
		})
	}
}

// Tests the scenario where we are not running on GCE.  The test builds a
// google-c2p resolver and verifies that we fallback to DNS.
func (s) TestBuildNotOnGCE(t *testing.T) {
	replaceResolvers(t)
	simulateRunningOnGCE(t, false)
	useCleanUniverseDomain(t)
	builder := resolver.Get(c2pScheme)

	// Build the google-c2p resolver.
	r, err := builder.Build(resolver.Target{}, nil, resolver.BuildOptions{})
	if err != nil {
		t.Fatalf("failed to build resolver: %v", err)
	}
	defer r.Close()

	// Build should return DNS, not xDS.
	if r != testDNSResolver {
		t.Fatalf("Build() returned %#v, want dns resolver", r)
	}
}

func bootstrapConfig(t *testing.T, opts bootstrap.ConfigOptionsForTesting) *bootstrap.Config {
	t.Helper()

	contents, err := bootstrap.NewContentsForTesting(opts)
	if err != nil {
		t.Fatalf("Failed to create bootstrap contents: %v", err)
	}
	cfg, err := bootstrap.NewConfigFromContents(contents)
	if err != nil {
		t.Fatalf("Failed to create bootstrap config: %v", err)
	}
	return cfg
}

// Test that when a google-c2p resolver is built, the xDS client is built with
// the expected config.
func (s) TestBuildXDS(t *testing.T) {
	replaceResolvers(t)
	simulateRunningOnGCE(t, true)
	useCleanUniverseDomain(t)
	builder := resolver.Get(c2pScheme)

	// Override the zone returned by the metadata server.
	oldGetZone := getZone
	getZone = func(time.Duration) string { return "test-zone" }
	defer func() { getZone = oldGetZone }()

	// Override the random func used in the node ID.
	origRandInd := randInt
	randInt = func() int { return 666 }
	defer func() { randInt = origRandInd }()

	for _, tt := range []struct {
		desc                string
		ipv6Capable         bool
		tdURIOverride       string
		wantBootstrapConfig *bootstrap.Config
	}{
		{
			desc: "ipv6 false",
			wantBootstrapConfig: bootstrapConfig(t, bootstrap.ConfigOptionsForTesting{
				Servers: []byte(`[{
					"server_uri": "dns:///directpath-pa.googleapis.com",
					"channel_creds": [{"type": "google_default"}],
					"server_features": ["ignore_resource_deletion"]
  				}]`),
				Authorities: map[string]json.RawMessage{
					"traffic-director-c2p.xds.googleapis.com": []byte(`{
							"xds_servers": [
  								{
								    "server_uri": "dns:///directpath-pa.googleapis.com",
								    "channel_creds": [{"type": "google_default"}],
								    "server_features": ["ignore_resource_deletion"]
  								}
							]
						}`),
				},
				Node: []byte(`{
					"id": "C2P-666",
					"locality": {
						"zone": "test-zone"
					}
				}`),
			}),
		},
		{
			desc:        "ipv6 true",
			ipv6Capable: true,
			wantBootstrapConfig: bootstrapConfig(t, bootstrap.ConfigOptionsForTesting{
				Servers: []byte(`[{
					"server_uri": "dns:///directpath-pa.googleapis.com",
					"channel_creds": [{"type": "google_default"}],
					"server_features": ["ignore_resource_deletion"]
  				}]`),
				Authorities: map[string]json.RawMessage{
					"traffic-director-c2p.xds.googleapis.com": []byte(`{
							"xds_servers": [
  								{
								    "server_uri": "dns:///directpath-pa.googleapis.com",
								    "channel_creds": [{"type": "google_default"}],
								    "server_features": ["ignore_resource_deletion"]
  								}
							]
						}`),
				},
				Node: []byte(`{
					"id": "C2P-666",
					"locality": {
						"zone": "test-zone"
					},
					"metadata": {
						"TRAFFICDIRECTOR_DIRECTPATH_C2P_IPV6_CAPABLE": true
					}
				}`),
			}),
		},
		{
			desc:          "override TD URI",
			ipv6Capable:   true,
			tdURIOverride: "test-uri",
			wantBootstrapConfig: bootstrapConfig(t, bootstrap.ConfigOptionsForTesting{
				Servers: []byte(`[{
					"server_uri": "test-uri",
					"channel_creds": [{"type": "google_default"}],
					"server_features": ["ignore_resource_deletion"]
  				}]`),
				Authorities: map[string]json.RawMessage{
					"traffic-director-c2p.xds.googleapis.com": []byte(`{
							"xds_servers": [
  								{
								    "server_uri": "test-uri",
								    "channel_creds": [{"type": "google_default"}],
								    "server_features": ["ignore_resource_deletion"]
  								}
							]
						}`),
				},
				Node: []byte(`{
					"id": "C2P-666",
					"locality": {
						"zone": "test-zone"
					},
					"metadata": {
						"TRAFFICDIRECTOR_DIRECTPATH_C2P_IPV6_CAPABLE": true
					}
				}`),
			}),
		},
	} {
		t.Run(tt.desc, func(t *testing.T) {
			// Override IPv6 capability returned by the metadata server.
			oldGetIPv6Capability := getIPv6Capable
			getIPv6Capable = func(time.Duration) bool { return tt.ipv6Capable }
			defer func() { getIPv6Capable = oldGetIPv6Capability }()

			// Override TD URI test only env var.
			if tt.tdURIOverride != "" {
				oldURI := envconfig.C2PResolverTestOnlyTrafficDirectorURI
				envconfig.C2PResolverTestOnlyTrafficDirectorURI = tt.tdURIOverride
				defer func() { envconfig.C2PResolverTestOnlyTrafficDirectorURI = oldURI }()
			}

			// Override xDS client pool.
			oldXdsClientPool := xdsClientPool
			xdsClientPool = xdsclient.NewPool(nil)
			defer func() { xdsClientPool = oldXdsClientPool }()

			getIPv6Capable = func(time.Duration) bool { return tt.ipv6Capable }
			defer func() { getIPv6Capable = oldGetIPv6Capability }()

			// Build the google-c2p resolver.
			target := resolver.Target{URL: url.URL{Scheme: c2pScheme, Path: "test-path"}}
			r, err := builder.Build(target, nil, resolver.BuildOptions{})
			if err != nil {
				t.Fatalf("failed to build resolver: %v", err)
			}
			defer r.Close()

			// Build should return wrapped xDS resolver, not DNS.
			if r, ok := r.(*c2pResolverWrapper); !ok || r.Resolver != testXDSResolver {
				t.Fatalf("Build() returned %#v, want c2pResolverWrapper", r)
			}

			xdsTarget := resolver.Target{URL: url.URL{Scheme: xdsName, Host: c2pAuthority, Path: target.URL.Path}}
			verifyXDSClientBootstrapConfig(t, xdsClientPool, xdsTarget.String(), tt.wantBootstrapConfig)
		})
	}
}

// TestDialFailsWhenTargetContainsAuthority attempts to Dial a target URI of
// google-c2p scheme with a non-empty authority and verifies that it fails with
// an expected error.
func (s) TestBuildFailsWhenCalledWithAuthority(t *testing.T) {
	useCleanUniverseDomain(t)
	uri := "google-c2p://an-authority/resource"
	cc, err := grpc.NewClient(uri, grpc.WithTransportCredentials(insecure.NewCredentials()))
	if err != nil {
		t.Fatalf("failed to create a client for server: %v", err)
	}
	defer func() {
		if cc != nil {
			cc.Close()
		}
	}()
	ctx, cancel := context.WithTimeout(context.Background(), defaultTestTimeout)
	defer cancel()
	client := testgrpc.NewTestServiceClient(cc)
	_, err = client.EmptyCall(ctx, &testpb.Empty{})
	wantErr := "google-c2p URI scheme does not support authorities"
	if err == nil || !strings.Contains(err.Error(), wantErr) {
		t.Fatalf("client.EmptyCall(%s) returned error: %v, want: %v", uri, err, wantErr)
	}
}

func (s) TestSetUniverseDomainNonDefault(t *testing.T) {
	replaceResolvers(t)
	simulateRunningOnGCE(t, true)
	useCleanUniverseDomain(t)
	builder := resolver.Get(c2pScheme)

	// Override the zone returned by the metadata server.
	oldGetZone := getZone
	getZone = func(time.Duration) string { return "test-zone" }
	defer func() { getZone = oldGetZone }()

	// Override IPv6 capability returned by the metadata server.
	oldGetIPv6Capability := getIPv6Capable
	getIPv6Capable = func(time.Duration) bool { return false }
	defer func() { getIPv6Capable = oldGetIPv6Capability }()

	// Override the random func used in the node ID.
	origRandInd := randInt
	randInt = func() int { return 666 }
	defer func() { randInt = origRandInd }()

	// Set the universe domain
	testUniverseDomain := "test-universe-domain.test"
	if err := SetUniverseDomain(testUniverseDomain); err != nil {
		t.Fatalf("SetUniverseDomain(%s) failed: %v", testUniverseDomain, err)
	}

	// Now set universe domain to something different, it should fail
	domain := "test-universe-domain-2.test"
	err := SetUniverseDomain(domain)
	wantErr := "already set"
	if err == nil || !strings.Contains(err.Error(), wantErr) {
		t.Fatalf("googlec2p.SetUniverseDomain(%s) returned error: %v, want: %v", domain, err, wantErr)
	}

	// Now explicitly set universe domain to the default, it should also fail
	domain = "googleapis.com"
	err = SetUniverseDomain(domain)
	wantErr = "already set"
	if err == nil || !strings.Contains(err.Error(), wantErr) {
		t.Fatalf("googlec2p.SetUniverseDomain(%s) returned error: %v, want: %v", domain, err, wantErr)
	}

	// Now set universe domain to the original value, it should work
	if err := SetUniverseDomain(testUniverseDomain); err != nil {
		t.Fatalf("googlec2p.SetUniverseDomain(%s) failed: %v", testUniverseDomain, err)
	}

	// Override xDS client pool.
	oldXdsClientPool := xdsClientPool
	xdsClientPool = xdsclient.NewPool(nil)
	defer func() { xdsClientPool = oldXdsClientPool }()

	// Build the google-c2p resolver.
	target := resolver.Target{URL: url.URL{Scheme: c2pScheme, Path: "test-path"}}
	r, err := builder.Build(target, nil, resolver.BuildOptions{})
	if err != nil {
		t.Fatalf("failed to build resolver: %v", err)
	}
	defer r.Close()

	// Build should return wrapped xDS resolver, not DNS.
	if r, ok := r.(*c2pResolverWrapper); !ok || r.Resolver != testXDSResolver {
		t.Fatalf("Build() returned %#v, want c2pResolverWrapper", r)
	}

	// Check that we use directpath-pa.test-universe-domain.test in the
	// bootstrap config.
	wantBootstrapConfig := bootstrapConfig(t, bootstrap.ConfigOptionsForTesting{
		Servers: []byte(`[{
					"server_uri": "dns:///directpath-pa.test-universe-domain.test",
					"channel_creds": [{"type": "google_default"}],
					"server_features": ["ignore_resource_deletion"]
  				}]`),
		Authorities: map[string]json.RawMessage{
			"traffic-director-c2p.xds.googleapis.com": []byte(`{
							"xds_servers": [
  								{
								    "server_uri": "dns:///directpath-pa.test-universe-domain.test",
								    "channel_creds": [{"type": "google_default"}],
								    "server_features": ["ignore_resource_deletion"]
  								}
							]
						}`),
		},
		Node: []byte(`{
			"id": "C2P-666",
			"locality": {
				"zone": "test-zone"
			}
		}`),
	})

	xdsTarget := resolver.Target{URL: url.URL{Scheme: xdsName, Host: c2pAuthority, Path: target.URL.Path}}
	verifyXDSClientBootstrapConfig(t, xdsClientPool, xdsTarget.String(), wantBootstrapConfig)
}

func (s) TestDefaultUniverseDomain(t *testing.T) {
	replaceResolvers(t)
	simulateRunningOnGCE(t, true)
	useCleanUniverseDomain(t)
	builder := resolver.Get(c2pScheme)

	// Override the zone returned by the metadata server.
	oldGetZone := getZone
	getZone = func(time.Duration) string { return "test-zone" }
	defer func() { getZone = oldGetZone }()

	// Override IPv6 capability returned by the metadata server.
	oldGetIPv6Capability := getIPv6Capable
	getIPv6Capable = func(time.Duration) bool { return false }
	defer func() { getIPv6Capable = oldGetIPv6Capability }()

	// Override the random func used in the node ID.
	origRandInd := randInt
	randInt = func() int { return 666 }
	defer func() { randInt = origRandInd }()

	// Override xDS client pool.
	oldXdsClientPool := xdsClientPool
	xdsClientPool = xdsclient.NewPool(nil)
	defer func() { xdsClientPool = oldXdsClientPool }()

	// Build the google-c2p resolver.
	target := resolver.Target{URL: url.URL{Scheme: c2pScheme, Path: "test-path"}}
	r, err := builder.Build(target, nil, resolver.BuildOptions{})
	if err != nil {
		t.Fatalf("failed to build resolver: %v", err)
	}
	defer r.Close()

	// Build should return xDS, not DNS.
	if r, ok := r.(*c2pResolverWrapper); !ok || r.Resolver != testXDSResolver {
		t.Fatalf("Build() returned %#v, want c2pResolverWrapper", r)
	}

	// Check that we use directpath-pa.googleapis.com in the bootstrap config
	wantBootstrapConfig := bootstrapConfig(t, bootstrap.ConfigOptionsForTesting{
		Servers: []byte(`[{
					"server_uri": "dns:///directpath-pa.googleapis.com",
					"channel_creds": [{"type": "google_default"}],
					"server_features": ["ignore_resource_deletion"]
  				}]`),
		Authorities: map[string]json.RawMessage{
			"traffic-director-c2p.xds.googleapis.com": []byte(`{
							"xds_servers": [
  								{
								    "server_uri": "dns:///directpath-pa.googleapis.com",
								    "channel_creds": [{"type": "google_default"}],
								    "server_features": ["ignore_resource_deletion"]
  								}
							]
						}`),
		},
		Node: []byte(`{
			"id": "C2P-666",
			"locality": {
				"zone": "test-zone"
			}
		}`),
	})
	xdsTarget := resolver.Target{URL: url.URL{Scheme: xdsName, Host: c2pAuthority, Path: target.URL.Path}}
	verifyXDSClientBootstrapConfig(t, xdsClientPool, xdsTarget.String(), wantBootstrapConfig)

	// Now set universe domain to something different than the default, it should fail
	domain := "test-universe-domain.test"
	err = SetUniverseDomain(domain)
	wantErr := "already set"
	if err == nil || !strings.Contains(err.Error(), wantErr) {
		t.Fatalf("googlec2p.SetUniverseDomain(%s) returned error: %v, want: %v", domain, err, wantErr)
	}

	// Now explicitly set universe domain to the default, it should work
	domain = "googleapis.com"
	if err := SetUniverseDomain(domain); err != nil {
		t.Fatalf("googlec2p.SetUniverseDomain(%s) failed: %v", domain, err)
	}
}

func (s) TestSetUniverseDomainEmptyString(t *testing.T) {
	replaceResolvers(t)
	simulateRunningOnGCE(t, true)
	useCleanUniverseDomain(t)
	wantErr := "cannot be empty"
	err := SetUniverseDomain("")
	if err == nil || !strings.Contains(err.Error(), wantErr) {
		t.Fatalf("googlec2p.SetUniverseDomain(\"\") returned error: %v, want: %v", err, wantErr)
	}
}

// TestCreateMultipleXDSClients validates that multiple xds clients with
// different bootstrap config coexist in the same pool. It confirms that
// a client created by the google-c2p resolver does not interfere with an
// explicitly created client using a different bootstrap configuration.
func (s) TestCreateMultipleXDSClients(t *testing.T) {
	replaceResolvers(t)
	simulateRunningOnGCE(t, true)
	useCleanUniverseDomain(t)

	// Override the zone returned by the metadata server.
	oldGetZone := getZone
	getZone = func(time.Duration) string { return "test-zone" }
	defer func() { getZone = oldGetZone }()

	// Override the random func used in the node ID.
	origRandInd := randInt
	randInt = func() int { return 666 }
	defer func() { randInt = origRandInd }()

	// Override IPv6 capability returned by the metadata server.
	oldGetIPv6Capability := getIPv6Capable
	getIPv6Capable = func(time.Duration) bool { return false }
	defer func() { getIPv6Capable = oldGetIPv6Capability }()

	// Define bootstrap config for generic xds resolver
	genericXDSConfig := bootstrapConfig(t, bootstrap.ConfigOptionsForTesting{
		Servers: []byte(`[{
			"server_uri": "dns:///regular-xds.googleapis.com",
			"channel_creds": [{"type": "google_default"}],
			"server_features": []
		}]`),
		Node: []byte(`{"id": "regular-xds-node", "locality": {"zone": "test-zone"}}`),
	})

	// Override xDS client pool.
	oldXdsClientPool := xdsClientPool
	xdsClientPool = xdsclient.NewPool(genericXDSConfig)
	defer func() { xdsClientPool = oldXdsClientPool }()

	// Create generic xds client.
	xdsTarget := resolver.Target{URL: *testutils.MustParseURL("xds:///target")}
	_, closeGeneric, err := xdsClientPool.NewClientForTesting(xdsclient.OptionsForTesting{
		Name:   xdsTarget.String(),
		Config: genericXDSConfig,
	})
	if err != nil {
		t.Fatalf("xdsClientPool.NewClientForTesting(%q) failed: %v", xdsTarget.String(), err)
	}
	defer closeGeneric()

	verifyXDSClientBootstrapConfig(t, xdsClientPool, xdsTarget.String(), genericXDSConfig)

	// Build the google-c2p resolver.
	c2pBuilder := resolver.Get(c2pScheme)
	c2pTarget := resolver.Target{URL: url.URL{Scheme: c2pScheme, Path: "test-path"}}
	tcc := &testutils.ResolverClientConn{Logger: t}
	c2pRes, err := c2pBuilder.Build(c2pTarget, tcc, resolver.BuildOptions{})
	if err != nil {
		t.Fatalf("Failed to build resolver: %v", err)
	}
	defer c2pRes.Close()

	// Bootstrap config for c2p resolver.
	c2pConfig := bootstrapConfig(t, bootstrap.ConfigOptionsForTesting{
		Servers: []byte(`[{
			"server_uri": "dns:///directpath-pa.googleapis.com",
			"channel_creds": [{"type": "google_default"}],
			"server_features": ["ignore_resource_deletion"]
		}]`),
		Authorities: map[string]json.RawMessage{
			"traffic-director-c2p.xds.googleapis.com": []byte(`{
				"xds_servers": [{
					"server_uri": "dns:///directpath-pa.googleapis.com",
					"channel_creds": [{"type": "google_default"}],
					"server_features": ["ignore_resource_deletion"]
				}]
			}`),
		},
		Node: expectedNodeJSON(false),
	})

	c2pXDSTarget := resolver.Target{URL: url.URL{Scheme: xdsName, Host: c2pAuthority, Path: c2pTarget.URL.Path}}
	verifyXDSClientBootstrapConfig(t, xdsClientPool, c2pXDSTarget.String(), c2pConfig)
}<|MERGE_RESOLUTION|>--- conflicted
+++ resolved
@@ -105,31 +105,6 @@
 	})
 }
 
-<<<<<<< HEAD
-=======
-// TODO(https://github.com/grpc/grpc-go/issues/8561): this content can be hardcoded directly
-// in wanted bootstraps again after old pick first is removed.
-func expectedNodeJSON(ipv6Capable bool) []byte {
-	if !envconfig.NewPickFirstEnabled && !ipv6Capable {
-		return []byte(`{
-			"id": "C2P-666",
-			"locality": {
-				"zone": "test-zone"
-			}
-		}`)
-	}
-	// Otherwise, return the node metadata including the IPv6 capability flag.
-	return []byte(`{
-		"id": "C2P-666",
-		"locality": {
-			"zone": "test-zone"
-		},
-		"metadata": {
-			"TRAFFICDIRECTOR_DIRECTPATH_C2P_IPV6_CAPABLE": true
-		}
-	}`)
-}
-
 // verifyXDSClientBootstrapConfig checks that an xDS client with the given name
 // exists in the pool and that its bootstrap config matches the expected config.
 func verifyXDSClientBootstrapConfig(t *testing.T, pool *xdsclient.Pool, name string, wantConfig *bootstrap.Config) {
@@ -149,7 +124,6 @@
 	}
 }
 
->>>>>>> 0b57abb7
 // Tests the scenario where the bootstrap env vars are set and we're running on
 // GCE. The test builds a google-c2p resolver and verifies that an xDS resolver
 // is built and that we don't fallback to DNS (because federation is enabled by
@@ -670,7 +644,12 @@
 				}]
 			}`),
 		},
-		Node: expectedNodeJSON(false),
+		Node: []byte(`{
+				"id": "C2P-666",
+				"locality": {
+					"zone": "test-zone"
+				}
+			}`),
 	})
 
 	c2pXDSTarget := resolver.Target{URL: url.URL{Scheme: xdsName, Host: c2pAuthority, Path: c2pTarget.URL.Path}}
