--- conflicted
+++ resolved
@@ -20,11 +20,8 @@
 	"context"
 	"fmt"
 	"io"
-<<<<<<< HEAD
 	"sync/atomic"
-=======
 	"slices"
->>>>>>> af078150
 	"testing"
 	"time"
 
