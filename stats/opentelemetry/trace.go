/*
 * Copyright 2024 gRPC authors.
 *
 * Licensed under the Apache License, Version 2.0 (the "License");
 * you may not use this file except in compliance with the License.
 * You may obtain a copy of the License at
 *
 *     http://www.apache.org/licenses/LICENSE-2.0
 *
 * Unless required by applicable law or agreed to in writing, software
 * distributed under the License is distributed on an "AS IS" BASIS,
 * WITHOUT WARRANTIES OR CONDITIONS OF ANY KIND, either express or implied.
 * See the License for the specific language governing permissions and
 * limitations under the License.
 */

package opentelemetry

import (
	"sync/atomic"

	"go.opentelemetry.io/otel/attribute"
	otelcodes "go.opentelemetry.io/otel/codes"
	"go.opentelemetry.io/otel/trace"
	"google.golang.org/grpc/stats"
	"google.golang.org/grpc/status"
)

// populateSpan populates span information based on stats passed in, representing
// invariants of the RPC lifecycle. It ends the span, triggering its export.
// This function handles attempt spans on the client-side and call spans on the
// server-side.
func populateSpan(rs stats.RPCStats, ai *attemptInfo) {
	if ai == nil || ai.traceSpan == nil {
		// Shouldn't happen, tagRPC call comes before this function gets called
		// which populates this information.
		logger.Error("ctx passed into stats handler tracing event handling has no traceSpan present")
		return
	}
	span := ai.traceSpan

	switch rs := rs.(type) {
	case *stats.Begin:
		// Note: Go always added Client and FailFast attributes even though they are not
		// defined by the OpenCensus gRPC spec. Thus, they are unimportant for
		// correctness.
		span.SetAttributes(
			attribute.Bool("Client", rs.Client),
			attribute.Bool("FailFast", rs.FailFast),
			attribute.Int64("previous-rpc-attempts", int64(ai.previousRPCAttempts)),
			attribute.Bool("transparent-retry", rs.IsTransparentRetryAttempt),
		)
		// increment previous rpc attempts applicable for next attempt
		atomic.AddUint32(&ai.previousRPCAttempts, 1)
	case *stats.PickerUpdated:
		span.AddEvent("Delayed LB pick complete")
	case *stats.InPayload:
		// message id - "must be calculated as two different counters starting
		// from one for sent messages and one for received messages."
<<<<<<< HEAD
		ai.countRecvMsg++
		span.AddEvent("Inbound message", trace.WithAttributes(
=======
		span.AddEvent("Inbound compressed message", trace.WithAttributes(
>>>>>>> 732f3f32
			attribute.Int64("sequence-number", int64(ai.countRecvMsg)),
			attribute.Int64("message-size", int64(rs.Length)),
			attribute.Int64("message-size-compressed", int64(rs.CompressedLength)),
		))
		ai.countRecvMsg++
	case *stats.OutPayload:
<<<<<<< HEAD
		ai.countSentMsg++
		span.AddEvent("Outbound message", trace.WithAttributes(
=======
		span.AddEvent("Outbound compressed message", trace.WithAttributes(
>>>>>>> 732f3f32
			attribute.Int64("sequence-number", int64(ai.countSentMsg)),
			attribute.Int64("message-size", int64(rs.Length)),
			attribute.Int64("message-size-compressed", int64(rs.CompressedLength)),
		))
		ai.countSentMsg++
	case *stats.End:
		if rs.Error != nil {
			s := status.Convert(rs.Error)
			span.SetStatus(otelcodes.Error, s.Message())
		} else {
			span.SetStatus(otelcodes.Ok, "Ok")
		}
		span.End()
	}
}<|MERGE_RESOLUTION|>--- conflicted
+++ resolved
@@ -57,24 +57,16 @@
 	case *stats.InPayload:
 		// message id - "must be calculated as two different counters starting
 		// from one for sent messages and one for received messages."
-<<<<<<< HEAD
 		ai.countRecvMsg++
 		span.AddEvent("Inbound message", trace.WithAttributes(
-=======
-		span.AddEvent("Inbound compressed message", trace.WithAttributes(
->>>>>>> 732f3f32
 			attribute.Int64("sequence-number", int64(ai.countRecvMsg)),
 			attribute.Int64("message-size", int64(rs.Length)),
 			attribute.Int64("message-size-compressed", int64(rs.CompressedLength)),
 		))
 		ai.countRecvMsg++
 	case *stats.OutPayload:
-<<<<<<< HEAD
 		ai.countSentMsg++
 		span.AddEvent("Outbound message", trace.WithAttributes(
-=======
-		span.AddEvent("Outbound compressed message", trace.WithAttributes(
->>>>>>> 732f3f32
 			attribute.Int64("sequence-number", int64(ai.countSentMsg)),
 			attribute.Int64("message-size", int64(rs.Length)),
 			attribute.Int64("message-size-compressed", int64(rs.CompressedLength)),
