--- conflicted
+++ resolved
@@ -273,18 +273,11 @@
 )
 
 type rpcConfig struct {
-<<<<<<< HEAD
-	count    int  // Number of requests and responses for streaming RPCs.
-	success  bool // Whether the RPC should succeed or return error.
-	failfast bool
-	callType rpcType
-=======
 	count      int  // Number of requests and responses for streaming RPCs.
 	success    bool // Whether the RPC should succeed or return error.
 	failfast   bool
-	streaming  bool // Whether the rpc should be a streaming RPC.
+	callType   rpcType // Type of RPC.
 	noLastRecv bool // Whether to call recv for io.EOF. When true, last recv won't be called. Only valid for streaming RPCs.
->>>>>>> ffa4ec7d
 }
 
 func (te *test) doUnaryCall(c *rpcConfig) (*testpb.SimpleRequest, *testpb.SimpleResponse, error) {
@@ -1108,7 +1101,6 @@
 	case fullDuplexStreamRPC:
 		method = "/grpc.testing.TestService/FullDuplexCall"
 		reqs, resps, err = te.doFullDuplexCallRoundtrip(cc)
-
 	}
 	if cc.success != (err == nil) {
 		t.Fatalf("cc.success: %v, got error: %v", cc.success, err)
@@ -1240,25 +1232,7 @@
 	})
 }
 
-<<<<<<< HEAD
 func TestClientStatsFullDuplexRPCError(t *testing.T) {
-=======
-// If the user doesn't call the last recv() on clientSteam.
-func TestClientStatsStreamingRPCNotCallingLastRecv(t *testing.T) {
-	count := 1
-	testClientStats(t, &testConfig{compress: "gzip"}, &rpcConfig{count: count, success: true, failfast: false, streaming: true, noLastRecv: true}, map[int]*checkFuncWithCount{
-		begin:      {checkBegin, 1},
-		outHeader:  {checkOutHeader, 1},
-		outPayload: {checkOutPayload, count},
-		inHeader:   {checkInHeader, 1},
-		inPayload:  {checkInPayload, count},
-		inTrailer:  {checkInTrailer, 1},
-		end:        {checkEnd, 1},
-	})
-}
-
-func TestClientStatsStreamingRPCError(t *testing.T) {
->>>>>>> ffa4ec7d
 	count := 5
 	testClientStats(t, &testConfig{compress: "gzip"}, &rpcConfig{count: count, success: false, failfast: false, callType: fullDuplexStreamRPC}, map[int]*checkFuncWithCount{
 		begin:      {checkBegin, 1},
