/*
 *
 * Copyright 2014 gRPC authors.
 *
 * Licensed under the Apache License, Version 2.0 (the "License");
 * you may not use this file except in compliance with the License.
 * You may obtain a copy of the License at
 *
 *     http://www.apache.org/licenses/LICENSE-2.0
 *
 * Unless required by applicable law or agreed to in writing, software
 * distributed under the License is distributed on an "AS IS" BASIS,
 * WITHOUT WARRANTIES OR CONDITIONS OF ANY KIND, either express or implied.
 * See the License for the specific language governing permissions and
 * limitations under the License.
 *
 */

package grpc

import (
	"context"
	"errors"
	"fmt"
	"io"
	"math"
	"net"
	"net/http"
	"reflect"
	"runtime"
	"strings"
	"sync"
	"sync/atomic"
	"time"

	"google.golang.org/grpc/codes"
	"google.golang.org/grpc/credentials"
	"google.golang.org/grpc/encoding"
	"google.golang.org/grpc/encoding/proto"
	"google.golang.org/grpc/grpclog"
	"google.golang.org/grpc/internal"
	"google.golang.org/grpc/internal/binarylog"
	"google.golang.org/grpc/internal/channelz"
	"google.golang.org/grpc/internal/grpcsync"
	"google.golang.org/grpc/internal/grpcutil"
	"google.golang.org/grpc/internal/transport"
	"google.golang.org/grpc/keepalive"
	"google.golang.org/grpc/mem"
	"google.golang.org/grpc/metadata"
	"google.golang.org/grpc/peer"
	"google.golang.org/grpc/stats"
	"google.golang.org/grpc/status"
	"google.golang.org/grpc/tap"
)

const (
	defaultServerMaxReceiveMessageSize = 1024 * 1024 * 4
	defaultServerMaxSendMessageSize    = math.MaxInt32

	// Server transports are tracked in a map which is keyed on listener
	// address. For regular gRPC traffic, connections are accepted in Serve()
	// through a call to Accept(), and we use the actual listener address as key
	// when we add it to the map. But for connections received through
	// ServeHTTP(), we do not have a listener and hence use this dummy value.
	listenerAddressForServeHTTP = "listenerAddressForServeHTTP"
)

func init() {
	internal.GetServerCredentials = func(srv *Server) credentials.TransportCredentials {
		return srv.opts.creds
	}
	internal.IsRegisteredMethod = func(srv *Server, method string) bool {
		return srv.isRegisteredMethod(method)
	}
	internal.ServerFromContext = serverFromContext
	internal.AddGlobalServerOptions = func(opt ...ServerOption) {
		globalServerOptions = append(globalServerOptions, opt...)
	}
	internal.ClearGlobalServerOptions = func() {
		globalServerOptions = nil
	}
	internal.BinaryLogger = binaryLogger
	internal.JoinServerOptions = newJoinServerOption
	internal.BufferPool = bufferPool
}

var statusOK = status.New(codes.OK, "")
var logger = grpclog.Component("core")

type methodHandler func(srv any, ctx context.Context, dec func(any) error, interceptor UnaryServerInterceptor) (any, error)

// MethodDesc represents an RPC service's method specification.
type MethodDesc struct {
	MethodName string
	Handler    methodHandler
}

// ServiceDesc represents an RPC service's specification.
type ServiceDesc struct {
	ServiceName string
	// The pointer to the service interface. Used to check whether the user
	// provided implementation satisfies the interface requirements.
	HandlerType any
	Methods     []MethodDesc
	Streams     []StreamDesc
	Metadata    any
}

// serviceInfo wraps information about a service. It is very similar to
// ServiceDesc and is constructed from it for internal purposes.
type serviceInfo struct {
	// Contains the implementation for the methods in this service.
	serviceImpl any
	methods     map[string]*MethodDesc
	streams     map[string]*StreamDesc
	mdata       any
}

// Server is a gRPC server to serve RPC requests.
type Server struct {
	opts serverOptions

	mu  sync.Mutex // guards following
	lis map[net.Listener]bool
	// conns contains all active server transports. It is a map keyed on a
	// listener address with the value being the set of active transports
	// belonging to that listener.
	conns    map[string]map[transport.ServerTransport]bool
	serve    bool
	drain    bool
	cv       *sync.Cond              // signaled when connections close for GracefulStop
	services map[string]*serviceInfo // service name -> service info
	events   traceEventLog

	quit               *grpcsync.Event
	done               *grpcsync.Event
	channelzRemoveOnce sync.Once
	serveWG            sync.WaitGroup // counts active Serve goroutines for Stop/GracefulStop
	handlersWG         sync.WaitGroup // counts active method handler goroutines

	channelz *channelz.Server

	serverWorkerChannel      chan func()
	serverWorkerChannelClose func()
}

type serverOptions struct {
	creds                 credentials.TransportCredentials
	codec                 baseCodec
	cp                    Compressor
	dc                    Decompressor
	unaryInt              UnaryServerInterceptor
	streamInt             StreamServerInterceptor
	chainUnaryInts        []UnaryServerInterceptor
	chainStreamInts       []StreamServerInterceptor
	binaryLogger          binarylog.Logger
	inTapHandle           tap.ServerInHandle
	statsHandlers         []stats.Handler
	maxConcurrentStreams  uint32
	maxReceiveMessageSize int
	maxSendMessageSize    int
	unknownStreamDesc     *StreamDesc
	keepaliveParams       keepalive.ServerParameters
	keepalivePolicy       keepalive.EnforcementPolicy
	initialWindowSize     int32
	initialConnWindowSize int32
	writeBufferSize       int
	readBufferSize        int
	sharedWriteBuffer     bool
	connectionTimeout     time.Duration
	maxHeaderListSize     *uint32
	headerTableSize       *uint32
	numServerWorkers      uint32
	bufferPool            mem.BufferPool
	waitForHandlers       bool
}

var defaultServerOptions = serverOptions{
	maxConcurrentStreams:  math.MaxUint32,
	maxReceiveMessageSize: defaultServerMaxReceiveMessageSize,
	maxSendMessageSize:    defaultServerMaxSendMessageSize,
	connectionTimeout:     120 * time.Second,
	writeBufferSize:       defaultWriteBufSize,
	readBufferSize:        defaultReadBufSize,
	bufferPool:            mem.DefaultBufferPool(),
}
var globalServerOptions []ServerOption

// A ServerOption sets options such as credentials, codec and keepalive parameters, etc.
type ServerOption interface {
	apply(*serverOptions)
}

// EmptyServerOption does not alter the server configuration. It can be embedded
// in another structure to build custom server options.
//
// # Experimental
//
// Notice: This type is EXPERIMENTAL and may be changed or removed in a
// later release.
type EmptyServerOption struct{}

func (EmptyServerOption) apply(*serverOptions) {}

// funcServerOption wraps a function that modifies serverOptions into an
// implementation of the ServerOption interface.
type funcServerOption struct {
	f func(*serverOptions)
}

func (fdo *funcServerOption) apply(do *serverOptions) {
	fdo.f(do)
}

func newFuncServerOption(f func(*serverOptions)) *funcServerOption {
	return &funcServerOption{
		f: f,
	}
}

// joinServerOption provides a way to combine arbitrary number of server
// options into one.
type joinServerOption struct {
	opts []ServerOption
}

func (mdo *joinServerOption) apply(do *serverOptions) {
	for _, opt := range mdo.opts {
		opt.apply(do)
	}
}

func newJoinServerOption(opts ...ServerOption) ServerOption {
	return &joinServerOption{opts: opts}
}

// SharedWriteBuffer allows reusing per-connection transport write buffer.
// If this option is set to true every connection will release the buffer after
// flushing the data on the wire.
//
// # Experimental
//
// Notice: This API is EXPERIMENTAL and may be changed or removed in a
// later release.
func SharedWriteBuffer(val bool) ServerOption {
	return newFuncServerOption(func(o *serverOptions) {
		o.sharedWriteBuffer = val
	})
}

// WriteBufferSize determines how much data can be batched before doing a write
// on the wire. The default value for this buffer is 32KB. Zero or negative
// values will disable the write buffer such that each write will be on underlying
// connection. Note: A Send call may not directly translate to a write.
func WriteBufferSize(s int) ServerOption {
	return newFuncServerOption(func(o *serverOptions) {
		o.writeBufferSize = s
	})
}

// ReadBufferSize lets you set the size of read buffer, this determines how much
// data can be read at most for one read syscall. The default value for this
// buffer is 32KB. Zero or negative values will disable read buffer for a
// connection so data framer can access the underlying conn directly.
func ReadBufferSize(s int) ServerOption {
	return newFuncServerOption(func(o *serverOptions) {
		o.readBufferSize = s
	})
}

// InitialWindowSize returns a ServerOption that sets window size for stream.
// The lower bound for window size is 64K and any value smaller than that will be ignored.
func InitialWindowSize(s int32) ServerOption {
	return newFuncServerOption(func(o *serverOptions) {
		o.initialWindowSize = s
	})
}

// InitialConnWindowSize returns a ServerOption that sets window size for a connection.
// The lower bound for window size is 64K and any value smaller than that will be ignored.
func InitialConnWindowSize(s int32) ServerOption {
	return newFuncServerOption(func(o *serverOptions) {
		o.initialConnWindowSize = s
	})
}

// KeepaliveParams returns a ServerOption that sets keepalive and max-age parameters for the server.
func KeepaliveParams(kp keepalive.ServerParameters) ServerOption {
	if kp.Time > 0 && kp.Time < internal.KeepaliveMinServerPingTime {
		logger.Warning("Adjusting keepalive ping interval to minimum period of 1s")
		kp.Time = internal.KeepaliveMinServerPingTime
	}

	return newFuncServerOption(func(o *serverOptions) {
		o.keepaliveParams = kp
	})
}

// KeepaliveEnforcementPolicy returns a ServerOption that sets keepalive enforcement policy for the server.
func KeepaliveEnforcementPolicy(kep keepalive.EnforcementPolicy) ServerOption {
	return newFuncServerOption(func(o *serverOptions) {
		o.keepalivePolicy = kep
	})
}

// CustomCodec returns a ServerOption that sets a codec for message marshaling and unmarshaling.
//
// This will override any lookups by content-subtype for Codecs registered with RegisterCodec.
//
// Deprecated: register codecs using encoding.RegisterCodec. The server will
// automatically use registered codecs based on the incoming requests' headers.
// See also
// https://github.com/grpc/grpc-go/blob/master/Documentation/encoding.md#using-a-codec.
// Will be supported throughout 1.x.
func CustomCodec(codec Codec) ServerOption {
	return newFuncServerOption(func(o *serverOptions) {
		o.codec = newCodecV0Bridge(codec)
	})
}

// ForceServerCodec returns a ServerOption that sets a codec for message
// marshaling and unmarshaling.
//
// This will override any lookups by content-subtype for Codecs registered
// with RegisterCodec.
//
// See Content-Type on
// https://github.com/grpc/grpc/blob/master/doc/PROTOCOL-HTTP2.md#requests for
// more details. Also see the documentation on RegisterCodec and
// CallContentSubtype for more details on the interaction between encoding.Codec
// and content-subtype.
//
// This function is provided for advanced users; prefer to register codecs
// using encoding.RegisterCodec.
// The server will automatically use registered codecs based on the incoming
// requests' headers. See also
// https://github.com/grpc/grpc-go/blob/master/Documentation/encoding.md#using-a-codec.
// Will be supported throughout 1.x.
//
// # Experimental
//
// Notice: This API is EXPERIMENTAL and may be changed or removed in a
// later release.
func ForceServerCodec(codec encoding.Codec) ServerOption {
	return newFuncServerOption(func(o *serverOptions) {
		o.codec = newCodecV1Bridge(codec)
	})
}

// ForceServerCodecV2 is the equivalent of ForceServerCodec, but for the new
// CodecV2 interface.
//
// Will be supported throughout 1.x.
//
// # Experimental
//
// Notice: This API is EXPERIMENTAL and may be changed or removed in a
// later release.
func ForceServerCodecV2(codecV2 encoding.CodecV2) ServerOption {
	return newFuncServerOption(func(o *serverOptions) {
		o.codec = codecV2
	})
}

// RPCCompressor returns a ServerOption that sets a compressor for outbound
// messages.  For backward compatibility, all outbound messages will be sent
// using this compressor, regardless of incoming message compression.  By
// default, server messages will be sent using the same compressor with which
// request messages were sent.
//
// Deprecated: use encoding.RegisterCompressor instead. Will be supported
// throughout 1.x.
func RPCCompressor(cp Compressor) ServerOption {
	return newFuncServerOption(func(o *serverOptions) {
		o.cp = cp
	})
}

// RPCDecompressor returns a ServerOption that sets a decompressor for inbound
// messages.  It has higher priority than decompressors registered via
// encoding.RegisterCompressor.
//
// Deprecated: use encoding.RegisterCompressor instead. Will be supported
// throughout 1.x.
func RPCDecompressor(dc Decompressor) ServerOption {
	return newFuncServerOption(func(o *serverOptions) {
		o.dc = dc
	})
}

// MaxMsgSize returns a ServerOption to set the max message size in bytes the server can receive.
// If this is not set, gRPC uses the default limit.
//
// Deprecated: use MaxRecvMsgSize instead. Will be supported throughout 1.x.
func MaxMsgSize(m int) ServerOption {
	return MaxRecvMsgSize(m)
}

// MaxRecvMsgSize returns a ServerOption to set the max message size in bytes the server can receive.
// If this is not set, gRPC uses the default 4MB.
func MaxRecvMsgSize(m int) ServerOption {
	return newFuncServerOption(func(o *serverOptions) {
		o.maxReceiveMessageSize = m
	})
}

// MaxSendMsgSize returns a ServerOption to set the max message size in bytes the server can send.
// If this is not set, gRPC uses the default `math.MaxInt32`.
func MaxSendMsgSize(m int) ServerOption {
	return newFuncServerOption(func(o *serverOptions) {
		o.maxSendMessageSize = m
	})
}

// MaxConcurrentStreams returns a ServerOption that will apply a limit on the number
// of concurrent streams to each ServerTransport.
func MaxConcurrentStreams(n uint32) ServerOption {
	if n == 0 {
		n = math.MaxUint32
	}
	return newFuncServerOption(func(o *serverOptions) {
		o.maxConcurrentStreams = n
	})
}

// Creds returns a ServerOption that sets credentials for server connections.
func Creds(c credentials.TransportCredentials) ServerOption {
	return newFuncServerOption(func(o *serverOptions) {
		o.creds = c
	})
}

// UnaryInterceptor returns a ServerOption that sets the UnaryServerInterceptor for the
// server. Only one unary interceptor can be installed. The construction of multiple
// interceptors (e.g., chaining) can be implemented at the caller.
func UnaryInterceptor(i UnaryServerInterceptor) ServerOption {
	return newFuncServerOption(func(o *serverOptions) {
		if o.unaryInt != nil {
			panic("The unary server interceptor was already set and may not be reset.")
		}
		o.unaryInt = i
	})
}

// ChainUnaryInterceptor returns a ServerOption that specifies the chained interceptor
// for unary RPCs. The first interceptor will be the outer most,
// while the last interceptor will be the inner most wrapper around the real call.
// All unary interceptors added by this method will be chained.
func ChainUnaryInterceptor(interceptors ...UnaryServerInterceptor) ServerOption {
	return newFuncServerOption(func(o *serverOptions) {
		o.chainUnaryInts = append(o.chainUnaryInts, interceptors...)
	})
}

// StreamInterceptor returns a ServerOption that sets the StreamServerInterceptor for the
// server. Only one stream interceptor can be installed.
func StreamInterceptor(i StreamServerInterceptor) ServerOption {
	return newFuncServerOption(func(o *serverOptions) {
		if o.streamInt != nil {
			panic("The stream server interceptor was already set and may not be reset.")
		}
		o.streamInt = i
	})
}

// ChainStreamInterceptor returns a ServerOption that specifies the chained interceptor
// for streaming RPCs. The first interceptor will be the outer most,
// while the last interceptor will be the inner most wrapper around the real call.
// All stream interceptors added by this method will be chained.
func ChainStreamInterceptor(interceptors ...StreamServerInterceptor) ServerOption {
	return newFuncServerOption(func(o *serverOptions) {
		o.chainStreamInts = append(o.chainStreamInts, interceptors...)
	})
}

// InTapHandle returns a ServerOption that sets the tap handle for all the server
// transport to be created. Only one can be installed.
//
// # Experimental
//
// Notice: This API is EXPERIMENTAL and may be changed or removed in a
// later release.
func InTapHandle(h tap.ServerInHandle) ServerOption {
	return newFuncServerOption(func(o *serverOptions) {
		if o.inTapHandle != nil {
			panic("The tap handle was already set and may not be reset.")
		}
		o.inTapHandle = h
	})
}

// StatsHandler returns a ServerOption that sets the stats handler for the server.
func StatsHandler(h stats.Handler) ServerOption {
	return newFuncServerOption(func(o *serverOptions) {
		if h == nil {
			logger.Error("ignoring nil parameter in grpc.StatsHandler ServerOption")
			// Do not allow a nil stats handler, which would otherwise cause
			// panics.
			return
		}
		o.statsHandlers = append(o.statsHandlers, h)
	})
}

// binaryLogger returns a ServerOption that can set the binary logger for the
// server.
func binaryLogger(bl binarylog.Logger) ServerOption {
	return newFuncServerOption(func(o *serverOptions) {
		o.binaryLogger = bl
	})
}

// UnknownServiceHandler returns a ServerOption that allows for adding a custom
// unknown service handler. The provided method is a bidi-streaming RPC service
// handler that will be invoked instead of returning the "unimplemented" gRPC
// error whenever a request is received for an unregistered service or method.
// The handling function and stream interceptor (if set) have full access to
// the ServerStream, including its Context.
func UnknownServiceHandler(streamHandler StreamHandler) ServerOption {
	return newFuncServerOption(func(o *serverOptions) {
		o.unknownStreamDesc = &StreamDesc{
			StreamName: "unknown_service_handler",
			Handler:    streamHandler,
			// We need to assume that the users of the streamHandler will want to use both.
			ClientStreams: true,
			ServerStreams: true,
		}
	})
}

// ConnectionTimeout returns a ServerOption that sets the timeout for
// connection establishment (up to and including HTTP/2 handshaking) for all
// new connections.  If this is not set, the default is 120 seconds.  A zero or
// negative value will result in an immediate timeout.
//
// # Experimental
//
// Notice: This API is EXPERIMENTAL and may be changed or removed in a
// later release.
func ConnectionTimeout(d time.Duration) ServerOption {
	return newFuncServerOption(func(o *serverOptions) {
		o.connectionTimeout = d
	})
}

// MaxHeaderListSizeServerOption is a ServerOption that sets the max
// (uncompressed) size of header list that the server is prepared to accept.
type MaxHeaderListSizeServerOption struct {
	MaxHeaderListSize uint32
}

func (o MaxHeaderListSizeServerOption) apply(so *serverOptions) {
	so.maxHeaderListSize = &o.MaxHeaderListSize
}

// MaxHeaderListSize returns a ServerOption that sets the max (uncompressed) size
// of header list that the server is prepared to accept.
func MaxHeaderListSize(s uint32) ServerOption {
	return MaxHeaderListSizeServerOption{
		MaxHeaderListSize: s,
	}
}

// HeaderTableSize returns a ServerOption that sets the size of dynamic
// header table for stream.
//
// # Experimental
//
// Notice: This API is EXPERIMENTAL and may be changed or removed in a
// later release.
func HeaderTableSize(s uint32) ServerOption {
	return newFuncServerOption(func(o *serverOptions) {
		o.headerTableSize = &s
	})
}

// NumStreamWorkers returns a ServerOption that sets the number of worker
// goroutines that should be used to process incoming streams. Setting this to
// zero (default) will disable workers and spawn a new goroutine for each
// stream.
//
// # Experimental
//
// Notice: This API is EXPERIMENTAL and may be changed or removed in a
// later release.
func NumStreamWorkers(numServerWorkers uint32) ServerOption {
	// TODO: If/when this API gets stabilized (i.e. stream workers become the
	// only way streams are processed), change the behavior of the zero value to
	// a sane default. Preliminary experiments suggest that a value equal to the
	// number of CPUs available is most performant; requires thorough testing.
	return newFuncServerOption(func(o *serverOptions) {
		o.numServerWorkers = numServerWorkers
	})
}

// WaitForHandlers cause Stop to wait until all outstanding method handlers have
// exited before returning.  If false, Stop will return as soon as all
// connections have closed, but method handlers may still be running. By
// default, Stop does not wait for method handlers to return.
//
// # Experimental
//
// Notice: This API is EXPERIMENTAL and may be changed or removed in a
// later release.
func WaitForHandlers(w bool) ServerOption {
	return newFuncServerOption(func(o *serverOptions) {
		o.waitForHandlers = w
	})
}

func bufferPool(bufferPool mem.BufferPool) ServerOption {
	return newFuncServerOption(func(o *serverOptions) {
		o.bufferPool = bufferPool
	})
}

// serverWorkerResetThreshold defines how often the stack must be reset. Every
// N requests, by spawning a new goroutine in its place, a worker can reset its
// stack so that large stacks don't live in memory forever. 2^16 should allow
// each goroutine stack to live for at least a few seconds in a typical
// workload (assuming a QPS of a few thousand requests/sec).
const serverWorkerResetThreshold = 1 << 16

// serverWorkers blocks on a *transport.Stream channel forever and waits for
// data to be fed by serveStreams. This allows multiple requests to be
// processed by the same goroutine, removing the need for expensive stack
// re-allocations (see the runtime.morestack problem [1]).
//
// [1] https://github.com/golang/go/issues/18138
func (s *Server) serverWorker() {
	for completed := 0; completed < serverWorkerResetThreshold; completed++ {
		f, ok := <-s.serverWorkerChannel
		if !ok {
			return
		}
		f()
	}
	go s.serverWorker()
}

// initServerWorkers creates worker goroutines and a channel to process incoming
// connections to reduce the time spent overall on runtime.morestack.
func (s *Server) initServerWorkers() {
	s.serverWorkerChannel = make(chan func())
	s.serverWorkerChannelClose = grpcsync.OnceFunc(func() {
		close(s.serverWorkerChannel)
	})
	for i := uint32(0); i < s.opts.numServerWorkers; i++ {
		go s.serverWorker()
	}
}

// NewServer creates a gRPC server which has no service registered and has not
// started to accept requests yet.
func NewServer(opt ...ServerOption) *Server {
	opts := defaultServerOptions
	for _, o := range globalServerOptions {
		o.apply(&opts)
	}
	for _, o := range opt {
		o.apply(&opts)
	}
	s := &Server{
		lis:      make(map[net.Listener]bool),
		opts:     opts,
		conns:    make(map[string]map[transport.ServerTransport]bool),
		services: make(map[string]*serviceInfo),
		quit:     grpcsync.NewEvent(),
		done:     grpcsync.NewEvent(),
		channelz: channelz.RegisterServer(""),
	}
	chainUnaryServerInterceptors(s)
	chainStreamServerInterceptors(s)
	s.cv = sync.NewCond(&s.mu)
	if EnableTracing {
		_, file, line, _ := runtime.Caller(1)
		s.events = newTraceEventLog("grpc.Server", fmt.Sprintf("%s:%d", file, line))
	}

	if s.opts.numServerWorkers > 0 {
		s.initServerWorkers()
	}

	channelz.Info(logger, s.channelz, "Server created")
	return s
}

// printf records an event in s's event log, unless s has been stopped.
// REQUIRES s.mu is held.
func (s *Server) printf(format string, a ...any) {
	if s.events != nil {
		s.events.Printf(format, a...)
	}
}

// errorf records an error in s's event log, unless s has been stopped.
// REQUIRES s.mu is held.
func (s *Server) errorf(format string, a ...any) {
	if s.events != nil {
		s.events.Errorf(format, a...)
	}
}

// ServiceRegistrar wraps a single method that supports service registration. It
// enables users to pass concrete types other than grpc.Server to the service
// registration methods exported by the IDL generated code.
type ServiceRegistrar interface {
	// RegisterService registers a service and its implementation to the
	// concrete type implementing this interface.  It may not be called
	// once the server has started serving.
	// desc describes the service and its methods and handlers. impl is the
	// service implementation which is passed to the method handlers.
	RegisterService(desc *ServiceDesc, impl any)
}

// RegisterService registers a service and its implementation to the gRPC
// server. It is called from the IDL generated code. This must be called before
// invoking Serve. If ss is non-nil (for legacy code), its type is checked to
// ensure it implements sd.HandlerType.
func (s *Server) RegisterService(sd *ServiceDesc, ss any) {
	if ss != nil {
		ht := reflect.TypeOf(sd.HandlerType).Elem()
		st := reflect.TypeOf(ss)
		if !st.Implements(ht) {
			logger.Fatalf("grpc: Server.RegisterService found the handler of type %v that does not satisfy %v", st, ht)
		}
	}
	s.register(sd, ss)
}

func (s *Server) register(sd *ServiceDesc, ss any) {
	s.mu.Lock()
	defer s.mu.Unlock()
	s.printf("RegisterService(%q)", sd.ServiceName)
	if s.serve {
		logger.Fatalf("grpc: Server.RegisterService after Server.Serve for %q", sd.ServiceName)
	}
	if _, ok := s.services[sd.ServiceName]; ok {
		logger.Fatalf("grpc: Server.RegisterService found duplicate service registration for %q", sd.ServiceName)
	}
	info := &serviceInfo{
		serviceImpl: ss,
		methods:     make(map[string]*MethodDesc),
		streams:     make(map[string]*StreamDesc),
		mdata:       sd.Metadata,
	}
	for i := range sd.Methods {
		d := &sd.Methods[i]
		info.methods[d.MethodName] = d
	}
	for i := range sd.Streams {
		d := &sd.Streams[i]
		info.streams[d.StreamName] = d
	}
	s.services[sd.ServiceName] = info
}

// MethodInfo contains the information of an RPC including its method name and type.
type MethodInfo struct {
	// Name is the method name only, without the service name or package name.
	Name string
	// IsClientStream indicates whether the RPC is a client streaming RPC.
	IsClientStream bool
	// IsServerStream indicates whether the RPC is a server streaming RPC.
	IsServerStream bool
}

// ServiceInfo contains unary RPC method info, streaming RPC method info and metadata for a service.
type ServiceInfo struct {
	Methods []MethodInfo
	// Metadata is the metadata specified in ServiceDesc when registering service.
	Metadata any
}

// GetServiceInfo returns a map from service names to ServiceInfo.
// Service names include the package names, in the form of <package>.<service>.
func (s *Server) GetServiceInfo() map[string]ServiceInfo {
	ret := make(map[string]ServiceInfo)
	for n, srv := range s.services {
		methods := make([]MethodInfo, 0, len(srv.methods)+len(srv.streams))
		for m := range srv.methods {
			methods = append(methods, MethodInfo{
				Name:           m,
				IsClientStream: false,
				IsServerStream: false,
			})
		}
		for m, d := range srv.streams {
			methods = append(methods, MethodInfo{
				Name:           m,
				IsClientStream: d.ClientStreams,
				IsServerStream: d.ServerStreams,
			})
		}

		ret[n] = ServiceInfo{
			Methods:  methods,
			Metadata: srv.mdata,
		}
	}
	return ret
}

// ErrServerStopped indicates that the operation is now illegal because of
// the server being stopped.
var ErrServerStopped = errors.New("grpc: the server has been stopped")

type listenSocket struct {
	net.Listener
	channelz *channelz.Socket
}

func (l *listenSocket) Close() error {
	err := l.Listener.Close()
	channelz.RemoveEntry(l.channelz.ID)
	channelz.Info(logger, l.channelz, "ListenSocket deleted")
	return err
}

// Serve accepts incoming connections on the listener lis, creating a new
// ServerTransport and service goroutine for each. The service goroutines
// read gRPC requests and then call the registered handlers to reply to them.
// Serve returns when lis.Accept fails with fatal errors.  lis will be closed when
// this method returns.
// Serve will return a non-nil error unless Stop or GracefulStop is called.
//
// Note: All supported releases of Go (as of December 2023) override the OS
// defaults for TCP keepalive time and interval to 15s. To enable TCP keepalive
// with OS defaults for keepalive time and interval, callers need to do the
// following two things:
//   - pass a net.Listener created by calling the Listen method on a
//     net.ListenConfig with the `KeepAlive` field set to a negative value. This
//     will result in the Go standard library not overriding OS defaults for TCP
//     keepalive interval and time. But this will also result in the Go standard
//     library not enabling TCP keepalives by default.
//   - override the Accept method on the passed in net.Listener and set the
//     SO_KEEPALIVE socket option to enable TCP keepalives, with OS defaults.
func (s *Server) Serve(lis net.Listener) error {
	s.mu.Lock()
	s.printf("serving")
	s.serve = true
	if s.lis == nil {
		// Serve called after Stop or GracefulStop.
		s.mu.Unlock()
		lis.Close()
		return ErrServerStopped
	}

	s.serveWG.Add(1)
	defer func() {
		s.serveWG.Done()
		if s.quit.HasFired() {
			// Stop or GracefulStop called; block until done and return nil.
			<-s.done.Done()
		}
	}()

	ls := &listenSocket{
		Listener: lis,
		channelz: channelz.RegisterSocket(&channelz.Socket{
			SocketType:    channelz.SocketTypeListen,
			Parent:        s.channelz,
			RefName:       lis.Addr().String(),
			LocalAddr:     lis.Addr(),
			SocketOptions: channelz.GetSocketOption(lis)},
		),
	}
	s.lis[ls] = true

	defer func() {
		s.mu.Lock()
		if s.lis != nil && s.lis[ls] {
			ls.Close()
			delete(s.lis, ls)
		}
		s.mu.Unlock()
	}()

	s.mu.Unlock()
	channelz.Info(logger, ls.channelz, "ListenSocket created")

	var tempDelay time.Duration // how long to sleep on accept failure
	for {
		rawConn, err := lis.Accept()
		if err != nil {
			if ne, ok := err.(interface {
				Temporary() bool
			}); ok && ne.Temporary() {
				if tempDelay == 0 {
					tempDelay = 5 * time.Millisecond
				} else {
					tempDelay *= 2
				}
				if max := 1 * time.Second; tempDelay > max {
					tempDelay = max
				}
				s.mu.Lock()
				s.printf("Accept error: %v; retrying in %v", err, tempDelay)
				s.mu.Unlock()
				timer := time.NewTimer(tempDelay)
				select {
				case <-timer.C:
				case <-s.quit.Done():
					timer.Stop()
					return nil
				}
				continue
			}
			s.mu.Lock()
			s.printf("done serving; Accept = %v", err)
			s.mu.Unlock()

			if s.quit.HasFired() {
				return nil
			}
			return err
		}
		tempDelay = 0
		// Start a new goroutine to deal with rawConn so we don't stall this Accept
		// loop goroutine.
		//
		// Make sure we account for the goroutine so GracefulStop doesn't nil out
		// s.conns before this conn can be added.
		s.serveWG.Add(1)
		go func() {
			s.handleRawConn(lis.Addr().String(), rawConn)
			s.serveWG.Done()
		}()
	}
}

// handleRawConn forks a goroutine to handle a just-accepted connection that
// has not had any I/O performed on it yet.
func (s *Server) handleRawConn(lisAddr string, rawConn net.Conn) {
	if s.quit.HasFired() {
		rawConn.Close()
		return
	}
	rawConn.SetDeadline(time.Now().Add(s.opts.connectionTimeout))

	// Finish handshaking (HTTP2)
	st := s.newHTTP2Transport(rawConn)
	rawConn.SetDeadline(time.Time{})
	if st == nil {
		return
	}

	if cc, ok := rawConn.(interface {
		PassServerTransport(transport.ServerTransport)
	}); ok {
		cc.PassServerTransport(st)
	}

	if !s.addConn(lisAddr, st) {
		return
	}
	go func() {
		s.serveStreams(context.Background(), st, rawConn)
		s.removeConn(lisAddr, st)
	}()
}

// newHTTP2Transport sets up a http/2 transport (using the
// gRPC http2 server transport in transport/http2_server.go).
func (s *Server) newHTTP2Transport(c net.Conn) transport.ServerTransport {
	config := &transport.ServerConfig{
		MaxStreams:            s.opts.maxConcurrentStreams,
		ConnectionTimeout:     s.opts.connectionTimeout,
		Credentials:           s.opts.creds,
		InTapHandle:           s.opts.inTapHandle,
		StatsHandlers:         s.opts.statsHandlers,
		KeepaliveParams:       s.opts.keepaliveParams,
		KeepalivePolicy:       s.opts.keepalivePolicy,
		InitialWindowSize:     s.opts.initialWindowSize,
		InitialConnWindowSize: s.opts.initialConnWindowSize,
		WriteBufferSize:       s.opts.writeBufferSize,
		ReadBufferSize:        s.opts.readBufferSize,
		SharedWriteBuffer:     s.opts.sharedWriteBuffer,
		ChannelzParent:        s.channelz,
		MaxHeaderListSize:     s.opts.maxHeaderListSize,
		HeaderTableSize:       s.opts.headerTableSize,
		BufferPool:            s.opts.bufferPool,
	}
	st, err := transport.NewServerTransport(c, config)
	if err != nil {
		s.mu.Lock()
		s.errorf("NewServerTransport(%q) failed: %v", c.RemoteAddr(), err)
		s.mu.Unlock()
		// ErrConnDispatched means that the connection was dispatched away from
		// gRPC; those connections should be left open.
		if err != credentials.ErrConnDispatched {
			// Don't log on ErrConnDispatched and io.EOF to prevent log spam.
			if err != io.EOF {
				channelz.Info(logger, s.channelz, "grpc: Server.Serve failed to create ServerTransport: ", err)
			}
			c.Close()
		}
		return nil
	}

	return st
}

func (s *Server) serveStreams(ctx context.Context, st transport.ServerTransport, rawConn net.Conn) {
	ctx = transport.SetConnection(ctx, rawConn)
	ctx = peer.NewContext(ctx, st.Peer())
	for _, sh := range s.opts.statsHandlers {
		ctx = sh.TagConn(ctx, &stats.ConnTagInfo{
			RemoteAddr: st.Peer().Addr,
			LocalAddr:  st.Peer().LocalAddr,
		})
		sh.HandleConn(ctx, &stats.ConnBegin{})
	}

	defer func() {
		st.Close(errors.New("finished serving streams for the server transport"))
		for _, sh := range s.opts.statsHandlers {
			sh.HandleConn(ctx, &stats.ConnEnd{})
		}
	}()

	streamQuota := newHandlerQuota(s.opts.maxConcurrentStreams)
	st.HandleStreams(ctx, func(stream *transport.Stream) {
		s.handlersWG.Add(1)
		streamQuota.acquire()
		f := func() {
			defer streamQuota.release()
			defer s.handlersWG.Done()
			s.handleStream(st, stream)
		}

		if s.opts.numServerWorkers > 0 {
			select {
			case s.serverWorkerChannel <- f:
				return
			default:
				// If all stream workers are busy, fallback to the default code path.
			}
		}
		go f()
	})
}

var _ http.Handler = (*Server)(nil)

// ServeHTTP implements the Go standard library's http.Handler
// interface by responding to the gRPC request r, by looking up
// the requested gRPC method in the gRPC server s.
//
// The provided HTTP request must have arrived on an HTTP/2
// connection. When using the Go standard library's server,
// practically this means that the Request must also have arrived
// over TLS.
//
// To share one port (such as 443 for https) between gRPC and an
// existing http.Handler, use a root http.Handler such as:
//
//	if r.ProtoMajor == 2 && strings.HasPrefix(
//		r.Header.Get("Content-Type"), "application/grpc") {
//		grpcServer.ServeHTTP(w, r)
//	} else {
//		yourMux.ServeHTTP(w, r)
//	}
//
// Note that ServeHTTP uses Go's HTTP/2 server implementation which is totally
// separate from grpc-go's HTTP/2 server. Performance and features may vary
// between the two paths. ServeHTTP does not support some gRPC features
// available through grpc-go's HTTP/2 server.
//
// # Experimental
//
// Notice: This API is EXPERIMENTAL and may be changed or removed in a
// later release.
func (s *Server) ServeHTTP(w http.ResponseWriter, r *http.Request) {
	st, err := transport.NewServerHandlerTransport(w, r, s.opts.statsHandlers, s.opts.bufferPool)
	if err != nil {
		// Errors returned from transport.NewServerHandlerTransport have
		// already been written to w.
		return
	}
	if !s.addConn(listenerAddressForServeHTTP, st) {
		return
	}
	defer s.removeConn(listenerAddressForServeHTTP, st)
	s.serveStreams(r.Context(), st, nil)
}

func (s *Server) addConn(addr string, st transport.ServerTransport) bool {
	s.mu.Lock()
	defer s.mu.Unlock()
	if s.conns == nil {
		st.Close(errors.New("Server.addConn called when server has already been stopped"))
		return false
	}
	if s.drain {
		// Transport added after we drained our existing conns: drain it
		// immediately.
		st.Drain("")
	}

	if s.conns[addr] == nil {
		// Create a map entry if this is the first connection on this listener.
		s.conns[addr] = make(map[transport.ServerTransport]bool)
	}
	s.conns[addr][st] = true
	return true
}

func (s *Server) removeConn(addr string, st transport.ServerTransport) {
	s.mu.Lock()
	defer s.mu.Unlock()

	conns := s.conns[addr]
	if conns != nil {
		delete(conns, st)
		if len(conns) == 0 {
			// If the last connection for this address is being removed, also
			// remove the map entry corresponding to the address. This is used
			// in GracefulStop() when waiting for all connections to be closed.
			delete(s.conns, addr)
		}
		s.cv.Broadcast()
	}
}

func (s *Server) incrCallsStarted() {
	s.channelz.ServerMetrics.CallsStarted.Add(1)
	s.channelz.ServerMetrics.LastCallStartedTimestamp.Store(time.Now().UnixNano())
}

func (s *Server) incrCallsSucceeded() {
	s.channelz.ServerMetrics.CallsSucceeded.Add(1)
}

func (s *Server) incrCallsFailed() {
	s.channelz.ServerMetrics.CallsFailed.Add(1)
}

func (s *Server) sendResponse(ctx context.Context, t transport.ServerTransport, stream *transport.Stream, msg any, cp Compressor, opts *transport.Options, comp encoding.Compressor) error {
	data, err := encode(s.getCodec(stream.ContentSubtype()), msg)
	if err != nil {
		channelz.Error(logger, s.channelz, "grpc: server failed to encode response: ", err)
		return err
	}

	compData, pf, err := compress(data, cp, comp, s.opts.bufferPool)
	if err != nil {
		data.Free()
		channelz.Error(logger, s.channelz, "grpc: server failed to compress response: ", err)
		return err
	}
	defer compData.Free()

	hdr, data, payload := msgHeader(data, compData, pf)
	defer data.Free()
	defer payload.Free()

	dataLen := data.Len()
	payloadLen := payload.Len()
	// TODO(dfawley): should we be checking len(data) instead?
	if payloadLen > s.opts.maxSendMessageSize {
		return status.Errorf(codes.ResourceExhausted, "grpc: trying to send message larger than max (%d vs. %d)", payloadLen, s.opts.maxSendMessageSize)
	}
	err = t.Write(stream, hdr, payload.Ref(), opts)
	if err == nil {
		if len(s.opts.statsHandlers) != 0 {
			for _, sh := range s.opts.statsHandlers {
				sh.HandleRPC(ctx, outPayload(false, msg, dataLen, payloadLen, time.Now()))
			}
		}
	}
	return err
}

// chainUnaryServerInterceptors chains all unary server interceptors into one.
func chainUnaryServerInterceptors(s *Server) {
	// Prepend opts.unaryInt to the chaining interceptors if it exists, since unaryInt will
	// be executed before any other chained interceptors.
	interceptors := s.opts.chainUnaryInts
	if s.opts.unaryInt != nil {
		interceptors = append([]UnaryServerInterceptor{s.opts.unaryInt}, s.opts.chainUnaryInts...)
	}

	var chainedInt UnaryServerInterceptor
	if len(interceptors) == 0 {
		chainedInt = nil
	} else if len(interceptors) == 1 {
		chainedInt = interceptors[0]
	} else {
		chainedInt = chainUnaryInterceptors(interceptors)
	}

	s.opts.unaryInt = chainedInt
}

func chainUnaryInterceptors(interceptors []UnaryServerInterceptor) UnaryServerInterceptor {
	return func(ctx context.Context, req any, info *UnaryServerInfo, handler UnaryHandler) (any, error) {
		return interceptors[0](ctx, req, info, getChainUnaryHandler(interceptors, 0, info, handler))
	}
}

func getChainUnaryHandler(interceptors []UnaryServerInterceptor, curr int, info *UnaryServerInfo, finalHandler UnaryHandler) UnaryHandler {
	if curr == len(interceptors)-1 {
		return finalHandler
	}
	return func(ctx context.Context, req any) (any, error) {
		return interceptors[curr+1](ctx, req, info, getChainUnaryHandler(interceptors, curr+1, info, finalHandler))
	}
}

func (s *Server) processUnaryRPC(ctx context.Context, t transport.ServerTransport, stream *transport.Stream, info *serviceInfo, md *MethodDesc, trInfo *traceInfo) (err error) {
	shs := s.opts.statsHandlers
	if len(shs) != 0 || trInfo != nil || channelz.IsOn() {
		if channelz.IsOn() {
			s.incrCallsStarted()
		}
		var statsBegin *stats.Begin
		for _, sh := range shs {
			beginTime := time.Now()
			statsBegin = &stats.Begin{
				BeginTime:      beginTime,
				IsClientStream: false,
				IsServerStream: false,
			}
			sh.HandleRPC(ctx, statsBegin)
		}
		if trInfo != nil {
			trInfo.tr.LazyLog(&trInfo.firstLine, false)
		}
		// The deferred error handling for tracing, stats handler and channelz are
		// combined into one function to reduce stack usage -- a defer takes ~56-64
		// bytes on the stack, so overflowing the stack will require a stack
		// re-allocation, which is expensive.
		//
		// To maintain behavior similar to separate deferred statements, statements
		// should be executed in the reverse order. That is, tracing first, stats
		// handler second, and channelz last. Note that panics *within* defers will
		// lead to different behavior, but that's an acceptable compromise; that
		// would be undefined behavior territory anyway.
		defer func() {
			if trInfo != nil {
				if err != nil && err != io.EOF {
					trInfo.tr.LazyLog(&fmtStringer{"%v", []any{err}}, true)
					trInfo.tr.SetError()
				}
				trInfo.tr.Finish()
			}

			for _, sh := range shs {
				end := &stats.End{
					BeginTime: statsBegin.BeginTime,
					EndTime:   time.Now(),
				}
				if err != nil && err != io.EOF {
					end.Error = toRPCErr(err)
				}
				sh.HandleRPC(ctx, end)
			}

			if channelz.IsOn() {
				if err != nil && err != io.EOF {
					s.incrCallsFailed()
				} else {
					s.incrCallsSucceeded()
				}
			}
		}()
	}
	var binlogs []binarylog.MethodLogger
	if ml := binarylog.GetMethodLogger(stream.Method()); ml != nil {
		binlogs = append(binlogs, ml)
	}
	if s.opts.binaryLogger != nil {
		if ml := s.opts.binaryLogger.GetMethodLogger(stream.Method()); ml != nil {
			binlogs = append(binlogs, ml)
		}
	}
	if len(binlogs) != 0 {
		md, _ := metadata.FromIncomingContext(ctx)
		logEntry := &binarylog.ClientHeader{
			Header:     md,
			MethodName: stream.Method(),
			PeerAddr:   nil,
		}
		if deadline, ok := ctx.Deadline(); ok {
			logEntry.Timeout = time.Until(deadline)
			if logEntry.Timeout < 0 {
				logEntry.Timeout = 0
			}
		}
		if a := md[":authority"]; len(a) > 0 {
			logEntry.Authority = a[0]
		}
		if peer, ok := peer.FromContext(ctx); ok {
			logEntry.PeerAddr = peer.Addr
		}
		for _, binlog := range binlogs {
			binlog.Log(ctx, logEntry)
		}
	}

	// comp and cp are used for compression.  decomp and dc are used for
	// decompression.  If comp and decomp are both set, they are the same;
	// however they are kept separate to ensure that at most one of the
	// compressor/decompressor variable pairs are set for use later.
	var comp, decomp encoding.Compressor
	var cp Compressor
	var dc Decompressor
	var sendCompressorName string

	// If dc is set and matches the stream's compression, use it.  Otherwise, try
	// to find a matching registered compressor for decomp.
	if rc := stream.RecvCompress(); s.opts.dc != nil && s.opts.dc.Type() == rc {
		dc = s.opts.dc
	} else if rc != "" && rc != encoding.Identity {
		decomp = encoding.GetCompressor(rc)
		if decomp == nil {
			st := status.Newf(codes.Unimplemented, "grpc: Decompressor is not installed for grpc-encoding %q", rc)
			t.WriteStatus(stream, st)
			return st.Err()
		}
	}

	// If cp is set, use it.  Otherwise, attempt to compress the response using
	// the incoming message compression method.
	//
	// NOTE: this needs to be ahead of all handling, https://github.com/grpc/grpc-go/issues/686.
	if s.opts.cp != nil {
		cp = s.opts.cp
		sendCompressorName = cp.Type()
	} else if rc := stream.RecvCompress(); rc != "" && rc != encoding.Identity {
		// Legacy compressor not specified; attempt to respond with same encoding.
		comp = encoding.GetCompressor(rc)
		if comp != nil {
			sendCompressorName = comp.Name()
		}
	}

	if sendCompressorName != "" {
		if err := stream.SetSendCompress(sendCompressorName); err != nil {
			return status.Errorf(codes.Internal, "grpc: failed to set send compressor: %v", err)
		}
	}

	var payInfo *payloadInfo
	if len(shs) != 0 || len(binlogs) != 0 {
		payInfo = &payloadInfo{}
		defer payInfo.free()
	}

<<<<<<< HEAD
	d, err := recvAndDecompress(&parser{r: stream, bufferPool: s.opts.bufferPool}, stream, dc, s.opts.maxReceiveMessageSize, payInfo, decomp)
=======
	d, cancel, err := recvAndDecompress(&parser{r: stream, recvBufferPool: s.opts.recvBufferPool}, stream, dc, s.opts.maxReceiveMessageSize, payInfo, decomp, true)
>>>>>>> 54b48f7e
	if err != nil {
		if e := t.WriteStatus(stream, status.Convert(err)); e != nil {
			channelz.Warningf(logger, s.channelz, "grpc: Server.processUnaryRPC failed to write status: %v", e)
		}
		return err
	}
	if channelz.IsOn() {
		t.IncrMsgRecv()
	}
	df := func(v any) error {
		defer d.Free()
		if err := s.getCodec(stream.ContentSubtype()).Unmarshal(d.Ref(), v); err != nil {
			return status.Errorf(codes.Internal, "grpc: error unmarshalling request: %v", err)
		}

		for _, sh := range shs {
			sh.HandleRPC(ctx, &stats.InPayload{
				RecvTime:         time.Now(),
				Payload:          v,
				Length:           d.Len(),
				WireLength:       payInfo.compressedLength + headerLen,
				CompressedLength: payInfo.compressedLength,
			})
		}
		if len(binlogs) != 0 {
			cm := &binarylog.ClientMessage{
				Message: d.Materialize(),
			}
			for _, binlog := range binlogs {
				binlog.Log(ctx, cm)
			}
		}
		if trInfo != nil {
			trInfo.tr.LazyLog(&payload{sent: false, msg: v}, true)
		}
		return nil
	}
	ctx = NewContextWithServerTransportStream(ctx, stream)
	reply, appErr := md.Handler(info.serviceImpl, ctx, df, s.opts.unaryInt)
	if appErr != nil {
		appStatus, ok := status.FromError(appErr)
		if !ok {
			// Convert non-status application error to a status error with code
			// Unknown, but handle context errors specifically.
			appStatus = status.FromContextError(appErr)
			appErr = appStatus.Err()
		}
		if trInfo != nil {
			trInfo.tr.LazyLog(stringer(appStatus.Message()), true)
			trInfo.tr.SetError()
		}
		if e := t.WriteStatus(stream, appStatus); e != nil {
			channelz.Warningf(logger, s.channelz, "grpc: Server.processUnaryRPC failed to write status: %v", e)
		}
		if len(binlogs) != 0 {
			if h, _ := stream.Header(); h.Len() > 0 {
				// Only log serverHeader if there was header. Otherwise it can
				// be trailer only.
				sh := &binarylog.ServerHeader{
					Header: h,
				}
				for _, binlog := range binlogs {
					binlog.Log(ctx, sh)
				}
			}
			st := &binarylog.ServerTrailer{
				Trailer: stream.Trailer(),
				Err:     appErr,
			}
			for _, binlog := range binlogs {
				binlog.Log(ctx, st)
			}
		}
		return appErr
	}
	if trInfo != nil {
		trInfo.tr.LazyLog(stringer("OK"), false)
	}
	opts := &transport.Options{Last: true}

	// Server handler could have set new compressor by calling SetSendCompressor.
	// In case it is set, we need to use it for compressing outbound message.
	if stream.SendCompress() != sendCompressorName {
		comp = encoding.GetCompressor(stream.SendCompress())
	}
	if err := s.sendResponse(ctx, t, stream, reply, cp, opts, comp); err != nil {
		if err == io.EOF {
			// The entire stream is done (for unary RPC only).
			return err
		}
		if sts, ok := status.FromError(err); ok {
			if e := t.WriteStatus(stream, sts); e != nil {
				channelz.Warningf(logger, s.channelz, "grpc: Server.processUnaryRPC failed to write status: %v", e)
			}
		} else {
			switch st := err.(type) {
			case transport.ConnectionError:
				// Nothing to do here.
			default:
				panic(fmt.Sprintf("grpc: Unexpected error (%T) from sendResponse: %v", st, st))
			}
		}
		if len(binlogs) != 0 {
			h, _ := stream.Header()
			sh := &binarylog.ServerHeader{
				Header: h,
			}
			st := &binarylog.ServerTrailer{
				Trailer: stream.Trailer(),
				Err:     appErr,
			}
			for _, binlog := range binlogs {
				binlog.Log(ctx, sh)
				binlog.Log(ctx, st)
			}
		}
		return err
	}
	if len(binlogs) != 0 {
		h, _ := stream.Header()
		sh := &binarylog.ServerHeader{
			Header: h,
		}
		sm := &binarylog.ServerMessage{
			Message: reply,
		}
		for _, binlog := range binlogs {
			binlog.Log(ctx, sh)
			binlog.Log(ctx, sm)
		}
	}
	if channelz.IsOn() {
		t.IncrMsgSent()
	}
	if trInfo != nil {
		trInfo.tr.LazyLog(&payload{sent: true, msg: reply}, true)
	}
	// TODO: Should we be logging if writing status failed here, like above?
	// Should the logging be in WriteStatus?  Should we ignore the WriteStatus
	// error or allow the stats handler to see it?
	if len(binlogs) != 0 {
		st := &binarylog.ServerTrailer{
			Trailer: stream.Trailer(),
			Err:     appErr,
		}
		for _, binlog := range binlogs {
			binlog.Log(ctx, st)
		}
	}
	return t.WriteStatus(stream, statusOK)
}

// chainStreamServerInterceptors chains all stream server interceptors into one.
func chainStreamServerInterceptors(s *Server) {
	// Prepend opts.streamInt to the chaining interceptors if it exists, since streamInt will
	// be executed before any other chained interceptors.
	interceptors := s.opts.chainStreamInts
	if s.opts.streamInt != nil {
		interceptors = append([]StreamServerInterceptor{s.opts.streamInt}, s.opts.chainStreamInts...)
	}

	var chainedInt StreamServerInterceptor
	if len(interceptors) == 0 {
		chainedInt = nil
	} else if len(interceptors) == 1 {
		chainedInt = interceptors[0]
	} else {
		chainedInt = chainStreamInterceptors(interceptors)
	}

	s.opts.streamInt = chainedInt
}

func chainStreamInterceptors(interceptors []StreamServerInterceptor) StreamServerInterceptor {
	return func(srv any, ss ServerStream, info *StreamServerInfo, handler StreamHandler) error {
		return interceptors[0](srv, ss, info, getChainStreamHandler(interceptors, 0, info, handler))
	}
}

func getChainStreamHandler(interceptors []StreamServerInterceptor, curr int, info *StreamServerInfo, finalHandler StreamHandler) StreamHandler {
	if curr == len(interceptors)-1 {
		return finalHandler
	}
	return func(srv any, stream ServerStream) error {
		return interceptors[curr+1](srv, stream, info, getChainStreamHandler(interceptors, curr+1, info, finalHandler))
	}
}

func (s *Server) processStreamingRPC(ctx context.Context, t transport.ServerTransport, stream *transport.Stream, info *serviceInfo, sd *StreamDesc, trInfo *traceInfo) (err error) {
	if channelz.IsOn() {
		s.incrCallsStarted()
	}
	shs := s.opts.statsHandlers
	var statsBegin *stats.Begin
	if len(shs) != 0 {
		beginTime := time.Now()
		statsBegin = &stats.Begin{
			BeginTime:      beginTime,
			IsClientStream: sd.ClientStreams,
			IsServerStream: sd.ServerStreams,
		}
		for _, sh := range shs {
			sh.HandleRPC(ctx, statsBegin)
		}
	}
	ctx = NewContextWithServerTransportStream(ctx, stream)
	ss := &serverStream{
		ctx:                   ctx,
		t:                     t,
		s:                     stream,
		p:                     &parser{r: stream, bufferPool: s.opts.bufferPool},
		codec:                 s.getCodec(stream.ContentSubtype()),
		maxReceiveMessageSize: s.opts.maxReceiveMessageSize,
		maxSendMessageSize:    s.opts.maxSendMessageSize,
		trInfo:                trInfo,
		statsHandler:          shs,
	}

	if len(shs) != 0 || trInfo != nil || channelz.IsOn() {
		// See comment in processUnaryRPC on defers.
		defer func() {
			if trInfo != nil {
				ss.mu.Lock()
				if err != nil && err != io.EOF {
					ss.trInfo.tr.LazyLog(&fmtStringer{"%v", []any{err}}, true)
					ss.trInfo.tr.SetError()
				}
				ss.trInfo.tr.Finish()
				ss.trInfo.tr = nil
				ss.mu.Unlock()
			}

			if len(shs) != 0 {
				end := &stats.End{
					BeginTime: statsBegin.BeginTime,
					EndTime:   time.Now(),
				}
				if err != nil && err != io.EOF {
					end.Error = toRPCErr(err)
				}
				for _, sh := range shs {
					sh.HandleRPC(ctx, end)
				}
			}

			if channelz.IsOn() {
				if err != nil && err != io.EOF {
					s.incrCallsFailed()
				} else {
					s.incrCallsSucceeded()
				}
			}
		}()
	}

	if ml := binarylog.GetMethodLogger(stream.Method()); ml != nil {
		ss.binlogs = append(ss.binlogs, ml)
	}
	if s.opts.binaryLogger != nil {
		if ml := s.opts.binaryLogger.GetMethodLogger(stream.Method()); ml != nil {
			ss.binlogs = append(ss.binlogs, ml)
		}
	}
	if len(ss.binlogs) != 0 {
		md, _ := metadata.FromIncomingContext(ctx)
		logEntry := &binarylog.ClientHeader{
			Header:     md,
			MethodName: stream.Method(),
			PeerAddr:   nil,
		}
		if deadline, ok := ctx.Deadline(); ok {
			logEntry.Timeout = time.Until(deadline)
			if logEntry.Timeout < 0 {
				logEntry.Timeout = 0
			}
		}
		if a := md[":authority"]; len(a) > 0 {
			logEntry.Authority = a[0]
		}
		if peer, ok := peer.FromContext(ss.Context()); ok {
			logEntry.PeerAddr = peer.Addr
		}
		for _, binlog := range ss.binlogs {
			binlog.Log(ctx, logEntry)
		}
	}

	// If dc is set and matches the stream's compression, use it.  Otherwise, try
	// to find a matching registered compressor for decomp.
	if rc := stream.RecvCompress(); s.opts.dc != nil && s.opts.dc.Type() == rc {
		ss.dc = s.opts.dc
	} else if rc != "" && rc != encoding.Identity {
		ss.decomp = encoding.GetCompressor(rc)
		if ss.decomp == nil {
			st := status.Newf(codes.Unimplemented, "grpc: Decompressor is not installed for grpc-encoding %q", rc)
			t.WriteStatus(ss.s, st)
			return st.Err()
		}
	}

	// If cp is set, use it.  Otherwise, attempt to compress the response using
	// the incoming message compression method.
	//
	// NOTE: this needs to be ahead of all handling, https://github.com/grpc/grpc-go/issues/686.
	if s.opts.cp != nil {
		ss.cp = s.opts.cp
		ss.sendCompressorName = s.opts.cp.Type()
	} else if rc := stream.RecvCompress(); rc != "" && rc != encoding.Identity {
		// Legacy compressor not specified; attempt to respond with same encoding.
		ss.comp = encoding.GetCompressor(rc)
		if ss.comp != nil {
			ss.sendCompressorName = rc
		}
	}

	if ss.sendCompressorName != "" {
		if err := stream.SetSendCompress(ss.sendCompressorName); err != nil {
			return status.Errorf(codes.Internal, "grpc: failed to set send compressor: %v", err)
		}
	}

	ss.ctx = newContextWithRPCInfo(ss.ctx, false, ss.codec, ss.cp, ss.comp)

	if trInfo != nil {
		trInfo.tr.LazyLog(&trInfo.firstLine, false)
	}
	var appErr error
	var server any
	if info != nil {
		server = info.serviceImpl
	}
	if s.opts.streamInt == nil {
		appErr = sd.Handler(server, ss)
	} else {
		info := &StreamServerInfo{
			FullMethod:     stream.Method(),
			IsClientStream: sd.ClientStreams,
			IsServerStream: sd.ServerStreams,
		}
		appErr = s.opts.streamInt(server, ss, info, sd.Handler)
	}
	if appErr != nil {
		appStatus, ok := status.FromError(appErr)
		if !ok {
			// Convert non-status application error to a status error with code
			// Unknown, but handle context errors specifically.
			appStatus = status.FromContextError(appErr)
			appErr = appStatus.Err()
		}
		if trInfo != nil {
			ss.mu.Lock()
			ss.trInfo.tr.LazyLog(stringer(appStatus.Message()), true)
			ss.trInfo.tr.SetError()
			ss.mu.Unlock()
		}
		if len(ss.binlogs) != 0 {
			st := &binarylog.ServerTrailer{
				Trailer: ss.s.Trailer(),
				Err:     appErr,
			}
			for _, binlog := range ss.binlogs {
				binlog.Log(ctx, st)
			}
		}
		t.WriteStatus(ss.s, appStatus)
		// TODO: Should we log an error from WriteStatus here and below?
		return appErr
	}
	if trInfo != nil {
		ss.mu.Lock()
		ss.trInfo.tr.LazyLog(stringer("OK"), false)
		ss.mu.Unlock()
	}
	if len(ss.binlogs) != 0 {
		st := &binarylog.ServerTrailer{
			Trailer: ss.s.Trailer(),
			Err:     appErr,
		}
		for _, binlog := range ss.binlogs {
			binlog.Log(ctx, st)
		}
	}
	return t.WriteStatus(ss.s, statusOK)
}

func (s *Server) handleStream(t transport.ServerTransport, stream *transport.Stream) {
	ctx := stream.Context()
	ctx = contextWithServer(ctx, s)
	var ti *traceInfo
	if EnableTracing {
		tr := newTrace("grpc.Recv."+methodFamily(stream.Method()), stream.Method())
		ctx = newTraceContext(ctx, tr)
		ti = &traceInfo{
			tr: tr,
			firstLine: firstLine{
				client:     false,
				remoteAddr: t.Peer().Addr,
			},
		}
		if dl, ok := ctx.Deadline(); ok {
			ti.firstLine.deadline = time.Until(dl)
		}
	}

	sm := stream.Method()
	if sm != "" && sm[0] == '/' {
		sm = sm[1:]
	}
	pos := strings.LastIndex(sm, "/")
	if pos == -1 {
		if ti != nil {
			ti.tr.LazyLog(&fmtStringer{"Malformed method name %q", []any{sm}}, true)
			ti.tr.SetError()
		}
		errDesc := fmt.Sprintf("malformed method name: %q", stream.Method())
		if err := t.WriteStatus(stream, status.New(codes.Unimplemented, errDesc)); err != nil {
			if ti != nil {
				ti.tr.LazyLog(&fmtStringer{"%v", []any{err}}, true)
				ti.tr.SetError()
			}
			channelz.Warningf(logger, s.channelz, "grpc: Server.handleStream failed to write status: %v", err)
		}
		if ti != nil {
			ti.tr.Finish()
		}
		return
	}
	service := sm[:pos]
	method := sm[pos+1:]

	md, _ := metadata.FromIncomingContext(ctx)
	for _, sh := range s.opts.statsHandlers {
		ctx = sh.TagRPC(ctx, &stats.RPCTagInfo{FullMethodName: stream.Method()})
		sh.HandleRPC(ctx, &stats.InHeader{
			FullMethod:  stream.Method(),
			RemoteAddr:  t.Peer().Addr,
			LocalAddr:   t.Peer().LocalAddr,
			Compression: stream.RecvCompress(),
			WireLength:  stream.HeaderWireLength(),
			Header:      md,
		})
	}
	// To have calls in stream callouts work. Will delete once all stats handler
	// calls come from the gRPC layer.
	stream.SetContext(ctx)

	srv, knownService := s.services[service]
	if knownService {
		if md, ok := srv.methods[method]; ok {
			s.processUnaryRPC(ctx, t, stream, srv, md, ti)
			return
		}
		if sd, ok := srv.streams[method]; ok {
			s.processStreamingRPC(ctx, t, stream, srv, sd, ti)
			return
		}
	}
	// Unknown service, or known server unknown method.
	if unknownDesc := s.opts.unknownStreamDesc; unknownDesc != nil {
		s.processStreamingRPC(ctx, t, stream, nil, unknownDesc, ti)
		return
	}
	var errDesc string
	if !knownService {
		errDesc = fmt.Sprintf("unknown service %v", service)
	} else {
		errDesc = fmt.Sprintf("unknown method %v for service %v", method, service)
	}
	if ti != nil {
		ti.tr.LazyPrintf("%s", errDesc)
		ti.tr.SetError()
	}
	if err := t.WriteStatus(stream, status.New(codes.Unimplemented, errDesc)); err != nil {
		if ti != nil {
			ti.tr.LazyLog(&fmtStringer{"%v", []any{err}}, true)
			ti.tr.SetError()
		}
		channelz.Warningf(logger, s.channelz, "grpc: Server.handleStream failed to write status: %v", err)
	}
	if ti != nil {
		ti.tr.Finish()
	}
}

// The key to save ServerTransportStream in the context.
type streamKey struct{}

// NewContextWithServerTransportStream creates a new context from ctx and
// attaches stream to it.
//
// # Experimental
//
// Notice: This API is EXPERIMENTAL and may be changed or removed in a
// later release.
func NewContextWithServerTransportStream(ctx context.Context, stream ServerTransportStream) context.Context {
	return context.WithValue(ctx, streamKey{}, stream)
}

// ServerTransportStream is a minimal interface that a transport stream must
// implement. This can be used to mock an actual transport stream for tests of
// handler code that use, for example, grpc.SetHeader (which requires some
// stream to be in context).
//
// See also NewContextWithServerTransportStream.
//
// # Experimental
//
// Notice: This type is EXPERIMENTAL and may be changed or removed in a
// later release.
type ServerTransportStream interface {
	Method() string
	SetHeader(md metadata.MD) error
	SendHeader(md metadata.MD) error
	SetTrailer(md metadata.MD) error
}

// ServerTransportStreamFromContext returns the ServerTransportStream saved in
// ctx. Returns nil if the given context has no stream associated with it
// (which implies it is not an RPC invocation context).
//
// # Experimental
//
// Notice: This API is EXPERIMENTAL and may be changed or removed in a
// later release.
func ServerTransportStreamFromContext(ctx context.Context) ServerTransportStream {
	s, _ := ctx.Value(streamKey{}).(ServerTransportStream)
	return s
}

// Stop stops the gRPC server. It immediately closes all open
// connections and listeners.
// It cancels all active RPCs on the server side and the corresponding
// pending RPCs on the client side will get notified by connection
// errors.
func (s *Server) Stop() {
	s.stop(false)
}

// GracefulStop stops the gRPC server gracefully. It stops the server from
// accepting new connections and RPCs and blocks until all the pending RPCs are
// finished.
func (s *Server) GracefulStop() {
	s.stop(true)
}

func (s *Server) stop(graceful bool) {
	s.quit.Fire()
	defer s.done.Fire()

	s.channelzRemoveOnce.Do(func() { channelz.RemoveEntry(s.channelz.ID) })
	s.mu.Lock()
	s.closeListenersLocked()
	// Wait for serving threads to be ready to exit.  Only then can we be sure no
	// new conns will be created.
	s.mu.Unlock()
	s.serveWG.Wait()

	s.mu.Lock()
	defer s.mu.Unlock()

	if graceful {
		s.drainAllServerTransportsLocked()
	} else {
		s.closeServerTransportsLocked()
	}

	for len(s.conns) != 0 {
		s.cv.Wait()
	}
	s.conns = nil

	if s.opts.numServerWorkers > 0 {
		// Closing the channel (only once, via grpcsync.OnceFunc) after all the
		// connections have been closed above ensures that there are no
		// goroutines executing the callback passed to st.HandleStreams (where
		// the channel is written to).
		s.serverWorkerChannelClose()
	}

	if graceful || s.opts.waitForHandlers {
		s.handlersWG.Wait()
	}

	if s.events != nil {
		s.events.Finish()
		s.events = nil
	}
}

// s.mu must be held by the caller.
func (s *Server) closeServerTransportsLocked() {
	for _, conns := range s.conns {
		for st := range conns {
			st.Close(errors.New("Server.Stop called"))
		}
	}
}

// s.mu must be held by the caller.
func (s *Server) drainAllServerTransportsLocked() {
	if !s.drain {
		for _, conns := range s.conns {
			for st := range conns {
				st.Drain("graceful_stop")
			}
		}
		s.drain = true
	}
}

// s.mu must be held by the caller.
func (s *Server) closeListenersLocked() {
	for lis := range s.lis {
		lis.Close()
	}
	s.lis = nil
}

// contentSubtype must be lowercase
// cannot return nil
func (s *Server) getCodec(contentSubtype string) baseCodec {
	if s.opts.codec != nil {
		return s.opts.codec
	}
	if contentSubtype == "" {
		return getCodec(proto.Name)
	}
	codec := getCodec(contentSubtype)
	if codec == nil {
		logger.Warningf("Unsupported codec %q. Defaulting to %q for now. This will start to fail in future releases.", contentSubtype, proto.Name)
		return getCodec(proto.Name)
	}
	return codec
}

type serverKey struct{}

// serverFromContext gets the Server from the context.
func serverFromContext(ctx context.Context) *Server {
	s, _ := ctx.Value(serverKey{}).(*Server)
	return s
}

// contextWithServer sets the Server in the context.
func contextWithServer(ctx context.Context, server *Server) context.Context {
	return context.WithValue(ctx, serverKey{}, server)
}

// isRegisteredMethod returns whether the passed in method is registered as a
// method on the server. /service/method and service/method will match if the
// service and method are registered on the server.
func (s *Server) isRegisteredMethod(serviceMethod string) bool {
	if serviceMethod != "" && serviceMethod[0] == '/' {
		serviceMethod = serviceMethod[1:]
	}
	pos := strings.LastIndex(serviceMethod, "/")
	if pos == -1 { // Invalid method name syntax.
		return false
	}
	service := serviceMethod[:pos]
	method := serviceMethod[pos+1:]
	srv, knownService := s.services[service]
	if knownService {
		if _, ok := srv.methods[method]; ok {
			return true
		}
		if _, ok := srv.streams[method]; ok {
			return true
		}
	}
	return false
}

// SetHeader sets the header metadata to be sent from the server to the client.
// The context provided must be the context passed to the server's handler.
//
// Streaming RPCs should prefer the SetHeader method of the ServerStream.
//
// When called multiple times, all the provided metadata will be merged.  All
// the metadata will be sent out when one of the following happens:
//
//   - grpc.SendHeader is called, or for streaming handlers, stream.SendHeader.
//   - The first response message is sent.  For unary handlers, this occurs when
//     the handler returns; for streaming handlers, this can happen when stream's
//     SendMsg method is called.
//   - An RPC status is sent out (error or success).  This occurs when the handler
//     returns.
//
// SetHeader will fail if called after any of the events above.
//
// The error returned is compatible with the status package.  However, the
// status code will often not match the RPC status as seen by the client
// application, and therefore, should not be relied upon for this purpose.
func SetHeader(ctx context.Context, md metadata.MD) error {
	if md.Len() == 0 {
		return nil
	}
	stream := ServerTransportStreamFromContext(ctx)
	if stream == nil {
		return status.Errorf(codes.Internal, "grpc: failed to fetch the stream from the context %v", ctx)
	}
	return stream.SetHeader(md)
}

// SendHeader sends header metadata. It may be called at most once, and may not
// be called after any event that causes headers to be sent (see SetHeader for
// a complete list).  The provided md and headers set by SetHeader() will be
// sent.
//
// The error returned is compatible with the status package.  However, the
// status code will often not match the RPC status as seen by the client
// application, and therefore, should not be relied upon for this purpose.
func SendHeader(ctx context.Context, md metadata.MD) error {
	stream := ServerTransportStreamFromContext(ctx)
	if stream == nil {
		return status.Errorf(codes.Internal, "grpc: failed to fetch the stream from the context %v", ctx)
	}
	if err := stream.SendHeader(md); err != nil {
		return toRPCErr(err)
	}
	return nil
}

// SetSendCompressor sets a compressor for outbound messages from the server.
// It must not be called after any event that causes headers to be sent
// (see ServerStream.SetHeader for the complete list). Provided compressor is
// used when below conditions are met:
//
//   - compressor is registered via encoding.RegisterCompressor
//   - compressor name must exist in the client advertised compressor names
//     sent in grpc-accept-encoding header. Use ClientSupportedCompressors to
//     get client supported compressor names.
//
// The context provided must be the context passed to the server's handler.
// It must be noted that compressor name encoding.Identity disables the
// outbound compression.
// By default, server messages will be sent using the same compressor with
// which request messages were sent.
//
// It is not safe to call SetSendCompressor concurrently with SendHeader and
// SendMsg.
//
// # Experimental
//
// Notice: This function is EXPERIMENTAL and may be changed or removed in a
// later release.
func SetSendCompressor(ctx context.Context, name string) error {
	stream, ok := ServerTransportStreamFromContext(ctx).(*transport.Stream)
	if !ok || stream == nil {
		return fmt.Errorf("failed to fetch the stream from the given context")
	}

	if err := validateSendCompressor(name, stream.ClientAdvertisedCompressors()); err != nil {
		return fmt.Errorf("unable to set send compressor: %w", err)
	}

	return stream.SetSendCompress(name)
}

// ClientSupportedCompressors returns compressor names advertised by the client
// via grpc-accept-encoding header.
//
// The context provided must be the context passed to the server's handler.
//
// # Experimental
//
// Notice: This function is EXPERIMENTAL and may be changed or removed in a
// later release.
func ClientSupportedCompressors(ctx context.Context) ([]string, error) {
	stream, ok := ServerTransportStreamFromContext(ctx).(*transport.Stream)
	if !ok || stream == nil {
		return nil, fmt.Errorf("failed to fetch the stream from the given context %v", ctx)
	}

	return stream.ClientAdvertisedCompressors(), nil
}

// SetTrailer sets the trailer metadata that will be sent when an RPC returns.
// When called more than once, all the provided metadata will be merged.
//
// The error returned is compatible with the status package.  However, the
// status code will often not match the RPC status as seen by the client
// application, and therefore, should not be relied upon for this purpose.
func SetTrailer(ctx context.Context, md metadata.MD) error {
	if md.Len() == 0 {
		return nil
	}
	stream := ServerTransportStreamFromContext(ctx)
	if stream == nil {
		return status.Errorf(codes.Internal, "grpc: failed to fetch the stream from the context %v", ctx)
	}
	return stream.SetTrailer(md)
}

// Method returns the method string for the server context.  The returned
// string is in the format of "/service/method".
func Method(ctx context.Context) (string, bool) {
	s := ServerTransportStreamFromContext(ctx)
	if s == nil {
		return "", false
	}
	return s.Method(), true
}

// validateSendCompressor returns an error when given compressor name cannot be
// handled by the server or the client based on the advertised compressors.
func validateSendCompressor(name string, clientCompressors []string) error {
	if name == encoding.Identity {
		return nil
	}

	if !grpcutil.IsCompressorNameRegistered(name) {
		return fmt.Errorf("compressor not registered %q", name)
	}

	for _, c := range clientCompressors {
		if c == name {
			return nil // found match
		}
	}
	return fmt.Errorf("client does not support compressor %q", name)
}

// atomicSemaphore implements a blocking, counting semaphore. acquire should be
// called synchronously; release may be called asynchronously.
type atomicSemaphore struct {
	n    atomic.Int64
	wait chan struct{}
}

func (q *atomicSemaphore) acquire() {
	if q.n.Add(-1) < 0 {
		// We ran out of quota.  Block until a release happens.
		<-q.wait
	}
}

func (q *atomicSemaphore) release() {
	// N.B. the "<= 0" check below should allow for this to work with multiple
	// concurrent calls to acquire, but also note that with synchronous calls to
	// acquire, as our system does, n will never be less than -1.  There are
	// fairness issues (queuing) to consider if this was to be generalized.
	if q.n.Add(1) <= 0 {
		// An acquire was waiting on us.  Unblock it.
		q.wait <- struct{}{}
	}
}

func newHandlerQuota(n uint32) *atomicSemaphore {
	a := &atomicSemaphore{wait: make(chan struct{}, 1)}
	a.n.Store(int64(n))
	return a
}<|MERGE_RESOLUTION|>--- conflicted
+++ resolved
@@ -1348,11 +1348,7 @@
 		defer payInfo.free()
 	}
 
-<<<<<<< HEAD
-	d, err := recvAndDecompress(&parser{r: stream, bufferPool: s.opts.bufferPool}, stream, dc, s.opts.maxReceiveMessageSize, payInfo, decomp)
-=======
-	d, cancel, err := recvAndDecompress(&parser{r: stream, recvBufferPool: s.opts.recvBufferPool}, stream, dc, s.opts.maxReceiveMessageSize, payInfo, decomp, true)
->>>>>>> 54b48f7e
+	d, err := recvAndDecompress(&parser{r: stream, bufferPool: s.opts.bufferPool}, stream, dc, s.opts.maxReceiveMessageSize, payInfo, decomp, true)
 	if err != nil {
 		if e := t.WriteStatus(stream, status.Convert(err)); e != nil {
 			channelz.Warningf(logger, s.channelz, "grpc: Server.processUnaryRPC failed to write status: %v", e)
