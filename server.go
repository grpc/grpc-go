/*
 *
 * Copyright 2014 gRPC authors.
 *
 * Licensed under the Apache License, Version 2.0 (the "License");
 * you may not use this file except in compliance with the License.
 * You may obtain a copy of the License at
 *
 *     http://www.apache.org/licenses/LICENSE-2.0
 *
 * Unless required by applicable law or agreed to in writing, software
 * distributed under the License is distributed on an "AS IS" BASIS,
 * WITHOUT WARRANTIES OR CONDITIONS OF ANY KIND, either express or implied.
 * See the License for the specific language governing permissions and
 * limitations under the License.
 *
 */

package grpc

import (
	"context"
	"errors"
	"fmt"
	"io"
	"math"
	"net"
	"net/http"
	"reflect"
	"runtime"
	"strings"
	"sync"
	"sync/atomic"
	"time"

	"golang.org/x/net/trace"

	"google.golang.org/grpc/codes"
	"google.golang.org/grpc/credentials"
	"google.golang.org/grpc/encoding"
	"google.golang.org/grpc/encoding/proto"
	"google.golang.org/grpc/grpclog"
	"google.golang.org/grpc/internal"
	"google.golang.org/grpc/internal/binarylog"
	"google.golang.org/grpc/internal/channelz"
	"google.golang.org/grpc/internal/grpcsync"
	"google.golang.org/grpc/internal/grpcutil"
	"google.golang.org/grpc/internal/transport"
	"google.golang.org/grpc/keepalive"
	"google.golang.org/grpc/metadata"
	"google.golang.org/grpc/peer"
	"google.golang.org/grpc/stats"
	"google.golang.org/grpc/status"
	"google.golang.org/grpc/tap"
)

const (
	defaultServerMaxReceiveMessageSize = 1024 * 1024 * 4
	defaultServerMaxSendMessageSize    = math.MaxInt32

	// Server transports are tracked in a map which is keyed on listener
	// address. For regular gRPC traffic, connections are accepted in Serve()
	// through a call to Accept(), and we use the actual listener address as key
	// when we add it to the map. But for connections received through
	// ServeHTTP(), we do not have a listener and hence use this dummy value.
	listenerAddressForServeHTTP = "listenerAddressForServeHTTP"
)

func init() {
	internal.GetServerCredentials = func(srv *Server) credentials.TransportCredentials {
		return srv.opts.creds
	}
	internal.DrainServerTransports = func(srv *Server, addr string) {
		srv.drainServerTransports(addr)
	}
	internal.AddGlobalServerOptions = func(opt ...ServerOption) {
		globalServerOptions = append(globalServerOptions, opt...)
	}
	internal.ClearGlobalServerOptions = func() {
		globalServerOptions = nil
	}
	internal.BinaryLogger = binaryLogger
	internal.JoinServerOptions = newJoinServerOption
	internal.RecvBufferPool = recvBufferPool
}

var statusOK = status.New(codes.OK, "")
var logger = grpclog.Component("core")

type methodHandler func(srv any, ctx context.Context, dec func(any) error, interceptor UnaryServerInterceptor) (any, error)

// MethodDesc represents an RPC service's method specification.
type MethodDesc struct {
	MethodName string
	Handler    methodHandler
}

// ServiceDesc represents an RPC service's specification.
type ServiceDesc struct {
	ServiceName string
	// The pointer to the service interface. Used to check whether the user
	// provided implementation satisfies the interface requirements.
	HandlerType any
	Methods     []MethodDesc
	Streams     []StreamDesc
	Metadata    any
}

// serviceInfo wraps information about a service. It is very similar to
// ServiceDesc and is constructed from it for internal purposes.
type serviceInfo struct {
	// Contains the implementation for the methods in this service.
	serviceImpl any
	methods     map[string]*MethodDesc
	streams     map[string]*StreamDesc
	mdata       any
}

// Server is a gRPC server to serve RPC requests.
type Server struct {
	opts serverOptions

	mu  sync.Mutex // guards following
	lis map[net.Listener]bool
	// conns contains all active server transports. It is a map keyed on a
	// listener address with the value being the set of active transports
	// belonging to that listener.
	conns    map[string]map[transport.ServerTransport]bool
	serve    bool
	drain    bool
	cv       *sync.Cond              // signaled when connections close for GracefulStop
	services map[string]*serviceInfo // service name -> service info
	events   trace.EventLog

	quit               *grpcsync.Event
	done               *grpcsync.Event
	channelzRemoveOnce sync.Once
	serveWG            sync.WaitGroup // counts active Serve goroutines for GracefulStop

	channelzID *channelz.Identifier
	czData     *channelzData

	serverWorkerChannel chan func()
}

type serverOptions struct {
	creds                 credentials.TransportCredentials
	codec                 baseCodec
	cp                    Compressor
	dc                    Decompressor
	unaryInt              UnaryServerInterceptor
	streamInt             StreamServerInterceptor
	chainUnaryInts        []UnaryServerInterceptor
	chainStreamInts       []StreamServerInterceptor
	binaryLogger          binarylog.Logger
	inTapHandle           tap.ServerInHandle
	statsHandlers         []stats.Handler
	maxConcurrentStreams  uint32
	maxReceiveMessageSize int
	maxSendMessageSize    int
	unknownStreamDesc     *StreamDesc
	keepaliveParams       keepalive.ServerParameters
	keepalivePolicy       keepalive.EnforcementPolicy
	initialWindowSize     int32
	initialConnWindowSize int32
	writeBufferSize       int
	readBufferSize        int
	sharedWriteBuffer     bool
	connectionTimeout     time.Duration
	maxHeaderListSize     *uint32
	headerTableSize       *uint32
	numServerWorkers      uint32
	recvBufferPool        SharedBufferPool
}

var defaultServerOptions = serverOptions{
	maxConcurrentStreams:  math.MaxUint32,
	maxReceiveMessageSize: defaultServerMaxReceiveMessageSize,
	maxSendMessageSize:    defaultServerMaxSendMessageSize,
	connectionTimeout:     120 * time.Second,
	writeBufferSize:       defaultWriteBufSize,
	readBufferSize:        defaultReadBufSize,
	recvBufferPool:        nopBufferPool{},
}
var globalServerOptions []ServerOption

// A ServerOption sets options such as credentials, codec and keepalive parameters, etc.
type ServerOption interface {
	apply(*serverOptions)
}

// EmptyServerOption does not alter the server configuration. It can be embedded
// in another structure to build custom server options.
//
// # Experimental
//
// Notice: This type is EXPERIMENTAL and may be changed or removed in a
// later release.
type EmptyServerOption struct{}

func (EmptyServerOption) apply(*serverOptions) {}

// funcServerOption wraps a function that modifies serverOptions into an
// implementation of the ServerOption interface.
type funcServerOption struct {
	f func(*serverOptions)
}

func (fdo *funcServerOption) apply(do *serverOptions) {
	fdo.f(do)
}

func newFuncServerOption(f func(*serverOptions)) *funcServerOption {
	return &funcServerOption{
		f: f,
	}
}

// joinServerOption provides a way to combine arbitrary number of server
// options into one.
type joinServerOption struct {
	opts []ServerOption
}

func (mdo *joinServerOption) apply(do *serverOptions) {
	for _, opt := range mdo.opts {
		opt.apply(do)
	}
}

func newJoinServerOption(opts ...ServerOption) ServerOption {
	return &joinServerOption{opts: opts}
}

// SharedWriteBuffer allows reusing per-connection transport write buffer.
// If this option is set to true every connection will release the buffer after
// flushing the data on the wire.
//
// # Experimental
//
// Notice: This API is EXPERIMENTAL and may be changed or removed in a
// later release.
func SharedWriteBuffer(val bool) ServerOption {
	return newFuncServerOption(func(o *serverOptions) {
		o.sharedWriteBuffer = val
	})
}

// WriteBufferSize determines how much data can be batched before doing a write
// on the wire. The corresponding memory allocation for this buffer will be
// twice the size to keep syscalls low. The default value for this buffer is
// 32KB. Zero or negative values will disable the write buffer such that each
// write will be on underlying connection.
// Note: A Send call may not directly translate to a write.
func WriteBufferSize(s int) ServerOption {
	return newFuncServerOption(func(o *serverOptions) {
		o.writeBufferSize = s
	})
}

// ReadBufferSize lets you set the size of read buffer, this determines how much
// data can be read at most for one read syscall. The default value for this
// buffer is 32KB. Zero or negative values will disable read buffer for a
// connection so data framer can access the underlying conn directly.
func ReadBufferSize(s int) ServerOption {
	return newFuncServerOption(func(o *serverOptions) {
		o.readBufferSize = s
	})
}

// InitialWindowSize returns a ServerOption that sets window size for stream.
// The lower bound for window size is 64K and any value smaller than that will be ignored.
func InitialWindowSize(s int32) ServerOption {
	return newFuncServerOption(func(o *serverOptions) {
		o.initialWindowSize = s
	})
}

// InitialConnWindowSize returns a ServerOption that sets window size for a connection.
// The lower bound for window size is 64K and any value smaller than that will be ignored.
func InitialConnWindowSize(s int32) ServerOption {
	return newFuncServerOption(func(o *serverOptions) {
		o.initialConnWindowSize = s
	})
}

// KeepaliveParams returns a ServerOption that sets keepalive and max-age parameters for the server.
func KeepaliveParams(kp keepalive.ServerParameters) ServerOption {
	if kp.Time > 0 && kp.Time < internal.KeepaliveMinServerPingTime {
		logger.Warning("Adjusting keepalive ping interval to minimum period of 1s")
		kp.Time = internal.KeepaliveMinServerPingTime
	}

	return newFuncServerOption(func(o *serverOptions) {
		o.keepaliveParams = kp
	})
}

// KeepaliveEnforcementPolicy returns a ServerOption that sets keepalive enforcement policy for the server.
func KeepaliveEnforcementPolicy(kep keepalive.EnforcementPolicy) ServerOption {
	return newFuncServerOption(func(o *serverOptions) {
		o.keepalivePolicy = kep
	})
}

// CustomCodec returns a ServerOption that sets a codec for message marshaling and unmarshaling.
//
// This will override any lookups by content-subtype for Codecs registered with RegisterCodec.
//
// Deprecated: register codecs using encoding.RegisterCodec. The server will
// automatically use registered codecs based on the incoming requests' headers.
// See also
// https://github.com/grpc/grpc-go/blob/master/Documentation/encoding.md#using-a-codec.
// Will be supported throughout 1.x.
func CustomCodec(codec Codec) ServerOption {
	return newFuncServerOption(func(o *serverOptions) {
		o.codec = codec
	})
}

// ForceServerCodec returns a ServerOption that sets a codec for message
// marshaling and unmarshaling.
//
// This will override any lookups by content-subtype for Codecs registered
// with RegisterCodec.
//
// See Content-Type on
// https://github.com/grpc/grpc/blob/master/doc/PROTOCOL-HTTP2.md#requests for
// more details. Also see the documentation on RegisterCodec and
// CallContentSubtype for more details on the interaction between encoding.Codec
// and content-subtype.
//
// This function is provided for advanced users; prefer to register codecs
// using encoding.RegisterCodec.
// The server will automatically use registered codecs based on the incoming
// requests' headers. See also
// https://github.com/grpc/grpc-go/blob/master/Documentation/encoding.md#using-a-codec.
// Will be supported throughout 1.x.
//
// # Experimental
//
// Notice: This API is EXPERIMENTAL and may be changed or removed in a
// later release.
func ForceServerCodec(codec encoding.Codec) ServerOption {
	return newFuncServerOption(func(o *serverOptions) {
		o.codec = codec
	})
}

// RPCCompressor returns a ServerOption that sets a compressor for outbound
// messages.  For backward compatibility, all outbound messages will be sent
// using this compressor, regardless of incoming message compression.  By
// default, server messages will be sent using the same compressor with which
// request messages were sent.
//
// Deprecated: use encoding.RegisterCompressor instead. Will be supported
// throughout 1.x.
func RPCCompressor(cp Compressor) ServerOption {
	return newFuncServerOption(func(o *serverOptions) {
		o.cp = cp
	})
}

// RPCDecompressor returns a ServerOption that sets a decompressor for inbound
// messages.  It has higher priority than decompressors registered via
// encoding.RegisterCompressor.
//
// Deprecated: use encoding.RegisterCompressor instead. Will be supported
// throughout 1.x.
func RPCDecompressor(dc Decompressor) ServerOption {
	return newFuncServerOption(func(o *serverOptions) {
		o.dc = dc
	})
}

// MaxMsgSize returns a ServerOption to set the max message size in bytes the server can receive.
// If this is not set, gRPC uses the default limit.
//
// Deprecated: use MaxRecvMsgSize instead. Will be supported throughout 1.x.
func MaxMsgSize(m int) ServerOption {
	return MaxRecvMsgSize(m)
}

// MaxRecvMsgSize returns a ServerOption to set the max message size in bytes the server can receive.
// If this is not set, gRPC uses the default 4MB.
func MaxRecvMsgSize(m int) ServerOption {
	return newFuncServerOption(func(o *serverOptions) {
		o.maxReceiveMessageSize = m
	})
}

// MaxSendMsgSize returns a ServerOption to set the max message size in bytes the server can send.
// If this is not set, gRPC uses the default `math.MaxInt32`.
func MaxSendMsgSize(m int) ServerOption {
	return newFuncServerOption(func(o *serverOptions) {
		o.maxSendMessageSize = m
	})
}

// MaxConcurrentStreams returns a ServerOption that will apply a limit on the number
// of concurrent streams to each ServerTransport.
func MaxConcurrentStreams(n uint32) ServerOption {
	if n == 0 {
		n = math.MaxUint32
	}
	return newFuncServerOption(func(o *serverOptions) {
		o.maxConcurrentStreams = n
	})
}

// Creds returns a ServerOption that sets credentials for server connections.
func Creds(c credentials.TransportCredentials) ServerOption {
	return newFuncServerOption(func(o *serverOptions) {
		o.creds = c
	})
}

// UnaryInterceptor returns a ServerOption that sets the UnaryServerInterceptor for the
// server. Only one unary interceptor can be installed. The construction of multiple
// interceptors (e.g., chaining) can be implemented at the caller.
func UnaryInterceptor(i UnaryServerInterceptor) ServerOption {
	return newFuncServerOption(func(o *serverOptions) {
		if o.unaryInt != nil {
			panic("The unary server interceptor was already set and may not be reset.")
		}
		o.unaryInt = i
	})
}

// ChainUnaryInterceptor returns a ServerOption that specifies the chained interceptor
// for unary RPCs. The first interceptor will be the outer most,
// while the last interceptor will be the inner most wrapper around the real call.
// All unary interceptors added by this method will be chained.
func ChainUnaryInterceptor(interceptors ...UnaryServerInterceptor) ServerOption {
	return newFuncServerOption(func(o *serverOptions) {
		o.chainUnaryInts = append(o.chainUnaryInts, interceptors...)
	})
}

// StreamInterceptor returns a ServerOption that sets the StreamServerInterceptor for the
// server. Only one stream interceptor can be installed.
func StreamInterceptor(i StreamServerInterceptor) ServerOption {
	return newFuncServerOption(func(o *serverOptions) {
		if o.streamInt != nil {
			panic("The stream server interceptor was already set and may not be reset.")
		}
		o.streamInt = i
	})
}

// ChainStreamInterceptor returns a ServerOption that specifies the chained interceptor
// for streaming RPCs. The first interceptor will be the outer most,
// while the last interceptor will be the inner most wrapper around the real call.
// All stream interceptors added by this method will be chained.
func ChainStreamInterceptor(interceptors ...StreamServerInterceptor) ServerOption {
	return newFuncServerOption(func(o *serverOptions) {
		o.chainStreamInts = append(o.chainStreamInts, interceptors...)
	})
}

// InTapHandle returns a ServerOption that sets the tap handle for all the server
// transport to be created. Only one can be installed.
//
// # Experimental
//
// Notice: This API is EXPERIMENTAL and may be changed or removed in a
// later release.
func InTapHandle(h tap.ServerInHandle) ServerOption {
	return newFuncServerOption(func(o *serverOptions) {
		if o.inTapHandle != nil {
			panic("The tap handle was already set and may not be reset.")
		}
		o.inTapHandle = h
	})
}

// StatsHandler returns a ServerOption that sets the stats handler for the server.
func StatsHandler(h stats.Handler) ServerOption {
	return newFuncServerOption(func(o *serverOptions) {
		if h == nil {
			logger.Error("ignoring nil parameter in grpc.StatsHandler ServerOption")
			// Do not allow a nil stats handler, which would otherwise cause
			// panics.
			return
		}
		o.statsHandlers = append(o.statsHandlers, h)
	})
}

// binaryLogger returns a ServerOption that can set the binary logger for the
// server.
func binaryLogger(bl binarylog.Logger) ServerOption {
	return newFuncServerOption(func(o *serverOptions) {
		o.binaryLogger = bl
	})
}

// UnknownServiceHandler returns a ServerOption that allows for adding a custom
// unknown service handler. The provided method is a bidi-streaming RPC service
// handler that will be invoked instead of returning the "unimplemented" gRPC
// error whenever a request is received for an unregistered service or method.
// The handling function and stream interceptor (if set) have full access to
// the ServerStream, including its Context.
func UnknownServiceHandler(streamHandler StreamHandler) ServerOption {
	return newFuncServerOption(func(o *serverOptions) {
		o.unknownStreamDesc = &StreamDesc{
			StreamName: "unknown_service_handler",
			Handler:    streamHandler,
			// We need to assume that the users of the streamHandler will want to use both.
			ClientStreams: true,
			ServerStreams: true,
		}
	})
}

// ConnectionTimeout returns a ServerOption that sets the timeout for
// connection establishment (up to and including HTTP/2 handshaking) for all
// new connections.  If this is not set, the default is 120 seconds.  A zero or
// negative value will result in an immediate timeout.
//
// # Experimental
//
// Notice: This API is EXPERIMENTAL and may be changed or removed in a
// later release.
func ConnectionTimeout(d time.Duration) ServerOption {
	return newFuncServerOption(func(o *serverOptions) {
		o.connectionTimeout = d
	})
}

// MaxHeaderListSize returns a ServerOption that sets the max (uncompressed) size
// of header list that the server is prepared to accept.
func MaxHeaderListSize(s uint32) ServerOption {
	return newFuncServerOption(func(o *serverOptions) {
		o.maxHeaderListSize = &s
	})
}

// HeaderTableSize returns a ServerOption that sets the size of dynamic
// header table for stream.
//
// # Experimental
//
// Notice: This API is EXPERIMENTAL and may be changed or removed in a
// later release.
func HeaderTableSize(s uint32) ServerOption {
	return newFuncServerOption(func(o *serverOptions) {
		o.headerTableSize = &s
	})
}

// NumStreamWorkers returns a ServerOption that sets the number of worker
// goroutines that should be used to process incoming streams. Setting this to
// zero (default) will disable workers and spawn a new goroutine for each
// stream.
//
// # Experimental
//
// Notice: This API is EXPERIMENTAL and may be changed or removed in a
// later release.
func NumStreamWorkers(numServerWorkers uint32) ServerOption {
	// TODO: If/when this API gets stabilized (i.e. stream workers become the
	// only way streams are processed), change the behavior of the zero value to
	// a sane default. Preliminary experiments suggest that a value equal to the
	// number of CPUs available is most performant; requires thorough testing.
	return newFuncServerOption(func(o *serverOptions) {
		o.numServerWorkers = numServerWorkers
	})
}

// RecvBufferPool returns a ServerOption that configures the server
// to use the provided shared buffer pool for parsing incoming messages. Depending
// on the application's workload, this could result in reduced memory allocation.
//
// If you are unsure about how to implement a memory pool but want to utilize one,
// begin with grpc.NewSharedBufferPool.
//
// Note: The shared buffer pool feature will not be active if any of the following
// options are used: StatsHandler, EnableTracing, or binary logging. In such
// cases, the shared buffer pool will be ignored.
//
// Deprecated: use experimental.WithRecvBufferPool instead.  Will be deleted in
// v1.60.0 or later.
func RecvBufferPool(bufferPool SharedBufferPool) ServerOption {
	return recvBufferPool(bufferPool)
}

func recvBufferPool(bufferPool SharedBufferPool) ServerOption {
	return newFuncServerOption(func(o *serverOptions) {
		o.recvBufferPool = bufferPool
	})
}

// serverWorkerResetThreshold defines how often the stack must be reset. Every
// N requests, by spawning a new goroutine in its place, a worker can reset its
// stack so that large stacks don't live in memory forever. 2^16 should allow
// each goroutine stack to live for at least a few seconds in a typical
// workload (assuming a QPS of a few thousand requests/sec).
const serverWorkerResetThreshold = 1 << 16

// serverWorkers blocks on a *transport.Stream channel forever and waits for
// data to be fed by serveStreams. This allows multiple requests to be
// processed by the same goroutine, removing the need for expensive stack
// re-allocations (see the runtime.morestack problem [1]).
//
// [1] https://github.com/golang/go/issues/18138
func (s *Server) serverWorker() {
	for completed := 0; completed < serverWorkerResetThreshold; completed++ {
		f, ok := <-s.serverWorkerChannel
		if !ok {
			return
		}
		f()
	}
	go s.serverWorker()
}

// initServerWorkers creates worker goroutines and a channel to process incoming
// connections to reduce the time spent overall on runtime.morestack.
func (s *Server) initServerWorkers() {
	s.serverWorkerChannel = make(chan func())
	for i := uint32(0); i < s.opts.numServerWorkers; i++ {
		go s.serverWorker()
	}
}

func (s *Server) stopServerWorkers() {
	close(s.serverWorkerChannel)
}

// NewServer creates a gRPC server which has no service registered and has not
// started to accept requests yet.
func NewServer(opt ...ServerOption) *Server {
	opts := defaultServerOptions
	for _, o := range globalServerOptions {
		o.apply(&opts)
	}
	for _, o := range opt {
		o.apply(&opts)
	}
	s := &Server{
		lis:      make(map[net.Listener]bool),
		opts:     opts,
		conns:    make(map[string]map[transport.ServerTransport]bool),
		services: make(map[string]*serviceInfo),
		quit:     grpcsync.NewEvent(),
		done:     grpcsync.NewEvent(),
		czData:   new(channelzData),
	}
	chainUnaryServerInterceptors(s)
	chainStreamServerInterceptors(s)
	s.cv = sync.NewCond(&s.mu)
	if EnableTracing {
		_, file, line, _ := runtime.Caller(1)
		s.events = trace.NewEventLog("grpc.Server", fmt.Sprintf("%s:%d", file, line))
	}

	if s.opts.numServerWorkers > 0 {
		s.initServerWorkers()
	}

	s.channelzID = channelz.RegisterServer(&channelzServer{s}, "")
	channelz.Info(logger, s.channelzID, "Server created")
	return s
}

// printf records an event in s's event log, unless s has been stopped.
// REQUIRES s.mu is held.
func (s *Server) printf(format string, a ...any) {
	if s.events != nil {
		s.events.Printf(format, a...)
	}
}

// errorf records an error in s's event log, unless s has been stopped.
// REQUIRES s.mu is held.
func (s *Server) errorf(format string, a ...any) {
	if s.events != nil {
		s.events.Errorf(format, a...)
	}
}

// ServiceRegistrar wraps a single method that supports service registration. It
// enables users to pass concrete types other than grpc.Server to the service
// registration methods exported by the IDL generated code.
type ServiceRegistrar interface {
	// RegisterService registers a service and its implementation to the
	// concrete type implementing this interface.  It may not be called
	// once the server has started serving.
	// desc describes the service and its methods and handlers. impl is the
	// service implementation which is passed to the method handlers.
	RegisterService(desc *ServiceDesc, impl any)
}

// RegisterService registers a service and its implementation to the gRPC
// server. It is called from the IDL generated code. This must be called before
// invoking Serve. If ss is non-nil (for legacy code), its type is checked to
// ensure it implements sd.HandlerType.
func (s *Server) RegisterService(sd *ServiceDesc, ss any) {
	if ss != nil {
		ht := reflect.TypeOf(sd.HandlerType).Elem()
		st := reflect.TypeOf(ss)
		if !st.Implements(ht) {
			logger.Fatalf("grpc: Server.RegisterService found the handler of type %v that does not satisfy %v", st, ht)
		}
	}
	s.register(sd, ss)
}

func (s *Server) register(sd *ServiceDesc, ss any) {
	s.mu.Lock()
	defer s.mu.Unlock()
	s.printf("RegisterService(%q)", sd.ServiceName)
	if s.serve {
		logger.Fatalf("grpc: Server.RegisterService after Server.Serve for %q", sd.ServiceName)
	}
	if _, ok := s.services[sd.ServiceName]; ok {
		logger.Fatalf("grpc: Server.RegisterService found duplicate service registration for %q", sd.ServiceName)
	}
	info := &serviceInfo{
		serviceImpl: ss,
		methods:     make(map[string]*MethodDesc),
		streams:     make(map[string]*StreamDesc),
		mdata:       sd.Metadata,
	}
	for i := range sd.Methods {
		d := &sd.Methods[i]
		info.methods[d.MethodName] = d
	}
	for i := range sd.Streams {
		d := &sd.Streams[i]
		info.streams[d.StreamName] = d
	}
	s.services[sd.ServiceName] = info
}

// MethodInfo contains the information of an RPC including its method name and type.
type MethodInfo struct {
	// Name is the method name only, without the service name or package name.
	Name string
	// IsClientStream indicates whether the RPC is a client streaming RPC.
	IsClientStream bool
	// IsServerStream indicates whether the RPC is a server streaming RPC.
	IsServerStream bool
}

// ServiceInfo contains unary RPC method info, streaming RPC method info and metadata for a service.
type ServiceInfo struct {
	Methods []MethodInfo
	// Metadata is the metadata specified in ServiceDesc when registering service.
	Metadata any
}

// GetServiceInfo returns a map from service names to ServiceInfo.
// Service names include the package names, in the form of <package>.<service>.
func (s *Server) GetServiceInfo() map[string]ServiceInfo {
	ret := make(map[string]ServiceInfo)
	for n, srv := range s.services {
		methods := make([]MethodInfo, 0, len(srv.methods)+len(srv.streams))
		for m := range srv.methods {
			methods = append(methods, MethodInfo{
				Name:           m,
				IsClientStream: false,
				IsServerStream: false,
			})
		}
		for m, d := range srv.streams {
			methods = append(methods, MethodInfo{
				Name:           m,
				IsClientStream: d.ClientStreams,
				IsServerStream: d.ServerStreams,
			})
		}

		ret[n] = ServiceInfo{
			Methods:  methods,
			Metadata: srv.mdata,
		}
	}
	return ret
}

// ErrServerStopped indicates that the operation is now illegal because of
// the server being stopped.
var ErrServerStopped = errors.New("grpc: the server has been stopped")

type listenSocket struct {
	net.Listener
	channelzID *channelz.Identifier
}

func (l *listenSocket) ChannelzMetric() *channelz.SocketInternalMetric {
	return &channelz.SocketInternalMetric{
		SocketOptions: channelz.GetSocketOption(l.Listener),
		LocalAddr:     l.Listener.Addr(),
	}
}

func (l *listenSocket) Close() error {
	err := l.Listener.Close()
	channelz.RemoveEntry(l.channelzID)
	channelz.Info(logger, l.channelzID, "ListenSocket deleted")
	return err
}

// Serve accepts incoming connections on the listener lis, creating a new
// ServerTransport and service goroutine for each. The service goroutines
// read gRPC requests and then call the registered handlers to reply to them.
// Serve returns when lis.Accept fails with fatal errors.  lis will be closed when
// this method returns.
// Serve will return a non-nil error unless Stop or GracefulStop is called.
func (s *Server) Serve(lis net.Listener) error {
	s.mu.Lock()
	s.printf("serving")
	s.serve = true
	if s.lis == nil {
		// Serve called after Stop or GracefulStop.
		s.mu.Unlock()
		lis.Close()
		return ErrServerStopped
	}

	s.serveWG.Add(1)
	defer func() {
		s.serveWG.Done()
		if s.quit.HasFired() {
			// Stop or GracefulStop called; block until done and return nil.
			<-s.done.Done()
		}
	}()

	ls := &listenSocket{Listener: lis}
	s.lis[ls] = true

	defer func() {
		s.mu.Lock()
		if s.lis != nil && s.lis[ls] {
			ls.Close()
			delete(s.lis, ls)
		}
		s.mu.Unlock()
	}()

	var err error
	ls.channelzID, err = channelz.RegisterListenSocket(ls, s.channelzID, lis.Addr().String())
	if err != nil {
		s.mu.Unlock()
		return err
	}
	s.mu.Unlock()
	channelz.Info(logger, ls.channelzID, "ListenSocket created")

	var tempDelay time.Duration // how long to sleep on accept failure
	for {
		rawConn, err := lis.Accept()
		if err != nil {
			if ne, ok := err.(interface {
				Temporary() bool
			}); ok && ne.Temporary() {
				if tempDelay == 0 {
					tempDelay = 5 * time.Millisecond
				} else {
					tempDelay *= 2
				}
				if max := 1 * time.Second; tempDelay > max {
					tempDelay = max
				}
				s.mu.Lock()
				s.printf("Accept error: %v; retrying in %v", err, tempDelay)
				s.mu.Unlock()
				timer := time.NewTimer(tempDelay)
				select {
				case <-timer.C:
				case <-s.quit.Done():
					timer.Stop()
					return nil
				}
				continue
			}
			s.mu.Lock()
			s.printf("done serving; Accept = %v", err)
			s.mu.Unlock()

			if s.quit.HasFired() {
				return nil
			}
			return err
		}
		tempDelay = 0
		// Start a new goroutine to deal with rawConn so we don't stall this Accept
		// loop goroutine.
		//
		// Make sure we account for the goroutine so GracefulStop doesn't nil out
		// s.conns before this conn can be added.
		s.serveWG.Add(1)
		go func() {
			s.handleRawConn(lis.Addr().String(), rawConn)
			s.serveWG.Done()
		}()
	}
}

// handleRawConn forks a goroutine to handle a just-accepted connection that
// has not had any I/O performed on it yet.
func (s *Server) handleRawConn(lisAddr string, rawConn net.Conn) {
	if s.quit.HasFired() {
		rawConn.Close()
		return
	}
	rawConn.SetDeadline(time.Now().Add(s.opts.connectionTimeout))

	// Finish handshaking (HTTP2)
	st := s.newHTTP2Transport(rawConn)
	rawConn.SetDeadline(time.Time{})
	if st == nil {
		return
	}

	if !s.addConn(lisAddr, st) {
		return
	}
	go func() {
		s.serveStreams(context.Background(), st, rawConn)
		s.removeConn(lisAddr, st)
	}()
}

func (s *Server) drainServerTransports(addr string) {
	s.mu.Lock()
	conns := s.conns[addr]
	for st := range conns {
		st.Drain("")
	}
	s.mu.Unlock()
}

// newHTTP2Transport sets up a http/2 transport (using the
// gRPC http2 server transport in transport/http2_server.go).
func (s *Server) newHTTP2Transport(c net.Conn) transport.ServerTransport {
	config := &transport.ServerConfig{
		MaxStreams:            s.opts.maxConcurrentStreams,
		ConnectionTimeout:     s.opts.connectionTimeout,
		Credentials:           s.opts.creds,
		InTapHandle:           s.opts.inTapHandle,
		StatsHandlers:         s.opts.statsHandlers,
		KeepaliveParams:       s.opts.keepaliveParams,
		KeepalivePolicy:       s.opts.keepalivePolicy,
		InitialWindowSize:     s.opts.initialWindowSize,
		InitialConnWindowSize: s.opts.initialConnWindowSize,
		WriteBufferSize:       s.opts.writeBufferSize,
		ReadBufferSize:        s.opts.readBufferSize,
		SharedWriteBuffer:     s.opts.sharedWriteBuffer,
		ChannelzParentID:      s.channelzID,
		MaxHeaderListSize:     s.opts.maxHeaderListSize,
		HeaderTableSize:       s.opts.headerTableSize,
	}
	st, err := transport.NewServerTransport(c, config)
	if err != nil {
		s.mu.Lock()
		s.errorf("NewServerTransport(%q) failed: %v", c.RemoteAddr(), err)
		s.mu.Unlock()
		// ErrConnDispatched means that the connection was dispatched away from
		// gRPC; those connections should be left open.
		if err != credentials.ErrConnDispatched {
			// Don't log on ErrConnDispatched and io.EOF to prevent log spam.
			if err != io.EOF {
				channelz.Info(logger, s.channelzID, "grpc: Server.Serve failed to create ServerTransport: ", err)
			}
			c.Close()
		}
		return nil
	}

	return st
}

<<<<<<< HEAD
func (s *Server) serveStreams(st transport.ServerTransport) {
	defer st.Close(errors.New("finished serving streams for the server transport"))
	streamQuota := newHandlerQuota(s.opts.maxConcurrentStreams)
	st.HandleStreams(func(stream *transport.Stream) {
=======
func (s *Server) serveStreams(ctx context.Context, st transport.ServerTransport, rawConn net.Conn) {
	ctx = transport.SetConnection(ctx, rawConn)
	ctx = peer.NewContext(ctx, st.Peer())
	for _, sh := range s.opts.statsHandlers {
		ctx = sh.TagConn(ctx, &stats.ConnTagInfo{
			RemoteAddr: st.Peer().Addr,
			LocalAddr:  st.Peer().LocalAddr,
		})
		sh.HandleConn(ctx, &stats.ConnBegin{})
	}

	defer func() {
		st.Close(errors.New("finished serving streams for the server transport"))
		for _, sh := range s.opts.statsHandlers {
			sh.HandleConn(ctx, &stats.ConnEnd{})
		}
	}()

	var wg sync.WaitGroup
	streamQuota := newHandlerQuota(s.opts.maxConcurrentStreams)
	st.HandleStreams(ctx, func(stream *transport.Stream) {
		wg.Add(1)

>>>>>>> c76d75f4
		streamQuota.acquire()
		f := func() {
			defer streamQuota.release()
			s.handleStream(st, stream)
		}

		if s.opts.numServerWorkers > 0 {
			select {
			case s.serverWorkerChannel <- f:
				return
			default:
				// If all stream workers are busy, fallback to the default code path.
			}
		}
		go f()
	})
}

var _ http.Handler = (*Server)(nil)

// ServeHTTP implements the Go standard library's http.Handler
// interface by responding to the gRPC request r, by looking up
// the requested gRPC method in the gRPC server s.
//
// The provided HTTP request must have arrived on an HTTP/2
// connection. When using the Go standard library's server,
// practically this means that the Request must also have arrived
// over TLS.
//
// To share one port (such as 443 for https) between gRPC and an
// existing http.Handler, use a root http.Handler such as:
//
//	if r.ProtoMajor == 2 && strings.HasPrefix(
//		r.Header.Get("Content-Type"), "application/grpc") {
//		grpcServer.ServeHTTP(w, r)
//	} else {
//		yourMux.ServeHTTP(w, r)
//	}
//
// Note that ServeHTTP uses Go's HTTP/2 server implementation which is totally
// separate from grpc-go's HTTP/2 server. Performance and features may vary
// between the two paths. ServeHTTP does not support some gRPC features
// available through grpc-go's HTTP/2 server.
//
// # Experimental
//
// Notice: This API is EXPERIMENTAL and may be changed or removed in a
// later release.
func (s *Server) ServeHTTP(w http.ResponseWriter, r *http.Request) {
	st, err := transport.NewServerHandlerTransport(w, r, s.opts.statsHandlers)
	if err != nil {
		// Errors returned from transport.NewServerHandlerTransport have
		// already been written to w.
		return
	}
	if !s.addConn(listenerAddressForServeHTTP, st) {
		return
	}
	defer s.removeConn(listenerAddressForServeHTTP, st)
	s.serveStreams(r.Context(), st, nil)
}

func (s *Server) addConn(addr string, st transport.ServerTransport) bool {
	s.mu.Lock()
	defer s.mu.Unlock()
	if s.conns == nil {
		st.Close(errors.New("Server.addConn called when server has already been stopped"))
		return false
	}
	if s.drain {
		// Transport added after we drained our existing conns: drain it
		// immediately.
		st.Drain("")
	}

	if s.conns[addr] == nil {
		// Create a map entry if this is the first connection on this listener.
		s.conns[addr] = make(map[transport.ServerTransport]bool)
	}
	s.conns[addr][st] = true
	return true
}

func (s *Server) removeConn(addr string, st transport.ServerTransport) {
	s.mu.Lock()
	defer s.mu.Unlock()

	conns := s.conns[addr]
	if conns != nil {
		delete(conns, st)
		if len(conns) == 0 {
			// If the last connection for this address is being removed, also
			// remove the map entry corresponding to the address. This is used
			// in GracefulStop() when waiting for all connections to be closed.
			delete(s.conns, addr)
		}
		s.cv.Broadcast()
	}
}

func (s *Server) channelzMetric() *channelz.ServerInternalMetric {
	return &channelz.ServerInternalMetric{
		CallsStarted:             atomic.LoadInt64(&s.czData.callsStarted),
		CallsSucceeded:           atomic.LoadInt64(&s.czData.callsSucceeded),
		CallsFailed:              atomic.LoadInt64(&s.czData.callsFailed),
		LastCallStartedTimestamp: time.Unix(0, atomic.LoadInt64(&s.czData.lastCallStartedTime)),
	}
}

func (s *Server) incrCallsStarted() {
	atomic.AddInt64(&s.czData.callsStarted, 1)
	atomic.StoreInt64(&s.czData.lastCallStartedTime, time.Now().UnixNano())
}

func (s *Server) incrCallsSucceeded() {
	atomic.AddInt64(&s.czData.callsSucceeded, 1)
}

func (s *Server) incrCallsFailed() {
	atomic.AddInt64(&s.czData.callsFailed, 1)
}

func (s *Server) sendResponse(ctx context.Context, t transport.ServerTransport, stream *transport.Stream, msg any, cp Compressor, opts *transport.Options, comp encoding.Compressor) error {
	data, err := encode(s.getCodec(stream.ContentSubtype()), msg)
	if err != nil {
		channelz.Error(logger, s.channelzID, "grpc: server failed to encode response: ", err)
		return err
	}
	compData, err := compress(data, cp, comp)
	if err != nil {
		channelz.Error(logger, s.channelzID, "grpc: server failed to compress response: ", err)
		return err
	}
	hdr, payload := msgHeader(data, compData)
	// TODO(dfawley): should we be checking len(data) instead?
	if len(payload) > s.opts.maxSendMessageSize {
		return status.Errorf(codes.ResourceExhausted, "grpc: trying to send message larger than max (%d vs. %d)", len(payload), s.opts.maxSendMessageSize)
	}
	err = t.Write(stream, hdr, payload, opts)
	if err == nil {
		for _, sh := range s.opts.statsHandlers {
			sh.HandleRPC(ctx, outPayload(false, msg, data, payload, time.Now()))
		}
	}
	return err
}

// chainUnaryServerInterceptors chains all unary server interceptors into one.
func chainUnaryServerInterceptors(s *Server) {
	// Prepend opts.unaryInt to the chaining interceptors if it exists, since unaryInt will
	// be executed before any other chained interceptors.
	interceptors := s.opts.chainUnaryInts
	if s.opts.unaryInt != nil {
		interceptors = append([]UnaryServerInterceptor{s.opts.unaryInt}, s.opts.chainUnaryInts...)
	}

	var chainedInt UnaryServerInterceptor
	if len(interceptors) == 0 {
		chainedInt = nil
	} else if len(interceptors) == 1 {
		chainedInt = interceptors[0]
	} else {
		chainedInt = chainUnaryInterceptors(interceptors)
	}

	s.opts.unaryInt = chainedInt
}

func chainUnaryInterceptors(interceptors []UnaryServerInterceptor) UnaryServerInterceptor {
	return func(ctx context.Context, req any, info *UnaryServerInfo, handler UnaryHandler) (any, error) {
		return interceptors[0](ctx, req, info, getChainUnaryHandler(interceptors, 0, info, handler))
	}
}

func getChainUnaryHandler(interceptors []UnaryServerInterceptor, curr int, info *UnaryServerInfo, finalHandler UnaryHandler) UnaryHandler {
	if curr == len(interceptors)-1 {
		return finalHandler
	}
	return func(ctx context.Context, req any) (any, error) {
		return interceptors[curr+1](ctx, req, info, getChainUnaryHandler(interceptors, curr+1, info, finalHandler))
	}
}

func (s *Server) processUnaryRPC(ctx context.Context, t transport.ServerTransport, stream *transport.Stream, info *serviceInfo, md *MethodDesc, trInfo *traceInfo) (err error) {
	shs := s.opts.statsHandlers
	if len(shs) != 0 || trInfo != nil || channelz.IsOn() {
		if channelz.IsOn() {
			s.incrCallsStarted()
		}
		var statsBegin *stats.Begin
		for _, sh := range shs {
			beginTime := time.Now()
			statsBegin = &stats.Begin{
				BeginTime:      beginTime,
				IsClientStream: false,
				IsServerStream: false,
			}
			sh.HandleRPC(ctx, statsBegin)
		}
		if trInfo != nil {
			trInfo.tr.LazyLog(&trInfo.firstLine, false)
		}
		// The deferred error handling for tracing, stats handler and channelz are
		// combined into one function to reduce stack usage -- a defer takes ~56-64
		// bytes on the stack, so overflowing the stack will require a stack
		// re-allocation, which is expensive.
		//
		// To maintain behavior similar to separate deferred statements, statements
		// should be executed in the reverse order. That is, tracing first, stats
		// handler second, and channelz last. Note that panics *within* defers will
		// lead to different behavior, but that's an acceptable compromise; that
		// would be undefined behavior territory anyway.
		defer func() {
			if trInfo != nil {
				if err != nil && err != io.EOF {
					trInfo.tr.LazyLog(&fmtStringer{"%v", []any{err}}, true)
					trInfo.tr.SetError()
				}
				trInfo.tr.Finish()
			}

			for _, sh := range shs {
				end := &stats.End{
					BeginTime: statsBegin.BeginTime,
					EndTime:   time.Now(),
				}
				if err != nil && err != io.EOF {
					end.Error = toRPCErr(err)
				}
				sh.HandleRPC(ctx, end)
			}

			if channelz.IsOn() {
				if err != nil && err != io.EOF {
					s.incrCallsFailed()
				} else {
					s.incrCallsSucceeded()
				}
			}
		}()
	}
	var binlogs []binarylog.MethodLogger
	if ml := binarylog.GetMethodLogger(stream.Method()); ml != nil {
		binlogs = append(binlogs, ml)
	}
	if s.opts.binaryLogger != nil {
		if ml := s.opts.binaryLogger.GetMethodLogger(stream.Method()); ml != nil {
			binlogs = append(binlogs, ml)
		}
	}
	if len(binlogs) != 0 {
		md, _ := metadata.FromIncomingContext(ctx)
		logEntry := &binarylog.ClientHeader{
			Header:     md,
			MethodName: stream.Method(),
			PeerAddr:   nil,
		}
		if deadline, ok := ctx.Deadline(); ok {
			logEntry.Timeout = time.Until(deadline)
			if logEntry.Timeout < 0 {
				logEntry.Timeout = 0
			}
		}
		if a := md[":authority"]; len(a) > 0 {
			logEntry.Authority = a[0]
		}
		if peer, ok := peer.FromContext(ctx); ok {
			logEntry.PeerAddr = peer.Addr
		}
		for _, binlog := range binlogs {
			binlog.Log(ctx, logEntry)
		}
	}

	// comp and cp are used for compression.  decomp and dc are used for
	// decompression.  If comp and decomp are both set, they are the same;
	// however they are kept separate to ensure that at most one of the
	// compressor/decompressor variable pairs are set for use later.
	var comp, decomp encoding.Compressor
	var cp Compressor
	var dc Decompressor
	var sendCompressorName string

	// If dc is set and matches the stream's compression, use it.  Otherwise, try
	// to find a matching registered compressor for decomp.
	if rc := stream.RecvCompress(); s.opts.dc != nil && s.opts.dc.Type() == rc {
		dc = s.opts.dc
	} else if rc != "" && rc != encoding.Identity {
		decomp = encoding.GetCompressor(rc)
		if decomp == nil {
			st := status.Newf(codes.Unimplemented, "grpc: Decompressor is not installed for grpc-encoding %q", rc)
			t.WriteStatus(stream, st)
			return st.Err()
		}
	}

	// If cp is set, use it.  Otherwise, attempt to compress the response using
	// the incoming message compression method.
	//
	// NOTE: this needs to be ahead of all handling, https://github.com/grpc/grpc-go/issues/686.
	if s.opts.cp != nil {
		cp = s.opts.cp
		sendCompressorName = cp.Type()
	} else if rc := stream.RecvCompress(); rc != "" && rc != encoding.Identity {
		// Legacy compressor not specified; attempt to respond with same encoding.
		comp = encoding.GetCompressor(rc)
		if comp != nil {
			sendCompressorName = comp.Name()
		}
	}

	if sendCompressorName != "" {
		if err := stream.SetSendCompress(sendCompressorName); err != nil {
			return status.Errorf(codes.Internal, "grpc: failed to set send compressor: %v", err)
		}
	}

	var payInfo *payloadInfo
	if len(shs) != 0 || len(binlogs) != 0 {
		payInfo = &payloadInfo{}
	}
	d, err := recvAndDecompress(&parser{r: stream, recvBufferPool: s.opts.recvBufferPool}, stream, dc, s.opts.maxReceiveMessageSize, payInfo, decomp)
	if err != nil {
		if e := t.WriteStatus(stream, status.Convert(err)); e != nil {
			channelz.Warningf(logger, s.channelzID, "grpc: Server.processUnaryRPC failed to write status: %v", e)
		}
		return err
	}
	if channelz.IsOn() {
		t.IncrMsgRecv()
	}
	df := func(v any) error {
		if err := s.getCodec(stream.ContentSubtype()).Unmarshal(d, v); err != nil {
			return status.Errorf(codes.Internal, "grpc: error unmarshalling request: %v", err)
		}
		for _, sh := range shs {
			sh.HandleRPC(ctx, &stats.InPayload{
				RecvTime:         time.Now(),
				Payload:          v,
				Length:           len(d),
				WireLength:       payInfo.compressedLength + headerLen,
				CompressedLength: payInfo.compressedLength,
				Data:             d,
			})
		}
		if len(binlogs) != 0 {
			cm := &binarylog.ClientMessage{
				Message: d,
			}
			for _, binlog := range binlogs {
				binlog.Log(ctx, cm)
			}
		}
		if trInfo != nil {
			trInfo.tr.LazyLog(&payload{sent: false, msg: v}, true)
		}
		return nil
	}
	ctx = NewContextWithServerTransportStream(ctx, stream)
	reply, appErr := md.Handler(info.serviceImpl, ctx, df, s.opts.unaryInt)
	if appErr != nil {
		appStatus, ok := status.FromError(appErr)
		if !ok {
			// Convert non-status application error to a status error with code
			// Unknown, but handle context errors specifically.
			appStatus = status.FromContextError(appErr)
			appErr = appStatus.Err()
		}
		if trInfo != nil {
			trInfo.tr.LazyLog(stringer(appStatus.Message()), true)
			trInfo.tr.SetError()
		}
		if e := t.WriteStatus(stream, appStatus); e != nil {
			channelz.Warningf(logger, s.channelzID, "grpc: Server.processUnaryRPC failed to write status: %v", e)
		}
		if len(binlogs) != 0 {
			if h, _ := stream.Header(); h.Len() > 0 {
				// Only log serverHeader if there was header. Otherwise it can
				// be trailer only.
				sh := &binarylog.ServerHeader{
					Header: h,
				}
				for _, binlog := range binlogs {
					binlog.Log(ctx, sh)
				}
			}
			st := &binarylog.ServerTrailer{
				Trailer: stream.Trailer(),
				Err:     appErr,
			}
			for _, binlog := range binlogs {
				binlog.Log(ctx, st)
			}
		}
		return appErr
	}
	if trInfo != nil {
		trInfo.tr.LazyLog(stringer("OK"), false)
	}
	opts := &transport.Options{Last: true}

	// Server handler could have set new compressor by calling SetSendCompressor.
	// In case it is set, we need to use it for compressing outbound message.
	if stream.SendCompress() != sendCompressorName {
		comp = encoding.GetCompressor(stream.SendCompress())
	}
	if err := s.sendResponse(ctx, t, stream, reply, cp, opts, comp); err != nil {
		if err == io.EOF {
			// The entire stream is done (for unary RPC only).
			return err
		}
		if sts, ok := status.FromError(err); ok {
			if e := t.WriteStatus(stream, sts); e != nil {
				channelz.Warningf(logger, s.channelzID, "grpc: Server.processUnaryRPC failed to write status: %v", e)
			}
		} else {
			switch st := err.(type) {
			case transport.ConnectionError:
				// Nothing to do here.
			default:
				panic(fmt.Sprintf("grpc: Unexpected error (%T) from sendResponse: %v", st, st))
			}
		}
		if len(binlogs) != 0 {
			h, _ := stream.Header()
			sh := &binarylog.ServerHeader{
				Header: h,
			}
			st := &binarylog.ServerTrailer{
				Trailer: stream.Trailer(),
				Err:     appErr,
			}
			for _, binlog := range binlogs {
				binlog.Log(ctx, sh)
				binlog.Log(ctx, st)
			}
		}
		return err
	}
	if len(binlogs) != 0 {
		h, _ := stream.Header()
		sh := &binarylog.ServerHeader{
			Header: h,
		}
		sm := &binarylog.ServerMessage{
			Message: reply,
		}
		for _, binlog := range binlogs {
			binlog.Log(ctx, sh)
			binlog.Log(ctx, sm)
		}
	}
	if channelz.IsOn() {
		t.IncrMsgSent()
	}
	if trInfo != nil {
		trInfo.tr.LazyLog(&payload{sent: true, msg: reply}, true)
	}
	// TODO: Should we be logging if writing status failed here, like above?
	// Should the logging be in WriteStatus?  Should we ignore the WriteStatus
	// error or allow the stats handler to see it?
	if len(binlogs) != 0 {
		st := &binarylog.ServerTrailer{
			Trailer: stream.Trailer(),
			Err:     appErr,
		}
		for _, binlog := range binlogs {
			binlog.Log(ctx, st)
		}
	}
	return t.WriteStatus(stream, statusOK)
}

// chainStreamServerInterceptors chains all stream server interceptors into one.
func chainStreamServerInterceptors(s *Server) {
	// Prepend opts.streamInt to the chaining interceptors if it exists, since streamInt will
	// be executed before any other chained interceptors.
	interceptors := s.opts.chainStreamInts
	if s.opts.streamInt != nil {
		interceptors = append([]StreamServerInterceptor{s.opts.streamInt}, s.opts.chainStreamInts...)
	}

	var chainedInt StreamServerInterceptor
	if len(interceptors) == 0 {
		chainedInt = nil
	} else if len(interceptors) == 1 {
		chainedInt = interceptors[0]
	} else {
		chainedInt = chainStreamInterceptors(interceptors)
	}

	s.opts.streamInt = chainedInt
}

func chainStreamInterceptors(interceptors []StreamServerInterceptor) StreamServerInterceptor {
	return func(srv any, ss ServerStream, info *StreamServerInfo, handler StreamHandler) error {
		return interceptors[0](srv, ss, info, getChainStreamHandler(interceptors, 0, info, handler))
	}
}

func getChainStreamHandler(interceptors []StreamServerInterceptor, curr int, info *StreamServerInfo, finalHandler StreamHandler) StreamHandler {
	if curr == len(interceptors)-1 {
		return finalHandler
	}
	return func(srv any, stream ServerStream) error {
		return interceptors[curr+1](srv, stream, info, getChainStreamHandler(interceptors, curr+1, info, finalHandler))
	}
}

func (s *Server) processStreamingRPC(ctx context.Context, t transport.ServerTransport, stream *transport.Stream, info *serviceInfo, sd *StreamDesc, trInfo *traceInfo) (err error) {
	if channelz.IsOn() {
		s.incrCallsStarted()
	}
	shs := s.opts.statsHandlers
	var statsBegin *stats.Begin
	if len(shs) != 0 {
		beginTime := time.Now()
		statsBegin = &stats.Begin{
			BeginTime:      beginTime,
			IsClientStream: sd.ClientStreams,
			IsServerStream: sd.ServerStreams,
		}
		for _, sh := range shs {
			sh.HandleRPC(ctx, statsBegin)
		}
	}
	ctx = NewContextWithServerTransportStream(ctx, stream)
	ss := &serverStream{
		ctx:                   ctx,
		t:                     t,
		s:                     stream,
		p:                     &parser{r: stream, recvBufferPool: s.opts.recvBufferPool},
		codec:                 s.getCodec(stream.ContentSubtype()),
		maxReceiveMessageSize: s.opts.maxReceiveMessageSize,
		maxSendMessageSize:    s.opts.maxSendMessageSize,
		trInfo:                trInfo,
		statsHandler:          shs,
	}

	if len(shs) != 0 || trInfo != nil || channelz.IsOn() {
		// See comment in processUnaryRPC on defers.
		defer func() {
			if trInfo != nil {
				ss.mu.Lock()
				if err != nil && err != io.EOF {
					ss.trInfo.tr.LazyLog(&fmtStringer{"%v", []any{err}}, true)
					ss.trInfo.tr.SetError()
				}
				ss.trInfo.tr.Finish()
				ss.trInfo.tr = nil
				ss.mu.Unlock()
			}

			if len(shs) != 0 {
				end := &stats.End{
					BeginTime: statsBegin.BeginTime,
					EndTime:   time.Now(),
				}
				if err != nil && err != io.EOF {
					end.Error = toRPCErr(err)
				}
				for _, sh := range shs {
					sh.HandleRPC(ctx, end)
				}
			}

			if channelz.IsOn() {
				if err != nil && err != io.EOF {
					s.incrCallsFailed()
				} else {
					s.incrCallsSucceeded()
				}
			}
		}()
	}

	if ml := binarylog.GetMethodLogger(stream.Method()); ml != nil {
		ss.binlogs = append(ss.binlogs, ml)
	}
	if s.opts.binaryLogger != nil {
		if ml := s.opts.binaryLogger.GetMethodLogger(stream.Method()); ml != nil {
			ss.binlogs = append(ss.binlogs, ml)
		}
	}
	if len(ss.binlogs) != 0 {
		md, _ := metadata.FromIncomingContext(ctx)
		logEntry := &binarylog.ClientHeader{
			Header:     md,
			MethodName: stream.Method(),
			PeerAddr:   nil,
		}
		if deadline, ok := ctx.Deadline(); ok {
			logEntry.Timeout = time.Until(deadline)
			if logEntry.Timeout < 0 {
				logEntry.Timeout = 0
			}
		}
		if a := md[":authority"]; len(a) > 0 {
			logEntry.Authority = a[0]
		}
		if peer, ok := peer.FromContext(ss.Context()); ok {
			logEntry.PeerAddr = peer.Addr
		}
		for _, binlog := range ss.binlogs {
			binlog.Log(ctx, logEntry)
		}
	}

	// If dc is set and matches the stream's compression, use it.  Otherwise, try
	// to find a matching registered compressor for decomp.
	if rc := stream.RecvCompress(); s.opts.dc != nil && s.opts.dc.Type() == rc {
		ss.dc = s.opts.dc
	} else if rc != "" && rc != encoding.Identity {
		ss.decomp = encoding.GetCompressor(rc)
		if ss.decomp == nil {
			st := status.Newf(codes.Unimplemented, "grpc: Decompressor is not installed for grpc-encoding %q", rc)
			t.WriteStatus(ss.s, st)
			return st.Err()
		}
	}

	// If cp is set, use it.  Otherwise, attempt to compress the response using
	// the incoming message compression method.
	//
	// NOTE: this needs to be ahead of all handling, https://github.com/grpc/grpc-go/issues/686.
	if s.opts.cp != nil {
		ss.cp = s.opts.cp
		ss.sendCompressorName = s.opts.cp.Type()
	} else if rc := stream.RecvCompress(); rc != "" && rc != encoding.Identity {
		// Legacy compressor not specified; attempt to respond with same encoding.
		ss.comp = encoding.GetCompressor(rc)
		if ss.comp != nil {
			ss.sendCompressorName = rc
		}
	}

	if ss.sendCompressorName != "" {
		if err := stream.SetSendCompress(ss.sendCompressorName); err != nil {
			return status.Errorf(codes.Internal, "grpc: failed to set send compressor: %v", err)
		}
	}

	ss.ctx = newContextWithRPCInfo(ss.ctx, false, ss.codec, ss.cp, ss.comp)

	if trInfo != nil {
		trInfo.tr.LazyLog(&trInfo.firstLine, false)
	}
	var appErr error
	var server any
	if info != nil {
		server = info.serviceImpl
	}
	if s.opts.streamInt == nil {
		appErr = sd.Handler(server, ss)
	} else {
		info := &StreamServerInfo{
			FullMethod:     stream.Method(),
			IsClientStream: sd.ClientStreams,
			IsServerStream: sd.ServerStreams,
		}
		appErr = s.opts.streamInt(server, ss, info, sd.Handler)
	}
	if appErr != nil {
		appStatus, ok := status.FromError(appErr)
		if !ok {
			// Convert non-status application error to a status error with code
			// Unknown, but handle context errors specifically.
			appStatus = status.FromContextError(appErr)
			appErr = appStatus.Err()
		}
		if trInfo != nil {
			ss.mu.Lock()
			ss.trInfo.tr.LazyLog(stringer(appStatus.Message()), true)
			ss.trInfo.tr.SetError()
			ss.mu.Unlock()
		}
		if len(ss.binlogs) != 0 {
			st := &binarylog.ServerTrailer{
				Trailer: ss.s.Trailer(),
				Err:     appErr,
			}
			for _, binlog := range ss.binlogs {
				binlog.Log(ctx, st)
			}
		}
		t.WriteStatus(ss.s, appStatus)
		// TODO: Should we log an error from WriteStatus here and below?
		return appErr
	}
	if trInfo != nil {
		ss.mu.Lock()
		ss.trInfo.tr.LazyLog(stringer("OK"), false)
		ss.mu.Unlock()
	}
	if len(ss.binlogs) != 0 {
		st := &binarylog.ServerTrailer{
			Trailer: ss.s.Trailer(),
			Err:     appErr,
		}
		for _, binlog := range ss.binlogs {
			binlog.Log(ctx, st)
		}
	}
	return t.WriteStatus(ss.s, statusOK)
}

func (s *Server) handleStream(t transport.ServerTransport, stream *transport.Stream) {
	ctx := stream.Context()
	var ti *traceInfo
	if EnableTracing {
		tr := trace.New("grpc.Recv."+methodFamily(stream.Method()), stream.Method())
		ctx = trace.NewContext(ctx, tr)
		ti = &traceInfo{
			tr: tr,
			firstLine: firstLine{
				client:     false,
				remoteAddr: t.Peer().Addr,
			},
		}
		if dl, ok := ctx.Deadline(); ok {
			ti.firstLine.deadline = time.Until(dl)
		}
	}

	sm := stream.Method()
	if sm != "" && sm[0] == '/' {
		sm = sm[1:]
	}
	pos := strings.LastIndex(sm, "/")
	if pos == -1 {
		if ti != nil {
			ti.tr.LazyLog(&fmtStringer{"Malformed method name %q", []any{sm}}, true)
			ti.tr.SetError()
		}
		errDesc := fmt.Sprintf("malformed method name: %q", stream.Method())
		if err := t.WriteStatus(stream, status.New(codes.Unimplemented, errDesc)); err != nil {
			if ti != nil {
				ti.tr.LazyLog(&fmtStringer{"%v", []any{err}}, true)
				ti.tr.SetError()
			}
			channelz.Warningf(logger, s.channelzID, "grpc: Server.handleStream failed to write status: %v", err)
		}
		if ti != nil {
			ti.tr.Finish()
		}
		return
	}
	service := sm[:pos]
	method := sm[pos+1:]

	md, _ := metadata.FromIncomingContext(ctx)
	for _, sh := range s.opts.statsHandlers {
		ctx = sh.TagRPC(ctx, &stats.RPCTagInfo{FullMethodName: stream.Method()})
		sh.HandleRPC(ctx, &stats.InHeader{
			FullMethod:  stream.Method(),
			RemoteAddr:  t.Peer().Addr,
			LocalAddr:   t.Peer().LocalAddr,
			Compression: stream.RecvCompress(),
			WireLength:  stream.HeaderWireLength(),
			Header:      md,
		})
	}
	// To have calls in stream callouts work. Will delete once all stats handler
	// calls come from the gRPC layer.
	stream.SetContext(ctx)

	srv, knownService := s.services[service]
	if knownService {
		if md, ok := srv.methods[method]; ok {
			s.processUnaryRPC(ctx, t, stream, srv, md, ti)
			return
		}
		if sd, ok := srv.streams[method]; ok {
			s.processStreamingRPC(ctx, t, stream, srv, sd, ti)
			return
		}
	}
	// Unknown service, or known server unknown method.
	if unknownDesc := s.opts.unknownStreamDesc; unknownDesc != nil {
		s.processStreamingRPC(ctx, t, stream, nil, unknownDesc, ti)
		return
	}
	var errDesc string
	if !knownService {
		errDesc = fmt.Sprintf("unknown service %v", service)
	} else {
		errDesc = fmt.Sprintf("unknown method %v for service %v", method, service)
	}
	if ti != nil {
		ti.tr.LazyPrintf("%s", errDesc)
		ti.tr.SetError()
	}
	if err := t.WriteStatus(stream, status.New(codes.Unimplemented, errDesc)); err != nil {
		if ti != nil {
			ti.tr.LazyLog(&fmtStringer{"%v", []any{err}}, true)
			ti.tr.SetError()
		}
		channelz.Warningf(logger, s.channelzID, "grpc: Server.handleStream failed to write status: %v", err)
	}
	if ti != nil {
		ti.tr.Finish()
	}
}

// The key to save ServerTransportStream in the context.
type streamKey struct{}

// NewContextWithServerTransportStream creates a new context from ctx and
// attaches stream to it.
//
// # Experimental
//
// Notice: This API is EXPERIMENTAL and may be changed or removed in a
// later release.
func NewContextWithServerTransportStream(ctx context.Context, stream ServerTransportStream) context.Context {
	return context.WithValue(ctx, streamKey{}, stream)
}

// ServerTransportStream is a minimal interface that a transport stream must
// implement. This can be used to mock an actual transport stream for tests of
// handler code that use, for example, grpc.SetHeader (which requires some
// stream to be in context).
//
// See also NewContextWithServerTransportStream.
//
// # Experimental
//
// Notice: This type is EXPERIMENTAL and may be changed or removed in a
// later release.
type ServerTransportStream interface {
	Method() string
	SetHeader(md metadata.MD) error
	SendHeader(md metadata.MD) error
	SetTrailer(md metadata.MD) error
}

// ServerTransportStreamFromContext returns the ServerTransportStream saved in
// ctx. Returns nil if the given context has no stream associated with it
// (which implies it is not an RPC invocation context).
//
// # Experimental
//
// Notice: This API is EXPERIMENTAL and may be changed or removed in a
// later release.
func ServerTransportStreamFromContext(ctx context.Context) ServerTransportStream {
	s, _ := ctx.Value(streamKey{}).(ServerTransportStream)
	return s
}

// Stop stops the gRPC server. It immediately closes all open
// connections and listeners.
// It cancels all active RPCs on the server side and the corresponding
// pending RPCs on the client side will get notified by connection
// errors.
func (s *Server) Stop() {
	s.stop(false)
}

// GracefulStop stops the gRPC server gracefully. It stops the server from
// accepting new connections and RPCs and blocks until all the pending RPCs are
// finished.
func (s *Server) GracefulStop() {
	s.stop(true)
}

func (s *Server) stop(graceful bool) {
	s.quit.Fire()
	defer s.done.Fire()

	s.channelzRemoveOnce.Do(func() { channelz.RemoveEntry(s.channelzID) })

	s.mu.Lock()
	s.closeListeners()
	// Wait for serving threads to be ready to exit.  Only then can we be sure no
	// new conns will be created.
	s.mu.Unlock()
	s.serveWG.Wait()

	s.mu.Lock()
	defer s.mu.Unlock()

	if graceful {
		s.drainAllServerTransports()
	} else {
		s.closeServerTransports()
	}

	if s.opts.numServerWorkers > 0 {
		s.stopServerWorkers()
	}

	s.waitForServerConnRemoval()
	s.finishEventLog()
}

// s.mu must be held by the caller.
// waitForServerConnRemoval blocks until s.conns is empty.
func (s *Server) waitForServerConnRemoval() {
	for len(s.conns) != 0 {
		s.cv.Wait()
	}
	s.conns = nil
}

// s.mu must be held by the caller.
func (s *Server) closeServerTransports() {
	for _, conns := range s.conns {
		for st := range conns {
			st.Close(errors.New("Server.Stop called"))
		}
	}
}

// s.mu must be held by the caller.
func (s *Server) drainAllServerTransports() {
	if !s.drain {
		for _, conns := range s.conns {
			for st := range conns {
				st.Drain("graceful_stop")
			}
		}
		s.drain = true
	}
}

// s.mu must be held by the caller.
func (s *Server) finishEventLog() {
	if s.events != nil {
		s.events.Finish()
		s.events = nil
	}
}

// s.mu must be held by the caller.
func (s *Server) closeListeners() {
	for lis := range s.lis {
		lis.Close()
	}
	s.lis = nil
}

// contentSubtype must be lowercase
// cannot return nil
func (s *Server) getCodec(contentSubtype string) baseCodec {
	if s.opts.codec != nil {
		return s.opts.codec
	}
	if contentSubtype == "" {
		return encoding.GetCodec(proto.Name)
	}
	codec := encoding.GetCodec(contentSubtype)
	if codec == nil {
		logger.Warningf("Unsupported codec %q. Defaulting to %q for now. This will start to fail in future releases.", contentSubtype, proto.Name)
		return encoding.GetCodec(proto.Name)
	}
	return codec
}

// SetHeader sets the header metadata to be sent from the server to the client.
// The context provided must be the context passed to the server's handler.
//
// Streaming RPCs should prefer the SetHeader method of the ServerStream.
//
// When called multiple times, all the provided metadata will be merged.  All
// the metadata will be sent out when one of the following happens:
//
//   - grpc.SendHeader is called, or for streaming handlers, stream.SendHeader.
//   - The first response message is sent.  For unary handlers, this occurs when
//     the handler returns; for streaming handlers, this can happen when stream's
//     SendMsg method is called.
//   - An RPC status is sent out (error or success).  This occurs when the handler
//     returns.
//
// SetHeader will fail if called after any of the events above.
//
// The error returned is compatible with the status package.  However, the
// status code will often not match the RPC status as seen by the client
// application, and therefore, should not be relied upon for this purpose.
func SetHeader(ctx context.Context, md metadata.MD) error {
	if md.Len() == 0 {
		return nil
	}
	stream := ServerTransportStreamFromContext(ctx)
	if stream == nil {
		return status.Errorf(codes.Internal, "grpc: failed to fetch the stream from the context %v", ctx)
	}
	return stream.SetHeader(md)
}

// SendHeader sends header metadata. It may be called at most once, and may not
// be called after any event that causes headers to be sent (see SetHeader for
// a complete list).  The provided md and headers set by SetHeader() will be
// sent.
//
// The error returned is compatible with the status package.  However, the
// status code will often not match the RPC status as seen by the client
// application, and therefore, should not be relied upon for this purpose.
func SendHeader(ctx context.Context, md metadata.MD) error {
	stream := ServerTransportStreamFromContext(ctx)
	if stream == nil {
		return status.Errorf(codes.Internal, "grpc: failed to fetch the stream from the context %v", ctx)
	}
	if err := stream.SendHeader(md); err != nil {
		return toRPCErr(err)
	}
	return nil
}

// SetSendCompressor sets a compressor for outbound messages from the server.
// It must not be called after any event that causes headers to be sent
// (see ServerStream.SetHeader for the complete list). Provided compressor is
// used when below conditions are met:
//
//   - compressor is registered via encoding.RegisterCompressor
//   - compressor name must exist in the client advertised compressor names
//     sent in grpc-accept-encoding header. Use ClientSupportedCompressors to
//     get client supported compressor names.
//
// The context provided must be the context passed to the server's handler.
// It must be noted that compressor name encoding.Identity disables the
// outbound compression.
// By default, server messages will be sent using the same compressor with
// which request messages were sent.
//
// It is not safe to call SetSendCompressor concurrently with SendHeader and
// SendMsg.
//
// # Experimental
//
// Notice: This function is EXPERIMENTAL and may be changed or removed in a
// later release.
func SetSendCompressor(ctx context.Context, name string) error {
	stream, ok := ServerTransportStreamFromContext(ctx).(*transport.Stream)
	if !ok || stream == nil {
		return fmt.Errorf("failed to fetch the stream from the given context")
	}

	if err := validateSendCompressor(name, stream.ClientAdvertisedCompressors()); err != nil {
		return fmt.Errorf("unable to set send compressor: %w", err)
	}

	return stream.SetSendCompress(name)
}

// ClientSupportedCompressors returns compressor names advertised by the client
// via grpc-accept-encoding header.
//
// The context provided must be the context passed to the server's handler.
//
// # Experimental
//
// Notice: This function is EXPERIMENTAL and may be changed or removed in a
// later release.
func ClientSupportedCompressors(ctx context.Context) ([]string, error) {
	stream, ok := ServerTransportStreamFromContext(ctx).(*transport.Stream)
	if !ok || stream == nil {
		return nil, fmt.Errorf("failed to fetch the stream from the given context %v", ctx)
	}

	return strings.Split(stream.ClientAdvertisedCompressors(), ","), nil
}

// SetTrailer sets the trailer metadata that will be sent when an RPC returns.
// When called more than once, all the provided metadata will be merged.
//
// The error returned is compatible with the status package.  However, the
// status code will often not match the RPC status as seen by the client
// application, and therefore, should not be relied upon for this purpose.
func SetTrailer(ctx context.Context, md metadata.MD) error {
	if md.Len() == 0 {
		return nil
	}
	stream := ServerTransportStreamFromContext(ctx)
	if stream == nil {
		return status.Errorf(codes.Internal, "grpc: failed to fetch the stream from the context %v", ctx)
	}
	return stream.SetTrailer(md)
}

// Method returns the method string for the server context.  The returned
// string is in the format of "/service/method".
func Method(ctx context.Context) (string, bool) {
	s := ServerTransportStreamFromContext(ctx)
	if s == nil {
		return "", false
	}
	return s.Method(), true
}

type channelzServer struct {
	s *Server
}

func (c *channelzServer) ChannelzMetric() *channelz.ServerInternalMetric {
	return c.s.channelzMetric()
}

// validateSendCompressor returns an error when given compressor name cannot be
// handled by the server or the client based on the advertised compressors.
func validateSendCompressor(name, clientCompressors string) error {
	if name == encoding.Identity {
		return nil
	}

	if !grpcutil.IsCompressorNameRegistered(name) {
		return fmt.Errorf("compressor not registered %q", name)
	}

	for _, c := range strings.Split(clientCompressors, ",") {
		if c == name {
			return nil // found match
		}
	}
	return fmt.Errorf("client does not support compressor %q", name)
}

// atomicSemaphore implements a blocking, counting semaphore. acquire should be
// called synchronously; release may be called asynchronously.
type atomicSemaphore struct {
	n    atomic.Int64
	wait chan struct{}
}

func (q *atomicSemaphore) acquire() {
	if q.n.Add(-1) < 0 {
		// We ran out of quota.  Block until a release happens.
		<-q.wait
	}
}

func (q *atomicSemaphore) release() {
	// N.B. the "<= 0" check below should allow for this to work with multiple
	// concurrent calls to acquire, but also note that with synchronous calls to
	// acquire, as our system does, n will never be less than -1.  There are
	// fairness issues (queuing) to consider if this was to be generalized.
	if q.n.Add(1) <= 0 {
		// An acquire was waiting on us.  Unblock it.
		q.wait <- struct{}{}
	}
}

func newHandlerQuota(n uint32) *atomicSemaphore {
	a := &atomicSemaphore{wait: make(chan struct{}, 1)}
	a.n.Store(int64(n))
	return a
}<|MERGE_RESOLUTION|>--- conflicted
+++ resolved
@@ -974,12 +974,6 @@
 	return st
 }
 
-<<<<<<< HEAD
-func (s *Server) serveStreams(st transport.ServerTransport) {
-	defer st.Close(errors.New("finished serving streams for the server transport"))
-	streamQuota := newHandlerQuota(s.opts.maxConcurrentStreams)
-	st.HandleStreams(func(stream *transport.Stream) {
-=======
 func (s *Server) serveStreams(ctx context.Context, st transport.ServerTransport, rawConn net.Conn) {
 	ctx = transport.SetConnection(ctx, rawConn)
 	ctx = peer.NewContext(ctx, st.Peer())
@@ -998,12 +992,8 @@
 		}
 	}()
 
-	var wg sync.WaitGroup
 	streamQuota := newHandlerQuota(s.opts.maxConcurrentStreams)
 	st.HandleStreams(ctx, func(stream *transport.Stream) {
-		wg.Add(1)
-
->>>>>>> c76d75f4
 		streamQuota.acquire()
 		f := func() {
 			defer streamQuota.release()
