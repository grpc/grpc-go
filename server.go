/*
 *
 * Copyright 2014 gRPC authors.
 *
 * Licensed under the Apache License, Version 2.0 (the "License");
 * you may not use this file except in compliance with the License.
 * You may obtain a copy of the License at
 *
 *     http://www.apache.org/licenses/LICENSE-2.0
 *
 * Unless required by applicable law or agreed to in writing, software
 * distributed under the License is distributed on an "AS IS" BASIS,
 * WITHOUT WARRANTIES OR CONDITIONS OF ANY KIND, either express or implied.
 * See the License for the specific language governing permissions and
 * limitations under the License.
 *
 */

package grpc

import (
	"context"
	"errors"
	"fmt"
	"io"
	"math"
	"net"
	"net/http"
	"reflect"
	"runtime"
	"strings"
	"sync"
	"sync/atomic"
	"time"

	"golang.org/x/net/trace"

	"google.golang.org/grpc/codes"
	"google.golang.org/grpc/credentials"
	"google.golang.org/grpc/encoding"
	"google.golang.org/grpc/encoding/proto"
	"google.golang.org/grpc/grpclog"
	"google.golang.org/grpc/internal/binarylog"
	"google.golang.org/grpc/internal/channelz"
	"google.golang.org/grpc/internal/grpcsync"
	"google.golang.org/grpc/internal/transport"
	"google.golang.org/grpc/keepalive"
	"google.golang.org/grpc/metadata"
	"google.golang.org/grpc/peer"
	"google.golang.org/grpc/stats"
	"google.golang.org/grpc/status"
	"google.golang.org/grpc/tap"
)

const (
	defaultServerMaxReceiveMessageSize = 1024 * 1024 * 4
	defaultServerMaxSendMessageSize    = math.MaxInt32
)

var statusOK = status.New(codes.OK, "")

type methodHandler func(srv interface{}, ctx context.Context, dec func(interface{}) error, interceptor UnaryServerInterceptor) (interface{}, error)

// MethodDesc represents an RPC service's method specification.
type MethodDesc struct {
	MethodName string
	Handler    methodHandler
}

// ServiceDesc represents an RPC service's specification.
type ServiceDesc struct {
	ServiceName string
	// The pointer to the service interface. Used to check whether the user
	// provided implementation satisfies the interface requirements.
	HandlerType interface{}
	Methods     []MethodDesc
	Streams     []StreamDesc
	Metadata    interface{}
}

// service consists of the information of the server serving this service and
// the methods in this service.
type service struct {
	server interface{} // the server for service methods
	md     map[string]*MethodDesc
	sd     map[string]*StreamDesc
	mdata  interface{}
}

// Server is a gRPC server to serve RPC requests.
type Server struct {
	opts serverOptions

	mu     sync.Mutex // guards following
	lis    map[net.Listener]bool
	conns  map[transport.ServerTransport]bool
	serve  bool
	drain  bool
	cv     *sync.Cond          // signaled when connections close for GracefulStop
	m      map[string]*service // service name -> service info
	events trace.EventLog

	quit               *grpcsync.Event
	done               *grpcsync.Event
	channelzRemoveOnce sync.Once
	serveWG            sync.WaitGroup // counts active Serve goroutines for GracefulStop

	channelzID int64 // channelz unique identification number
	czData     *channelzData
}

type serverOptions struct {
	creds                 credentials.TransportCredentials
	codec                 baseCodec
	cp                    Compressor
	dc                    Decompressor
	unaryInt              UnaryServerInterceptor
	streamInt             StreamServerInterceptor
	chainUnaryInts        []UnaryServerInterceptor
	chainStreamInts       []StreamServerInterceptor
	inTapHandle           tap.ServerInHandle
	statsHandler          stats.Handler
	maxConcurrentStreams  uint32
	maxReceiveMessageSize int
	maxSendMessageSize    int
	unknownStreamDesc     *StreamDesc
	keepaliveParams       keepalive.ServerParameters
	keepalivePolicy       keepalive.EnforcementPolicy
	initialWindowSize     int32
	initialConnWindowSize int32
	writeBufferSize       int
	readBufferSize        int
	connectionTimeout     time.Duration
	maxHeaderListSize     *uint32
	headerTableSize       *uint32
}

var defaultServerOptions = serverOptions{
	maxReceiveMessageSize: defaultServerMaxReceiveMessageSize,
	maxSendMessageSize:    defaultServerMaxSendMessageSize,
	connectionTimeout:     120 * time.Second,
	writeBufferSize:       defaultWriteBufSize,
	readBufferSize:        defaultReadBufSize,
}

// A ServerOption sets options such as credentials, codec and keepalive parameters, etc.
type ServerOption interface {
	apply(*serverOptions)
}

// EmptyServerOption does not alter the server configuration. It can be embedded
// in another structure to build custom server options.
//
// This API is EXPERIMENTAL.
type EmptyServerOption struct{}

func (EmptyServerOption) apply(*serverOptions) {}

// funcServerOption wraps a function that modifies serverOptions into an
// implementation of the ServerOption interface.
type funcServerOption struct {
	f func(*serverOptions)
}

func (fdo *funcServerOption) apply(do *serverOptions) {
	fdo.f(do)
}

func newFuncServerOption(f func(*serverOptions)) *funcServerOption {
	return &funcServerOption{
		f: f,
	}
}

// WriteBufferSize determines how much data can be batched before doing a write on the wire.
// The corresponding memory allocation for this buffer will be twice the size to keep syscalls low.
// The default value for this buffer is 32KB.
// Zero will disable the write buffer such that each write will be on underlying connection.
// Note: A Send call may not directly translate to a write.
func WriteBufferSize(s int) ServerOption {
	return newFuncServerOption(func(o *serverOptions) {
		o.writeBufferSize = s
	})
}

// ReadBufferSize lets you set the size of read buffer, this determines how much data can be read at most
// for one read syscall.
// The default value for this buffer is 32KB.
// Zero will disable read buffer for a connection so data framer can access the underlying
// conn directly.
func ReadBufferSize(s int) ServerOption {
	return newFuncServerOption(func(o *serverOptions) {
		o.readBufferSize = s
	})
}

// InitialWindowSize returns a ServerOption that sets window size for stream.
// The lower bound for window size is 64K and any value smaller than that will be ignored.
func InitialWindowSize(s int32) ServerOption {
	return newFuncServerOption(func(o *serverOptions) {
		o.initialWindowSize = s
	})
}

// InitialConnWindowSize returns a ServerOption that sets window size for a connection.
// The lower bound for window size is 64K and any value smaller than that will be ignored.
func InitialConnWindowSize(s int32) ServerOption {
	return newFuncServerOption(func(o *serverOptions) {
		o.initialConnWindowSize = s
	})
}

// KeepaliveParams returns a ServerOption that sets keepalive and max-age parameters for the server.
func KeepaliveParams(kp keepalive.ServerParameters) ServerOption {
	if kp.Time > 0 && kp.Time < time.Second {
		grpclog.Warning("Adjusting keepalive ping interval to minimum period of 1s")
		kp.Time = time.Second
	}

	return newFuncServerOption(func(o *serverOptions) {
		o.keepaliveParams = kp
	})
}

// KeepaliveEnforcementPolicy returns a ServerOption that sets keepalive enforcement policy for the server.
func KeepaliveEnforcementPolicy(kep keepalive.EnforcementPolicy) ServerOption {
	return newFuncServerOption(func(o *serverOptions) {
		o.keepalivePolicy = kep
	})
}

// CustomCodec returns a ServerOption that sets a codec for message marshaling and unmarshaling.
//
// This will override any lookups by content-subtype for Codecs registered with RegisterCodec.
func CustomCodec(codec Codec) ServerOption {
	return newFuncServerOption(func(o *serverOptions) {
		o.codec = codec
	})
}

// RPCCompressor returns a ServerOption that sets a compressor for outbound
// messages.  For backward compatibility, all outbound messages will be sent
// using this compressor, regardless of incoming message compression.  By
// default, server messages will be sent using the same compressor with which
// request messages were sent.
//
// Deprecated: use encoding.RegisterCompressor instead.
func RPCCompressor(cp Compressor) ServerOption {
	return newFuncServerOption(func(o *serverOptions) {
		o.cp = cp
	})
}

// RPCDecompressor returns a ServerOption that sets a decompressor for inbound
// messages.  It has higher priority than decompressors registered via
// encoding.RegisterCompressor.
//
// Deprecated: use encoding.RegisterCompressor instead.
func RPCDecompressor(dc Decompressor) ServerOption {
	return newFuncServerOption(func(o *serverOptions) {
		o.dc = dc
	})
}

// MaxMsgSize returns a ServerOption to set the max message size in bytes the server can receive.
// If this is not set, gRPC uses the default limit.
//
// Deprecated: use MaxRecvMsgSize instead.
func MaxMsgSize(m int) ServerOption {
	return MaxRecvMsgSize(m)
}

// MaxRecvMsgSize returns a ServerOption to set the max message size in bytes the server can receive.
// If this is not set, gRPC uses the default 4MB.
func MaxRecvMsgSize(m int) ServerOption {
	return newFuncServerOption(func(o *serverOptions) {
		o.maxReceiveMessageSize = m
	})
}

// MaxSendMsgSize returns a ServerOption to set the max message size in bytes the server can send.
// If this is not set, gRPC uses the default `math.MaxInt32`.
func MaxSendMsgSize(m int) ServerOption {
	return newFuncServerOption(func(o *serverOptions) {
		o.maxSendMessageSize = m
	})
}

// MaxConcurrentStreams returns a ServerOption that will apply a limit on the number
// of concurrent streams to each ServerTransport.
func MaxConcurrentStreams(n uint32) ServerOption {
	return newFuncServerOption(func(o *serverOptions) {
		o.maxConcurrentStreams = n
	})
}

// Creds returns a ServerOption that sets credentials for server connections.
func Creds(c credentials.TransportCredentials) ServerOption {
	return newFuncServerOption(func(o *serverOptions) {
		o.creds = c
	})
}

// UnaryInterceptor returns a ServerOption that sets the UnaryServerInterceptor for the
// server. Only one unary interceptor can be installed. The construction of multiple
// interceptors (e.g., chaining) can be implemented at the caller.
func UnaryInterceptor(i UnaryServerInterceptor) ServerOption {
	return newFuncServerOption(func(o *serverOptions) {
		if o.unaryInt != nil {
			panic("The unary server interceptor was already set and may not be reset.")
		}
		o.unaryInt = i
	})
}

// ChainUnaryInterceptor returns a ServerOption that specifies the chained interceptor
// for unary RPCs. The first interceptor will be the outer most,
// while the last interceptor will be the inner most wrapper around the real call.
// All unary interceptors added by this method will be chained.
func ChainUnaryInterceptor(interceptors ...UnaryServerInterceptor) ServerOption {
	return newFuncServerOption(func(o *serverOptions) {
		o.chainUnaryInts = append(o.chainUnaryInts, interceptors...)
	})
}

// StreamInterceptor returns a ServerOption that sets the StreamServerInterceptor for the
// server. Only one stream interceptor can be installed.
func StreamInterceptor(i StreamServerInterceptor) ServerOption {
	return newFuncServerOption(func(o *serverOptions) {
		if o.streamInt != nil {
			panic("The stream server interceptor was already set and may not be reset.")
		}
		o.streamInt = i
	})
}

// ChainStreamInterceptor returns a ServerOption that specifies the chained interceptor
// for stream RPCs. The first interceptor will be the outer most,
// while the last interceptor will be the inner most wrapper around the real call.
// All stream interceptors added by this method will be chained.
func ChainStreamInterceptor(interceptors ...StreamServerInterceptor) ServerOption {
	return newFuncServerOption(func(o *serverOptions) {
		o.chainStreamInts = append(o.chainStreamInts, interceptors...)
	})
}

// InTapHandle returns a ServerOption that sets the tap handle for all the server
// transport to be created. Only one can be installed.
func InTapHandle(h tap.ServerInHandle) ServerOption {
	return newFuncServerOption(func(o *serverOptions) {
		if o.inTapHandle != nil {
			panic("The tap handle was already set and may not be reset.")
		}
		o.inTapHandle = h
	})
}

// StatsHandler returns a ServerOption that sets the stats handler for the server.
func StatsHandler(h stats.Handler) ServerOption {
	return newFuncServerOption(func(o *serverOptions) {
		o.statsHandler = h
	})
}

// UnknownServiceHandler returns a ServerOption that allows for adding a custom
// unknown service handler. The provided method is a bidi-streaming RPC service
// handler that will be invoked instead of returning the "unimplemented" gRPC
// error whenever a request is received for an unregistered service or method.
// The handling function and stream interceptor (if set) have full access to
// the ServerStream, including its Context.
func UnknownServiceHandler(streamHandler StreamHandler) ServerOption {
	return newFuncServerOption(func(o *serverOptions) {
		o.unknownStreamDesc = &StreamDesc{
			StreamName: "unknown_service_handler",
			Handler:    streamHandler,
			// We need to assume that the users of the streamHandler will want to use both.
			ClientStreams: true,
			ServerStreams: true,
		}
	})
}

// ConnectionTimeout returns a ServerOption that sets the timeout for
// connection establishment (up to and including HTTP/2 handshaking) for all
// new connections.  If this is not set, the default is 120 seconds.  A zero or
// negative value will result in an immediate timeout.
//
// This API is EXPERIMENTAL.
func ConnectionTimeout(d time.Duration) ServerOption {
	return newFuncServerOption(func(o *serverOptions) {
		o.connectionTimeout = d
	})
}

// MaxHeaderListSize returns a ServerOption that sets the max (uncompressed) size
// of header list that the server is prepared to accept.
func MaxHeaderListSize(s uint32) ServerOption {
	return newFuncServerOption(func(o *serverOptions) {
		o.maxHeaderListSize = &s
	})
}

// HeaderTableSize returns a ServerOption that sets the size of dynamic
// header table for stream.
//
// This API is EXPERIMENTAL.
func HeaderTableSize(s uint32) ServerOption {
	return newFuncServerOption(func(o *serverOptions) {
		o.headerTableSize = &s
	})
}

// NewServer creates a gRPC server which has no service registered and has not
// started to accept requests yet.
func NewServer(opt ...ServerOption) *Server {
	opts := defaultServerOptions
	for _, o := range opt {
		o.apply(&opts)
	}
	s := &Server{
		lis:    make(map[net.Listener]bool),
		opts:   opts,
		conns:  make(map[transport.ServerTransport]bool),
		m:      make(map[string]*service),
		quit:   grpcsync.NewEvent(),
		done:   grpcsync.NewEvent(),
		czData: new(channelzData),
	}
	chainUnaryServerInterceptors(s)
	chainStreamServerInterceptors(s)
	s.cv = sync.NewCond(&s.mu)
	if EnableTracing {
		_, file, line, _ := runtime.Caller(1)
		s.events = trace.NewEventLog("grpc.Server", fmt.Sprintf("%s:%d", file, line))
	}

	if channelz.IsOn() {
		s.channelzID = channelz.RegisterServer(&channelzServer{s}, "")
	}
	return s
}

// printf records an event in s's event log, unless s has been stopped.
// REQUIRES s.mu is held.
func (s *Server) printf(format string, a ...interface{}) {
	if s.events != nil {
		s.events.Printf(format, a...)
	}
}

// errorf records an error in s's event log, unless s has been stopped.
// REQUIRES s.mu is held.
func (s *Server) errorf(format string, a ...interface{}) {
	if s.events != nil {
		s.events.Errorf(format, a...)
	}
}

// RegisterService registers a service and its implementation to the gRPC
// server. It is called from the IDL generated code. This must be called before
// invoking Serve.
func (s *Server) RegisterService(sd *ServiceDesc, ss interface{}) {
	ht := reflect.TypeOf(sd.HandlerType).Elem()
	st := reflect.TypeOf(ss)
	if !st.Implements(ht) {
		grpclog.Fatalf("grpc: Server.RegisterService found the handler of type %v that does not satisfy %v", st, ht)
	}
	s.register(sd, ss)
}

func (s *Server) register(sd *ServiceDesc, ss interface{}) {
	s.mu.Lock()
	defer s.mu.Unlock()
	s.printf("RegisterService(%q)", sd.ServiceName)
	if s.serve {
		grpclog.Fatalf("grpc: Server.RegisterService after Server.Serve for %q", sd.ServiceName)
	}
	if _, ok := s.m[sd.ServiceName]; ok {
		grpclog.Fatalf("grpc: Server.RegisterService found duplicate service registration for %q", sd.ServiceName)
	}
	srv := &service{
		server: ss,
		md:     make(map[string]*MethodDesc),
		sd:     make(map[string]*StreamDesc),
		mdata:  sd.Metadata,
	}
	for i := range sd.Methods {
		d := &sd.Methods[i]
		srv.md[d.MethodName] = d
	}
	for i := range sd.Streams {
		d := &sd.Streams[i]
		srv.sd[d.StreamName] = d
	}
	s.m[sd.ServiceName] = srv
}

// MethodInfo contains the information of an RPC including its method name and type.
type MethodInfo struct {
	// Name is the method name only, without the service name or package name.
	Name string
	// IsClientStream indicates whether the RPC is a client streaming RPC.
	IsClientStream bool
	// IsServerStream indicates whether the RPC is a server streaming RPC.
	IsServerStream bool
}

// ServiceInfo contains unary RPC method info, streaming RPC method info and metadata for a service.
type ServiceInfo struct {
	Methods []MethodInfo
	// Metadata is the metadata specified in ServiceDesc when registering service.
	Metadata interface{}
}

// GetServiceInfo returns a map from service names to ServiceInfo.
// Service names include the package names, in the form of <package>.<service>.
func (s *Server) GetServiceInfo() map[string]ServiceInfo {
	ret := make(map[string]ServiceInfo)
	for n, srv := range s.m {
		methods := make([]MethodInfo, 0, len(srv.md)+len(srv.sd))
		for m := range srv.md {
			methods = append(methods, MethodInfo{
				Name:           m,
				IsClientStream: false,
				IsServerStream: false,
			})
		}
		for m, d := range srv.sd {
			methods = append(methods, MethodInfo{
				Name:           m,
				IsClientStream: d.ClientStreams,
				IsServerStream: d.ServerStreams,
			})
		}

		ret[n] = ServiceInfo{
			Methods:  methods,
			Metadata: srv.mdata,
		}
	}
	return ret
}

// ErrServerStopped indicates that the operation is now illegal because of
// the server being stopped.
var ErrServerStopped = errors.New("grpc: the server has been stopped")

func (s *Server) useTransportAuthenticator(rawConn net.Conn) (net.Conn, credentials.AuthInfo, error) {
	if s.opts.creds == nil {
		return rawConn, nil, nil
	}
	return s.opts.creds.ServerHandshake(rawConn)
}

type listenSocket struct {
	net.Listener
	channelzID int64
}

func (l *listenSocket) ChannelzMetric() *channelz.SocketInternalMetric {
	return &channelz.SocketInternalMetric{
		SocketOptions: channelz.GetSocketOption(l.Listener),
		LocalAddr:     l.Listener.Addr(),
	}
}

func (l *listenSocket) Close() error {
	err := l.Listener.Close()
	if channelz.IsOn() {
		channelz.RemoveEntry(l.channelzID)
	}
	return err
}

// Serve accepts incoming connections on the listener lis, creating a new
// ServerTransport and service goroutine for each. The service goroutines
// read gRPC requests and then call the registered handlers to reply to them.
// Serve returns when lis.Accept fails with fatal errors.  lis will be closed when
// this method returns.
// Serve will return a non-nil error unless Stop or GracefulStop is called.
func (s *Server) Serve(lis net.Listener) error {
	s.mu.Lock()
	s.printf("serving")
	s.serve = true
	if s.lis == nil {
		// Serve called after Stop or GracefulStop.
		s.mu.Unlock()
		lis.Close()
		return ErrServerStopped
	}

	s.serveWG.Add(1)
	defer func() {
		s.serveWG.Done()
		if s.quit.HasFired() {
			// Stop or GracefulStop called; block until done and return nil.
			<-s.done.Done()
		}
	}()

	ls := &listenSocket{Listener: lis}
	s.lis[ls] = true

	if channelz.IsOn() {
		ls.channelzID = channelz.RegisterListenSocket(ls, s.channelzID, lis.Addr().String())
	}
	s.mu.Unlock()

	defer func() {
		s.mu.Lock()
		if s.lis != nil && s.lis[ls] {
			ls.Close()
			delete(s.lis, ls)
		}
		s.mu.Unlock()
	}()

	var tempDelay time.Duration // how long to sleep on accept failure

	for {
		rawConn, err := lis.Accept()
		if err != nil {
			if ne, ok := err.(interface {
				Temporary() bool
			}); ok && ne.Temporary() {
				if tempDelay == 0 {
					tempDelay = 5 * time.Millisecond
				} else {
					tempDelay *= 2
				}
				if max := 1 * time.Second; tempDelay > max {
					tempDelay = max
				}
				s.mu.Lock()
				s.printf("Accept error: %v; retrying in %v", err, tempDelay)
				s.mu.Unlock()
				timer := time.NewTimer(tempDelay)
				select {
				case <-timer.C:
				case <-s.quit.Done():
					timer.Stop()
					return nil
				}
				continue
			}
			s.mu.Lock()
			s.printf("done serving; Accept = %v", err)
			s.mu.Unlock()

			if s.quit.HasFired() {
				return nil
			}
			return err
		}
		tempDelay = 0
		// Start a new goroutine to deal with rawConn so we don't stall this Accept
		// loop goroutine.
		//
		// Make sure we account for the goroutine so GracefulStop doesn't nil out
		// s.conns before this conn can be added.
		s.serveWG.Add(1)
		go func() {
			s.handleRawConn(rawConn)
			s.serveWG.Done()
		}()
	}
}

// handleRawConn forks a goroutine to handle a just-accepted connection that
// has not had any I/O performed on it yet.
func (s *Server) handleRawConn(rawConn net.Conn) {
	if s.quit.HasFired() {
		rawConn.Close()
		return
	}
	rawConn.SetDeadline(time.Now().Add(s.opts.connectionTimeout))
	conn, authInfo, err := s.useTransportAuthenticator(rawConn)
	if err != nil {
		// ErrConnDispatched means that the connection was dispatched away from
		// gRPC; those connections should be left open.
		if err != credentials.ErrConnDispatched {
			s.mu.Lock()
			s.errorf("ServerHandshake(%q) failed: %v", rawConn.RemoteAddr(), err)
			s.mu.Unlock()
			channelz.Warningf(s.channelzID, "grpc: Server.Serve failed to complete security handshake from %q: %v", rawConn.RemoteAddr(), err)
			rawConn.Close()
		}
		rawConn.SetDeadline(time.Time{})
		return
	}

	// Finish handshaking (HTTP2)
	st := s.newHTTP2Transport(conn, authInfo)
	if st == nil {
		return
	}

	rawConn.SetDeadline(time.Time{})
	if !s.addConn(st) {
		return
	}
	go func() {
		s.serveStreams(st)
		s.removeConn(st)
	}()
}

// newHTTP2Transport sets up a http/2 transport (using the
// gRPC http2 server transport in transport/http2_server.go).
func (s *Server) newHTTP2Transport(c net.Conn, authInfo credentials.AuthInfo) transport.ServerTransport {
	config := &transport.ServerConfig{
		MaxStreams:            s.opts.maxConcurrentStreams,
		AuthInfo:              authInfo,
		InTapHandle:           s.opts.inTapHandle,
		StatsHandler:          s.opts.statsHandler,
		KeepaliveParams:       s.opts.keepaliveParams,
		KeepalivePolicy:       s.opts.keepalivePolicy,
		InitialWindowSize:     s.opts.initialWindowSize,
		InitialConnWindowSize: s.opts.initialConnWindowSize,
		WriteBufferSize:       s.opts.writeBufferSize,
		ReadBufferSize:        s.opts.readBufferSize,
		ChannelzParentID:      s.channelzID,
		MaxHeaderListSize:     s.opts.maxHeaderListSize,
		HeaderTableSize:       s.opts.headerTableSize,
	}
	st, err := transport.NewServerTransport("http2", c, config)
	if err != nil {
		s.mu.Lock()
		s.errorf("NewServerTransport(%q) failed: %v", c.RemoteAddr(), err)
		s.mu.Unlock()
		c.Close()
		channelz.Warning(s.channelzID, "grpc: Server.Serve failed to create ServerTransport: ", err)
		return nil
	}

	return st
}

func (s *Server) serveStreams(st transport.ServerTransport) {
	defer st.Close()
	var wg sync.WaitGroup
	st.HandleStreams(func(stream *transport.Stream) {
		wg.Add(1)
		go func() {
			defer wg.Done()
			timer := stream.Stat().NewTimer("/grpc")
			s.handleStream(st, stream, s.traceInfo(st, stream))
			timer.Egress()
		}()
	}, func(ctx context.Context, method string) context.Context {
		if !EnableTracing {
			return ctx
		}
		tr := trace.New("grpc.Recv."+methodFamily(method), method)
		return trace.NewContext(ctx, tr)
	})
	wg.Wait()
}

var _ http.Handler = (*Server)(nil)

// ServeHTTP implements the Go standard library's http.Handler
// interface by responding to the gRPC request r, by looking up
// the requested gRPC method in the gRPC server s.
//
// The provided HTTP request must have arrived on an HTTP/2
// connection. When using the Go standard library's server,
// practically this means that the Request must also have arrived
// over TLS.
//
// To share one port (such as 443 for https) between gRPC and an
// existing http.Handler, use a root http.Handler such as:
//
//   if r.ProtoMajor == 2 && strings.HasPrefix(
//   	r.Header.Get("Content-Type"), "application/grpc") {
//   	grpcServer.ServeHTTP(w, r)
//   } else {
//   	yourMux.ServeHTTP(w, r)
//   }
//
// Note that ServeHTTP uses Go's HTTP/2 server implementation which is totally
// separate from grpc-go's HTTP/2 server. Performance and features may vary
// between the two paths. ServeHTTP does not support some gRPC features
// available through grpc-go's HTTP/2 server, and it is currently EXPERIMENTAL
// and subject to change.
func (s *Server) ServeHTTP(w http.ResponseWriter, r *http.Request) {
	st, err := transport.NewServerHandlerTransport(w, r, s.opts.statsHandler)
	if err != nil {
		http.Error(w, err.Error(), http.StatusInternalServerError)
		return
	}
	if !s.addConn(st) {
		return
	}
	defer s.removeConn(st)
	s.serveStreams(st)
}

// traceInfo returns a traceInfo and associates it with stream, if tracing is enabled.
// If tracing is not enabled, it returns nil.
func (s *Server) traceInfo(st transport.ServerTransport, stream *transport.Stream) (trInfo *traceInfo) {
	if !EnableTracing {
		return nil
	}
	tr, ok := trace.FromContext(stream.Context())
	if !ok {
		return nil
	}

	trInfo = &traceInfo{
		tr: tr,
		firstLine: firstLine{
			client:     false,
			remoteAddr: st.RemoteAddr(),
		},
	}
	if dl, ok := stream.Context().Deadline(); ok {
		trInfo.firstLine.deadline = time.Until(dl)
	}
	return trInfo
}

func (s *Server) addConn(st transport.ServerTransport) bool {
	s.mu.Lock()
	defer s.mu.Unlock()
	if s.conns == nil {
		st.Close()
		return false
	}
	if s.drain {
		// Transport added after we drained our existing conns: drain it
		// immediately.
		st.Drain()
	}
	s.conns[st] = true
	return true
}

func (s *Server) removeConn(st transport.ServerTransport) {
	s.mu.Lock()
	defer s.mu.Unlock()
	if s.conns != nil {
		delete(s.conns, st)
		s.cv.Broadcast()
	}
}

func (s *Server) channelzMetric() *channelz.ServerInternalMetric {
	return &channelz.ServerInternalMetric{
		CallsStarted:             atomic.LoadInt64(&s.czData.callsStarted),
		CallsSucceeded:           atomic.LoadInt64(&s.czData.callsSucceeded),
		CallsFailed:              atomic.LoadInt64(&s.czData.callsFailed),
		LastCallStartedTimestamp: time.Unix(0, atomic.LoadInt64(&s.czData.lastCallStartedTime)),
	}
}

func (s *Server) incrCallsStarted() {
	atomic.AddInt64(&s.czData.callsStarted, 1)
	atomic.StoreInt64(&s.czData.lastCallStartedTime, time.Now().UnixNano())
}

func (s *Server) incrCallsSucceeded() {
	atomic.AddInt64(&s.czData.callsSucceeded, 1)
}

func (s *Server) incrCallsFailed() {
	atomic.AddInt64(&s.czData.callsFailed, 1)
}

func (s *Server) sendResponse(t transport.ServerTransport, stream *transport.Stream, msg interface{}, cp Compressor, opts *transport.Options, comp encoding.Compressor) error {
	stat := stream.Stat()
	overallTimer := stat.NewTimer("/Server/sendResponse")

	timer := stat.NewTimer("/encoding")
	codec := s.getCodec(stream.ContentSubtype())
	data, err := encode(codec, msg, stat)
	timer.Egress()
	if err != nil {
<<<<<<< HEAD
		channelz.Error(s.channelzID, "grpc: server failed to encode response: ", err)
=======
		grpclog.Errorln("grpc: server failed to encode response: ", err)
		overallTimer.Egress()
>>>>>>> d0235e4d
		return err
	}

	timer = stat.NewTimer("/compression")
	compData, err := compress(data, cp, comp, stat)
	timer.Egress()

	if err != nil {
<<<<<<< HEAD
		channelz.Error(s.channelzID, "grpc: server failed to compress response: ", err)
=======
		grpclog.Errorln("grpc: server failed to compress response: ", err)
		overallTimer.Egress()
>>>>>>> d0235e4d
		return err
	}

	timer = stat.NewTimer("/header")
	hdr, payload := msgHeader(data, compData)
	timer.Egress()
	// TODO(dfawley): should we be checking len(data) instead?
	if len(payload) > s.opts.maxSendMessageSize {
		overallTimer.Egress()
		return status.Errorf(codes.ResourceExhausted, "grpc: trying to send message larger than max (%d vs. %d)", len(payload), s.opts.maxSendMessageSize)
	}

	timer = stat.NewTimer("/transport/enqueue")
	err = t.Write(stream, hdr, payload, stat, opts)
	timer.Egress()
	if err == nil && s.opts.statsHandler != nil {
		s.opts.statsHandler.HandleRPC(stream.Context(), outPayload(false, msg, data, payload, time.Now()))
	}
	overallTimer.Egress()
	return err
}

// chainUnaryServerInterceptors chains all unary server interceptors into one.
func chainUnaryServerInterceptors(s *Server) {
	// Prepend opts.unaryInt to the chaining interceptors if it exists, since unaryInt will
	// be executed before any other chained interceptors.
	interceptors := s.opts.chainUnaryInts
	if s.opts.unaryInt != nil {
		interceptors = append([]UnaryServerInterceptor{s.opts.unaryInt}, s.opts.chainUnaryInts...)
	}

	var chainedInt UnaryServerInterceptor
	if len(interceptors) == 0 {
		chainedInt = nil
	} else if len(interceptors) == 1 {
		chainedInt = interceptors[0]
	} else {
		chainedInt = func(ctx context.Context, req interface{}, info *UnaryServerInfo, handler UnaryHandler) (interface{}, error) {
			return interceptors[0](ctx, req, info, getChainUnaryHandler(interceptors, 0, info, handler))
		}
	}

	s.opts.unaryInt = chainedInt
}

// getChainUnaryHandler recursively generate the chained UnaryHandler
func getChainUnaryHandler(interceptors []UnaryServerInterceptor, curr int, info *UnaryServerInfo, finalHandler UnaryHandler) UnaryHandler {
	if curr == len(interceptors)-1 {
		return finalHandler
	}

	return func(ctx context.Context, req interface{}) (interface{}, error) {
		return interceptors[curr+1](ctx, req, info, getChainUnaryHandler(interceptors, curr+1, info, finalHandler))
	}
}

func (s *Server) processUnaryRPC(t transport.ServerTransport, stream *transport.Stream, srv *service, md *MethodDesc, trInfo *traceInfo) (err error) {
	stat := stream.Stat()
	overallTimer := stat.NewTimer("/processUnaryRPC")
	sh := s.opts.statsHandler
	if overallTimer != nil || sh != nil || trInfo != nil || channelz.IsOn() {
		if channelz.IsOn() {
			s.incrCallsStarted()
		}
		var statsBegin *stats.Begin
		if sh != nil {
			beginTime := time.Now()
			statsBegin = &stats.Begin{
				BeginTime: beginTime,
			}
			sh.HandleRPC(stream.Context(), statsBegin)
		}
		if trInfo != nil {
			trInfo.tr.LazyLog(&trInfo.firstLine, false)
		}
		// The deferred error handling for tracing, stats handler and channelz are
		// combined into one function to reduce stack usage -- a defer takes ~56-64
		// bytes on the stack, so overflowing the stack will require a stack
		// re-allocation, which is expensive.
		//
		// To maintain behavior similar to separate deferred statements, statements
		// should be executed in the reverse order. That is, tracing first, stats
		// handler second, and channelz last. Note that panics *within* defers will
		// lead to different behavior, but that's an acceptable compromise; that
		// would be undefined behavior territory anyway.
		defer func() {
			if trInfo != nil {
				if err != nil && err != io.EOF {
					trInfo.tr.LazyLog(&fmtStringer{"%v", []interface{}{err}}, true)
					trInfo.tr.SetError()
				}
				trInfo.tr.Finish()
			}

			if sh != nil {
				end := &stats.End{
					BeginTime: statsBegin.BeginTime,
					EndTime:   time.Now(),
				}
				if err != nil && err != io.EOF {
					end.Error = toRPCErr(err)
				}
				sh.HandleRPC(stream.Context(), end)
			}

			if channelz.IsOn() {
				if err != nil && err != io.EOF {
					s.incrCallsFailed()
				} else {
					s.incrCallsSucceeded()
				}
			}

			if overallTimer != nil {
				overallTimer.Egress()
			}
		}()
	}

	binlog := binarylog.GetMethodLogger(stream.Method())
	if binlog != nil {
		ctx := stream.Context()
		md, _ := metadata.FromIncomingContext(ctx)
		logEntry := &binarylog.ClientHeader{
			Header:     md,
			MethodName: stream.Method(),
			PeerAddr:   nil,
		}
		if deadline, ok := ctx.Deadline(); ok {
			logEntry.Timeout = time.Until(deadline)
			if logEntry.Timeout < 0 {
				logEntry.Timeout = 0
			}
		}
		if a := md[":authority"]; len(a) > 0 {
			logEntry.Authority = a[0]
		}
		if peer, ok := peer.FromContext(ctx); ok {
			logEntry.PeerAddr = peer.Addr
		}
		binlog.Log(logEntry)
	}

	// comp and cp are used for compression.  decomp and dc are used for
	// decompression.  If comp and decomp are both set, they are the same;
	// however they are kept separate to ensure that at most one of the
	// compressor/decompressor variable pairs are set for use later.
	var comp, decomp encoding.Compressor
	var cp Compressor
	var dc Decompressor

	// If dc is set and matches the stream's compression, use it.  Otherwise, try
	// to find a matching registered compressor for decomp.
	timer := stat.NewTimer("/recv/compression/compressor")
	if rc := stream.RecvCompress(); s.opts.dc != nil && s.opts.dc.Type() == rc {
		dc = s.opts.dc
	} else if rc != "" && rc != encoding.Identity {
		decomp = encoding.GetCompressor(rc)
		if decomp == nil {
			st := status.Newf(codes.Unimplemented, "grpc: Decompressor is not installed for grpc-encoding %q", rc)
			t.WriteStatus(stream, st)
			timer.Egress()
			return st.Err()
		}
	}

	// If cp is set, use it.  Otherwise, attempt to compress the response using
	// the incoming message compression method.
	//
	// NOTE: this needs to be ahead of all handling, https://github.com/grpc/grpc-go/issues/686.
	if s.opts.cp != nil {
		cp = s.opts.cp
		stream.SetSendCompress(cp.Type())
	} else if rc := stream.RecvCompress(); rc != "" && rc != encoding.Identity {
		// Legacy compressor not specified; attempt to respond with same encoding.
		comp = encoding.GetCompressor(rc)
		if comp != nil {
			stream.SetSendCompress(rc)
		}
	}
	timer.Egress()

	var payInfo *payloadInfo
	if sh != nil || binlog != nil {
		payInfo = &payloadInfo{}
	}

	timer = stat.NewTimer("/recv")
	d, err := recvAndDecompress(&parser{r: stream}, stream, dc, s.opts.maxReceiveMessageSize, payInfo, decomp, stat)
	if err != nil {
		if st, ok := status.FromError(err); ok {
			if e := t.WriteStatus(stream, st); e != nil {
				channelz.Warningf(s.channelzID, "grpc: Server.processUnaryRPC failed to write status %v", e)
			}
		}
		return err
	}
	timer.Egress()

	if channelz.IsOn() {
		t.IncrMsgRecv()
	}
	df := func(v interface{}) error {
		overallTimer := stat.NewTimer("/encoding")

		// Do not create a closure on timer.
		timer := stat.NewTimer("/getCodec")
		codec := s.getCodec(stream.ContentSubtype())
		timer.Egress()

		timer = stat.NewTimer("/unmarshal")
		err := codec.Unmarshal(d, v)
		timer.Egress()
		if err != nil {
			overallTimer.Egress()
			return status.Errorf(codes.Internal, "grpc: error unmarshalling request: %v", err)
		}

		if sh != nil {
			sh.HandleRPC(stream.Context(), &stats.InPayload{
				RecvTime:   time.Now(),
				Payload:    v,
				WireLength: payInfo.wireLength,
				Data:       d,
				Length:     len(d),
			})
		}
		if binlog != nil {
			binlog.Log(&binarylog.ClientMessage{
				Message: d,
			})
		}
		if trInfo != nil {
			trInfo.tr.LazyLog(&payload{sent: false, msg: v}, true)
		}
		overallTimer.Egress()
		return nil
	}
	ctx := NewContextWithServerTransportStream(stream.Context(), stream)

	// TODO(adtac): measure interceptor code separately?
	timer = stat.NewTimer("/applicationHandler")
	reply, appErr := md.Handler(srv.server, ctx, df, s.opts.unaryInt)
	timer.Egress()
	if appErr != nil {
		appStatus, ok := status.FromError(appErr)
		if !ok {
			// Convert appErr if it is not a grpc status error.
			appErr = status.Error(codes.Unknown, appErr.Error())
			appStatus, _ = status.FromError(appErr)
		}
		if trInfo != nil {
			trInfo.tr.LazyLog(stringer(appStatus.Message()), true)
			trInfo.tr.SetError()
		}
		if e := t.WriteStatus(stream, appStatus); e != nil {
			channelz.Warningf(s.channelzID, "grpc: Server.processUnaryRPC failed to write status: %v", e)
		}
		if binlog != nil {
			if h, _ := stream.Header(); h.Len() > 0 {
				// Only log serverHeader if there was header. Otherwise it can
				// be trailer only.
				binlog.Log(&binarylog.ServerHeader{
					Header: h,
				})
			}
			binlog.Log(&binarylog.ServerTrailer{
				Trailer: stream.Trailer(),
				Err:     appErr,
			})
		}
		return appErr
	}
	if trInfo != nil {
		trInfo.tr.LazyLog(stringer("OK"), false)
	}
	opts := &transport.Options{Last: true}

	if err := s.sendResponse(t, stream, reply, cp, opts, comp); err != nil {
		if err == io.EOF {
			// The entire stream is done (for unary RPC only).
			return err
		}
		if sts, ok := status.FromError(err); ok {
			if e := t.WriteStatus(stream, sts); e != nil {
				channelz.Warningf(s.channelzID, "grpc: Server.processUnaryRPC failed to write status: %v", e)
			}
		} else {
			switch st := err.(type) {
			case transport.ConnectionError:
				// Nothing to do here.
			default:
				panic(fmt.Sprintf("grpc: Unexpected error (%T) from sendResponse: %v", st, st))
			}
		}
		if binlog != nil {
			h, _ := stream.Header()
			binlog.Log(&binarylog.ServerHeader{
				Header: h,
			})
			binlog.Log(&binarylog.ServerTrailer{
				Trailer: stream.Trailer(),
				Err:     appErr,
			})
		}
		return err
	}
	if binlog != nil {
		h, _ := stream.Header()
		binlog.Log(&binarylog.ServerHeader{
			Header: h,
		})
		binlog.Log(&binarylog.ServerMessage{
			Message: reply,
		})
	}
	if channelz.IsOn() {
		t.IncrMsgSent()
	}
	if trInfo != nil {
		trInfo.tr.LazyLog(&payload{sent: true, msg: reply}, true)
	}
	// TODO: Should we be logging if writing status failed here, like above?
	// Should the logging be in WriteStatus?  Should we ignore the WriteStatus
	// error or allow the stats handler to see it?
	err = t.WriteStatus(stream, statusOK)
	if binlog != nil {
		binlog.Log(&binarylog.ServerTrailer{
			Trailer: stream.Trailer(),
			Err:     appErr,
		})
	}
	return err
}

// chainStreamServerInterceptors chains all stream server interceptors into one.
func chainStreamServerInterceptors(s *Server) {
	// Prepend opts.streamInt to the chaining interceptors if it exists, since streamInt will
	// be executed before any other chained interceptors.
	interceptors := s.opts.chainStreamInts
	if s.opts.streamInt != nil {
		interceptors = append([]StreamServerInterceptor{s.opts.streamInt}, s.opts.chainStreamInts...)
	}

	var chainedInt StreamServerInterceptor
	if len(interceptors) == 0 {
		chainedInt = nil
	} else if len(interceptors) == 1 {
		chainedInt = interceptors[0]
	} else {
		chainedInt = func(srv interface{}, ss ServerStream, info *StreamServerInfo, handler StreamHandler) error {
			return interceptors[0](srv, ss, info, getChainStreamHandler(interceptors, 0, info, handler))
		}
	}

	s.opts.streamInt = chainedInt
}

// getChainStreamHandler recursively generate the chained StreamHandler
func getChainStreamHandler(interceptors []StreamServerInterceptor, curr int, info *StreamServerInfo, finalHandler StreamHandler) StreamHandler {
	if curr == len(interceptors)-1 {
		return finalHandler
	}

	return func(srv interface{}, ss ServerStream) error {
		return interceptors[curr+1](srv, ss, info, getChainStreamHandler(interceptors, curr+1, info, finalHandler))
	}
}

func (s *Server) processStreamingRPC(t transport.ServerTransport, stream *transport.Stream, srv *service, sd *StreamDesc, trInfo *traceInfo) (err error) {
	stat := stream.Stat()
	overallTimer := stat.NewTimer("/processStreamingRPC")
	if channelz.IsOn() {
		s.incrCallsStarted()
	}
	sh := s.opts.statsHandler
	var statsBegin *stats.Begin
	if sh != nil {
		beginTime := time.Now()
		statsBegin = &stats.Begin{
			BeginTime: beginTime,
		}
		sh.HandleRPC(stream.Context(), statsBegin)
	}
	ctx := NewContextWithServerTransportStream(stream.Context(), stream)
	ss := &serverStream{
		ctx:                   ctx,
		t:                     t,
		s:                     stream,
		p:                     &parser{r: stream},
		codec:                 s.getCodec(stream.ContentSubtype()),
		maxReceiveMessageSize: s.opts.maxReceiveMessageSize,
		maxSendMessageSize:    s.opts.maxSendMessageSize,
		trInfo:                trInfo,
		statsHandler:          sh,
	}

	if overallTimer != nil || sh != nil || trInfo != nil || channelz.IsOn() {
		// See comment in processUnaryRPC on defers.
		defer func() {
			if trInfo != nil {
				ss.mu.Lock()
				if err != nil && err != io.EOF {
					ss.trInfo.tr.LazyLog(&fmtStringer{"%v", []interface{}{err}}, true)
					ss.trInfo.tr.SetError()
				}
				ss.trInfo.tr.Finish()
				ss.trInfo.tr = nil
				ss.mu.Unlock()
			}

			if sh != nil {
				end := &stats.End{
					BeginTime: statsBegin.BeginTime,
					EndTime:   time.Now(),
				}
				if err != nil && err != io.EOF {
					end.Error = toRPCErr(err)
				}
				sh.HandleRPC(stream.Context(), end)
			}

			if channelz.IsOn() {
				if err != nil && err != io.EOF {
					s.incrCallsFailed()
				} else {
					s.incrCallsSucceeded()
				}
			}

			if overallTimer != nil {
				overallTimer.Egress()
			}
		}()
	}

	ss.binlog = binarylog.GetMethodLogger(stream.Method())
	if ss.binlog != nil {
		md, _ := metadata.FromIncomingContext(ctx)
		logEntry := &binarylog.ClientHeader{
			Header:     md,
			MethodName: stream.Method(),
			PeerAddr:   nil,
		}
		if deadline, ok := ctx.Deadline(); ok {
			logEntry.Timeout = time.Until(deadline)
			if logEntry.Timeout < 0 {
				logEntry.Timeout = 0
			}
		}
		if a := md[":authority"]; len(a) > 0 {
			logEntry.Authority = a[0]
		}
		if peer, ok := peer.FromContext(ss.Context()); ok {
			logEntry.PeerAddr = peer.Addr
		}
		ss.binlog.Log(logEntry)
	}

	// If dc is set and matches the stream's compression, use it.  Otherwise, try
	// to find a matching registered compressor for decomp.
	timer := stat.NewTimer("/recv/compression/compressor")
	if rc := stream.RecvCompress(); s.opts.dc != nil && s.opts.dc.Type() == rc {
		ss.dc = s.opts.dc
	} else if rc != "" && rc != encoding.Identity {
		ss.decomp = encoding.GetCompressor(rc)
		if ss.decomp == nil {
			st := status.Newf(codes.Unimplemented, "grpc: Decompressor is not installed for grpc-encoding %q", rc)
			t.WriteStatus(ss.s, st)
			timer.Egress()
			return st.Err()
		}
	}

	// If cp is set, use it.  Otherwise, attempt to compress the response using
	// the incoming message compression method.
	//
	// NOTE: this needs to be ahead of all handling, https://github.com/grpc/grpc-go/issues/686.
	if s.opts.cp != nil {
		ss.cp = s.opts.cp
		stream.SetSendCompress(s.opts.cp.Type())
	} else if rc := stream.RecvCompress(); rc != "" && rc != encoding.Identity {
		// Legacy compressor not specified; attempt to respond with same encoding.
		ss.comp = encoding.GetCompressor(rc)
		if ss.comp != nil {
			stream.SetSendCompress(rc)
		}
	}
	timer.Egress()

	if trInfo != nil {
		trInfo.tr.LazyLog(&trInfo.firstLine, false)
	}
	var appErr error
	var server interface{}
	if srv != nil {
		server = srv.server
	}
	if s.opts.streamInt == nil {
		timer = stat.NewTimer("/applicationHandler")
		appErr = sd.Handler(server, ss)
		timer.Egress()
	} else {
		info := &StreamServerInfo{
			FullMethod:     stream.Method(),
			IsClientStream: sd.ClientStreams,
			IsServerStream: sd.ServerStreams,
		}
		// TODO(adtac): measure intercept code separately?
		timer = stat.NewTimer("/applicationHandler")
		appErr = s.opts.streamInt(server, ss, info, sd.Handler)
		timer.Egress()
	}
	if appErr != nil {
		appStatus, ok := status.FromError(appErr)
		if !ok {
			appStatus = status.New(codes.Unknown, appErr.Error())
			appErr = appStatus.Err()
		}
		if trInfo != nil {
			ss.mu.Lock()
			ss.trInfo.tr.LazyLog(stringer(appStatus.Message()), true)
			ss.trInfo.tr.SetError()
			ss.mu.Unlock()
		}
		t.WriteStatus(ss.s, appStatus)
		if ss.binlog != nil {
			ss.binlog.Log(&binarylog.ServerTrailer{
				Trailer: ss.s.Trailer(),
				Err:     appErr,
			})
		}
		// TODO: Should we log an error from WriteStatus here and below?
		return appErr
	}
	if trInfo != nil {
		ss.mu.Lock()
		ss.trInfo.tr.LazyLog(stringer("OK"), false)
		ss.mu.Unlock()
	}
	err = t.WriteStatus(ss.s, statusOK)
	if ss.binlog != nil {
		ss.binlog.Log(&binarylog.ServerTrailer{
			Trailer: ss.s.Trailer(),
			Err:     appErr,
		})
	}
	return err
}

func (s *Server) handleStream(t transport.ServerTransport, stream *transport.Stream, trInfo *traceInfo) {
	stat := stream.Stat()
	// If the request is well-formed, we must stop the /stream/recv/grpc/header
	// timer before either of processUnaryRPC or processStreamingRPC is called.
	// If the request is malformed, the handler may exit early or use the unknown
	// stream description handler. Since the latter's processing isn't header
	// processing, we cannot stop the timer *after* the completion of the unknown
	// stream description handler. For these reasons, we cannot defer the
	// timer.Egress() call.
	timer := stat.NewTimer("/grpc/stream/recv/header")

	sm := stream.Method()
	if sm != "" && sm[0] == '/' {
		sm = sm[1:]
	}
	pos := strings.LastIndex(sm, "/")
	if pos == -1 {
		if trInfo != nil {
			trInfo.tr.LazyLog(&fmtStringer{"Malformed method name %q", []interface{}{sm}}, true)
			trInfo.tr.SetError()
		}
		errDesc := fmt.Sprintf("malformed method name: %q", stream.Method())
		if err := t.WriteStatus(stream, status.New(codes.ResourceExhausted, errDesc)); err != nil {
			if trInfo != nil {
				trInfo.tr.LazyLog(&fmtStringer{"%v", []interface{}{err}}, true)
				trInfo.tr.SetError()
			}
			channelz.Warningf(s.channelzID, "grpc: Server.handleStream failed to write status: %v", err)
		}
		if trInfo != nil {
			trInfo.tr.Finish()
		}
		timer.Egress()
		return
	}
	service := sm[:pos]
	method := sm[pos+1:]

	srv, knownService := s.m[service]
	if knownService {
		if md, ok := srv.md[method]; ok {
			timer.Egress()
			s.processUnaryRPC(t, stream, srv, md, trInfo)
			return
		}
		if sd, ok := srv.sd[method]; ok {
			timer.Egress()
			s.processStreamingRPC(t, stream, srv, sd, trInfo)
			return
		}
	}
	// Unknown service, or known server unknown method.
	if unknownDesc := s.opts.unknownStreamDesc; unknownDesc != nil {
		timer.Egress()
		s.processStreamingRPC(t, stream, nil, unknownDesc, trInfo)
		return
	}
	var errDesc string
	if !knownService {
		errDesc = fmt.Sprintf("unknown service %v", service)
	} else {
		errDesc = fmt.Sprintf("unknown method %v for service %v", method, service)
	}
	if trInfo != nil {
		trInfo.tr.LazyPrintf("%s", errDesc)
		trInfo.tr.SetError()
	}
	if err := t.WriteStatus(stream, status.New(codes.Unimplemented, errDesc)); err != nil {
		if trInfo != nil {
			trInfo.tr.LazyLog(&fmtStringer{"%v", []interface{}{err}}, true)
			trInfo.tr.SetError()
		}
		channelz.Warningf(s.channelzID, "grpc: Server.handleStream failed to write status: %v", err)
	}
	if trInfo != nil {
		trInfo.tr.Finish()
	}
	timer.Egress()
}

// The key to save ServerTransportStream in the context.
type streamKey struct{}

// NewContextWithServerTransportStream creates a new context from ctx and
// attaches stream to it.
//
// This API is EXPERIMENTAL.
func NewContextWithServerTransportStream(ctx context.Context, stream ServerTransportStream) context.Context {
	return context.WithValue(ctx, streamKey{}, stream)
}

// ServerTransportStream is a minimal interface that a transport stream must
// implement. This can be used to mock an actual transport stream for tests of
// handler code that use, for example, grpc.SetHeader (which requires some
// stream to be in context).
//
// See also NewContextWithServerTransportStream.
//
// This API is EXPERIMENTAL.
type ServerTransportStream interface {
	Method() string
	SetHeader(md metadata.MD) error
	SendHeader(md metadata.MD) error
	SetTrailer(md metadata.MD) error
}

// ServerTransportStreamFromContext returns the ServerTransportStream saved in
// ctx. Returns nil if the given context has no stream associated with it
// (which implies it is not an RPC invocation context).
//
// This API is EXPERIMENTAL.
func ServerTransportStreamFromContext(ctx context.Context) ServerTransportStream {
	s, _ := ctx.Value(streamKey{}).(ServerTransportStream)
	return s
}

// Stop stops the gRPC server. It immediately closes all open
// connections and listeners.
// It cancels all active RPCs on the server side and the corresponding
// pending RPCs on the client side will get notified by connection
// errors.
func (s *Server) Stop() {
	s.quit.Fire()

	defer func() {
		s.serveWG.Wait()
		s.done.Fire()
	}()

	s.channelzRemoveOnce.Do(func() {
		if channelz.IsOn() {
			channelz.RemoveEntry(s.channelzID)
		}
	})

	s.mu.Lock()
	listeners := s.lis
	s.lis = nil
	st := s.conns
	s.conns = nil
	// interrupt GracefulStop if Stop and GracefulStop are called concurrently.
	s.cv.Broadcast()
	s.mu.Unlock()

	for lis := range listeners {
		lis.Close()
	}
	for c := range st {
		c.Close()
	}

	s.mu.Lock()
	if s.events != nil {
		s.events.Finish()
		s.events = nil
	}
	s.mu.Unlock()
}

// GracefulStop stops the gRPC server gracefully. It stops the server from
// accepting new connections and RPCs and blocks until all the pending RPCs are
// finished.
func (s *Server) GracefulStop() {
	s.quit.Fire()
	defer s.done.Fire()

	s.channelzRemoveOnce.Do(func() {
		if channelz.IsOn() {
			channelz.RemoveEntry(s.channelzID)
		}
	})
	s.mu.Lock()
	if s.conns == nil {
		s.mu.Unlock()
		return
	}

	for lis := range s.lis {
		lis.Close()
	}
	s.lis = nil
	if !s.drain {
		for st := range s.conns {
			st.Drain()
		}
		s.drain = true
	}

	// Wait for serving threads to be ready to exit.  Only then can we be sure no
	// new conns will be created.
	s.mu.Unlock()
	s.serveWG.Wait()
	s.mu.Lock()

	for len(s.conns) != 0 {
		s.cv.Wait()
	}
	s.conns = nil
	if s.events != nil {
		s.events.Finish()
		s.events = nil
	}
	s.mu.Unlock()
}

// contentSubtype must be lowercase
// cannot return nil
func (s *Server) getCodec(contentSubtype string) baseCodec {
	if s.opts.codec != nil {
		return s.opts.codec
	}
	if contentSubtype == "" {
		return encoding.GetCodec(proto.Name)
	}
	codec := encoding.GetCodec(contentSubtype)
	if codec == nil {
		return encoding.GetCodec(proto.Name)
	}
	return codec
}

// SetHeader sets the header metadata.
// When called multiple times, all the provided metadata will be merged.
// All the metadata will be sent out when one of the following happens:
//  - grpc.SendHeader() is called;
//  - The first response is sent out;
//  - An RPC status is sent out (error or success).
func SetHeader(ctx context.Context, md metadata.MD) error {
	if md.Len() == 0 {
		return nil
	}
	stream := ServerTransportStreamFromContext(ctx)
	if stream == nil {
		return status.Errorf(codes.Internal, "grpc: failed to fetch the stream from the context %v", ctx)
	}
	return stream.SetHeader(md)
}

// SendHeader sends header metadata. It may be called at most once.
// The provided md and headers set by SetHeader() will be sent.
func SendHeader(ctx context.Context, md metadata.MD) error {
	stream := ServerTransportStreamFromContext(ctx)
	if stream == nil {
		return status.Errorf(codes.Internal, "grpc: failed to fetch the stream from the context %v", ctx)
	}
	if err := stream.SendHeader(md); err != nil {
		return toRPCErr(err)
	}
	return nil
}

// SetTrailer sets the trailer metadata that will be sent when an RPC returns.
// When called more than once, all the provided metadata will be merged.
func SetTrailer(ctx context.Context, md metadata.MD) error {
	if md.Len() == 0 {
		return nil
	}
	stream := ServerTransportStreamFromContext(ctx)
	if stream == nil {
		return status.Errorf(codes.Internal, "grpc: failed to fetch the stream from the context %v", ctx)
	}
	return stream.SetTrailer(md)
}

// Method returns the method string for the server context.  The returned
// string is in the format of "/service/method".
func Method(ctx context.Context) (string, bool) {
	s := ServerTransportStreamFromContext(ctx)
	if s == nil {
		return "", false
	}
	return s.Method(), true
}

type channelzServer struct {
	s *Server
}

func (c *channelzServer) ChannelzMetric() *channelz.ServerInternalMetric {
	return c.s.channelzMetric()
}<|MERGE_RESOLUTION|>--- conflicted
+++ resolved
@@ -876,12 +876,8 @@
 	data, err := encode(codec, msg, stat)
 	timer.Egress()
 	if err != nil {
-<<<<<<< HEAD
 		channelz.Error(s.channelzID, "grpc: server failed to encode response: ", err)
-=======
-		grpclog.Errorln("grpc: server failed to encode response: ", err)
 		overallTimer.Egress()
->>>>>>> d0235e4d
 		return err
 	}
 
@@ -890,12 +886,8 @@
 	timer.Egress()
 
 	if err != nil {
-<<<<<<< HEAD
 		channelz.Error(s.channelzID, "grpc: server failed to compress response: ", err)
-=======
-		grpclog.Errorln("grpc: server failed to compress response: ", err)
 		overallTimer.Egress()
->>>>>>> d0235e4d
 		return err
 	}
 
