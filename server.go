/*
 *
 * Copyright 2014 gRPC authors.
 *
 * Licensed under the Apache License, Version 2.0 (the "License");
 * you may not use this file except in compliance with the License.
 * You may obtain a copy of the License at
 *
 *     http://www.apache.org/licenses/LICENSE-2.0
 *
 * Unless required by applicable law or agreed to in writing, software
 * distributed under the License is distributed on an "AS IS" BASIS,
 * WITHOUT WARRANTIES OR CONDITIONS OF ANY KIND, either express or implied.
 * See the License for the specific language governing permissions and
 * limitations under the License.
 *
 */

package grpc

import (
	"context"
	"errors"
	"fmt"
	"io"
	"math"
	"net"
	"net/http"
	"reflect"
	"runtime"
	"strings"
	"sync"
	"sync/atomic"
	"time"

	"golang.org/x/net/trace"

	"google.golang.org/grpc/codes"
	"google.golang.org/grpc/credentials"
	"google.golang.org/grpc/encoding"
	"google.golang.org/grpc/encoding/proto"
	"google.golang.org/grpc/grpclog"
	"google.golang.org/grpc/internal"
	"google.golang.org/grpc/internal/binarylog"
	"google.golang.org/grpc/internal/channelz"
	"google.golang.org/grpc/internal/grpcsync"
	"google.golang.org/grpc/internal/grpcutil"
	"google.golang.org/grpc/internal/transport"
	"google.golang.org/grpc/keepalive"
	"google.golang.org/grpc/metadata"
	"google.golang.org/grpc/peer"
	"google.golang.org/grpc/stats"
	"google.golang.org/grpc/status"
	"google.golang.org/grpc/tap"
)

const (
	defaultServerMaxReceiveMessageSize = 1024 * 1024 * 4
	defaultServerMaxSendMessageSize    = math.MaxInt32

	// Server transports are tracked in a map which is keyed on listener
	// address. For regular gRPC traffic, connections are accepted in Serve()
	// through a call to Accept(), and we use the actual listener address as key
	// when we add it to the map. But for connections received through
	// ServeHTTP(), we do not have a listener and hence use this dummy value.
	listenerAddressForServeHTTP = "listenerAddressForServeHTTP"
)

func init() {
	internal.GetServerCredentials = func(srv *Server) credentials.TransportCredentials {
		return srv.opts.creds
	}
	internal.DrainServerTransports = func(srv *Server, addr string) {
		srv.drainServerTransports(addr)
	}
	internal.AddGlobalServerOptions = func(opt ...ServerOption) {
		globalServerOptions = append(globalServerOptions, opt...)
	}
	internal.ClearGlobalServerOptions = func() {
		globalServerOptions = nil
	}
	internal.BinaryLogger = binaryLogger
	internal.JoinServerOptions = newJoinServerOption
}

var statusOK = status.New(codes.OK, "")
var logger = grpclog.Component("core")

type methodHandler func(srv any, ctx context.Context, dec func(any) error, interceptor UnaryServerInterceptor) (any, error)

// MethodDesc represents an RPC service's method specification.
type MethodDesc struct {
	MethodName string
	Handler    methodHandler
}

// ServiceDesc represents an RPC service's specification.
type ServiceDesc struct {
	ServiceName string
	// The pointer to the service interface. Used to check whether the user
	// provided implementation satisfies the interface requirements.
	HandlerType any
	Methods     []MethodDesc
	Streams     []StreamDesc
	Metadata    any
}

// serviceInfo wraps information about a service. It is very similar to
// ServiceDesc and is constructed from it for internal purposes.
type serviceInfo struct {
	// Contains the implementation for the methods in this service.
	serviceImpl any
	methods     map[string]*MethodDesc
	streams     map[string]*StreamDesc
	mdata       any
}

type serverWorkerData struct {
	st     transport.ServerTransport
	stream *transport.Stream
}

// Server is a gRPC server to serve RPC requests.
type Server struct {
	opts serverOptions

	mu  sync.Mutex // guards following
	lis map[net.Listener]bool
	// conns contains all active server transports. It is a map keyed on a
	// listener address with the value being the set of active transports
	// belonging to that listener.
	conns    map[string]map[transport.ServerTransport]bool
	serve    bool
	drain    bool
	cv       *sync.Cond              // signaled when connections close for GracefulStop
	services map[string]*serviceInfo // service name -> service info
	events   trace.EventLog

	quit               *grpcsync.Event
	done               *grpcsync.Event
	channelzRemoveOnce sync.Once
	serveWG            sync.WaitGroup // counts active Serve goroutines for GracefulStop

	channelzID *channelz.Identifier
	czData     *channelzData

	serverWorkerChannel chan *serverWorkerData
}

type serverOptions struct {
	creds                 credentials.TransportCredentials
	codec                 baseCodec
	cp                    Compressor
	dc                    Decompressor
	unaryInt              UnaryServerInterceptor
	streamInt             StreamServerInterceptor
	chainUnaryInts        []UnaryServerInterceptor
	chainStreamInts       []StreamServerInterceptor
	binaryLogger          binarylog.Logger
	inTapHandle           tap.ServerInHandle
	statsHandlers         []stats.Handler
	maxConcurrentStreams  uint32
	maxReceiveMessageSize int
	maxSendMessageSize    int
	unknownStreamDesc     *StreamDesc
	keepaliveParams       keepalive.ServerParameters
	keepalivePolicy       keepalive.EnforcementPolicy
	initialWindowSize     int32
	initialConnWindowSize int32
	writeBufferSize       int
	readBufferSize        int
	sharedWriteBuffer     bool
	connectionTimeout     time.Duration
	maxHeaderListSize     *uint32
	headerTableSize       *uint32
	numServerWorkers      uint32
	recvBufferPool        SharedBufferPool
}

var defaultServerOptions = serverOptions{
	maxReceiveMessageSize: defaultServerMaxReceiveMessageSize,
	maxSendMessageSize:    defaultServerMaxSendMessageSize,
	connectionTimeout:     120 * time.Second,
	writeBufferSize:       defaultWriteBufSize,
	readBufferSize:        defaultReadBufSize,
	recvBufferPool:        nopBufferPool{},
}
var globalServerOptions []ServerOption

// A ServerOption sets options such as credentials, codec and keepalive parameters, etc.
type ServerOption interface {
	apply(*serverOptions)
}

// EmptyServerOption does not alter the server configuration. It can be embedded
// in another structure to build custom server options.
//
// # Experimental
//
// Notice: This type is EXPERIMENTAL and may be changed or removed in a
// later release.
type EmptyServerOption struct{}

func (EmptyServerOption) apply(*serverOptions) {}

// funcServerOption wraps a function that modifies serverOptions into an
// implementation of the ServerOption interface.
type funcServerOption struct {
	f func(*serverOptions)
}

func (fdo *funcServerOption) apply(do *serverOptions) {
	fdo.f(do)
}

func newFuncServerOption(f func(*serverOptions)) *funcServerOption {
	return &funcServerOption{
		f: f,
	}
}

// joinServerOption provides a way to combine arbitrary number of server
// options into one.
type joinServerOption struct {
	opts []ServerOption
}

func (mdo *joinServerOption) apply(do *serverOptions) {
	for _, opt := range mdo.opts {
		opt.apply(do)
	}
}

func newJoinServerOption(opts ...ServerOption) ServerOption {
	return &joinServerOption{opts: opts}
}

// SharedWriteBuffer allows reusing per-connection transport write buffer.
// If this option is set to true every connection will release the buffer after
// flushing the data on the wire.
//
// # Experimental
//
// Notice: This API is EXPERIMENTAL and may be changed or removed in a
// later release.
func SharedWriteBuffer(val bool) ServerOption {
	return newFuncServerOption(func(o *serverOptions) {
		o.sharedWriteBuffer = val
	})
}

// WriteBufferSize determines how much data can be batched before doing a write
// on the wire. The corresponding memory allocation for this buffer will be
// twice the size to keep syscalls low. The default value for this buffer is
// 32KB. Zero or negative values will disable the write buffer such that each
// write will be on underlying connection.
// Note: A Send call may not directly translate to a write.
func WriteBufferSize(s int) ServerOption {
	return newFuncServerOption(func(o *serverOptions) {
		o.writeBufferSize = s
	})
}

// ReadBufferSize lets you set the size of read buffer, this determines how much
// data can be read at most for one read syscall. The default value for this
// buffer is 32KB. Zero or negative values will disable read buffer for a
// connection so data framer can access the underlying conn directly.
func ReadBufferSize(s int) ServerOption {
	return newFuncServerOption(func(o *serverOptions) {
		o.readBufferSize = s
	})
}

// InitialWindowSize returns a ServerOption that sets window size for stream.
// The lower bound for window size is 64K and any value smaller than that will be ignored.
func InitialWindowSize(s int32) ServerOption {
	return newFuncServerOption(func(o *serverOptions) {
		o.initialWindowSize = s
	})
}

// InitialConnWindowSize returns a ServerOption that sets window size for a connection.
// The lower bound for window size is 64K and any value smaller than that will be ignored.
func InitialConnWindowSize(s int32) ServerOption {
	return newFuncServerOption(func(o *serverOptions) {
		o.initialConnWindowSize = s
	})
}

// KeepaliveParams returns a ServerOption that sets keepalive and max-age parameters for the server.
func KeepaliveParams(kp keepalive.ServerParameters) ServerOption {
	if kp.Time > 0 && kp.Time < internal.KeepaliveMinServerPingTime {
		logger.Warning("Adjusting keepalive ping interval to minimum period of 1s")
		kp.Time = internal.KeepaliveMinServerPingTime
	}

	return newFuncServerOption(func(o *serverOptions) {
		o.keepaliveParams = kp
	})
}

// KeepaliveEnforcementPolicy returns a ServerOption that sets keepalive enforcement policy for the server.
func KeepaliveEnforcementPolicy(kep keepalive.EnforcementPolicy) ServerOption {
	return newFuncServerOption(func(o *serverOptions) {
		o.keepalivePolicy = kep
	})
}

// CustomCodec returns a ServerOption that sets a codec for message marshaling and unmarshaling.
//
// This will override any lookups by content-subtype for Codecs registered with RegisterCodec.
//
// Deprecated: register codecs using encoding.RegisterCodec. The server will
// automatically use registered codecs based on the incoming requests' headers.
// See also
// https://github.com/grpc/grpc-go/blob/master/Documentation/encoding.md#using-a-codec.
// Will be supported throughout 1.x.
func CustomCodec(codec Codec) ServerOption {
	return newFuncServerOption(func(o *serverOptions) {
		o.codec = codec
	})
}

// ForceServerCodec returns a ServerOption that sets a codec for message
// marshaling and unmarshaling.
//
// This will override any lookups by content-subtype for Codecs registered
// with RegisterCodec.
//
// See Content-Type on
// https://github.com/grpc/grpc/blob/master/doc/PROTOCOL-HTTP2.md#requests for
// more details. Also see the documentation on RegisterCodec and
// CallContentSubtype for more details on the interaction between encoding.Codec
// and content-subtype.
//
// This function is provided for advanced users; prefer to register codecs
// using encoding.RegisterCodec.
// The server will automatically use registered codecs based on the incoming
// requests' headers. See also
// https://github.com/grpc/grpc-go/blob/master/Documentation/encoding.md#using-a-codec.
// Will be supported throughout 1.x.
//
// # Experimental
//
// Notice: This API is EXPERIMENTAL and may be changed or removed in a
// later release.
func ForceServerCodec(codec encoding.Codec) ServerOption {
	return newFuncServerOption(func(o *serverOptions) {
		o.codec = codec
	})
}

// RPCCompressor returns a ServerOption that sets a compressor for outbound
// messages.  For backward compatibility, all outbound messages will be sent
// using this compressor, regardless of incoming message compression.  By
// default, server messages will be sent using the same compressor with which
// request messages were sent.
//
// Deprecated: use encoding.RegisterCompressor instead. Will be supported
// throughout 1.x.
func RPCCompressor(cp Compressor) ServerOption {
	return newFuncServerOption(func(o *serverOptions) {
		o.cp = cp
	})
}

// RPCDecompressor returns a ServerOption that sets a decompressor for inbound
// messages.  It has higher priority than decompressors registered via
// encoding.RegisterCompressor.
//
// Deprecated: use encoding.RegisterCompressor instead. Will be supported
// throughout 1.x.
func RPCDecompressor(dc Decompressor) ServerOption {
	return newFuncServerOption(func(o *serverOptions) {
		o.dc = dc
	})
}

// MaxMsgSize returns a ServerOption to set the max message size in bytes the server can receive.
// If this is not set, gRPC uses the default limit.
//
// Deprecated: use MaxRecvMsgSize instead. Will be supported throughout 1.x.
func MaxMsgSize(m int) ServerOption {
	return MaxRecvMsgSize(m)
}

// MaxRecvMsgSize returns a ServerOption to set the max message size in bytes the server can receive.
// If this is not set, gRPC uses the default 4MB.
func MaxRecvMsgSize(m int) ServerOption {
	return newFuncServerOption(func(o *serverOptions) {
		o.maxReceiveMessageSize = m
	})
}

// MaxSendMsgSize returns a ServerOption to set the max message size in bytes the server can send.
// If this is not set, gRPC uses the default `math.MaxInt32`.
func MaxSendMsgSize(m int) ServerOption {
	return newFuncServerOption(func(o *serverOptions) {
		o.maxSendMessageSize = m
	})
}

// MaxConcurrentStreams returns a ServerOption that will apply a limit on the number
// of concurrent streams to each ServerTransport.
func MaxConcurrentStreams(n uint32) ServerOption {
	return newFuncServerOption(func(o *serverOptions) {
		o.maxConcurrentStreams = n
	})
}

// Creds returns a ServerOption that sets credentials for server connections.
func Creds(c credentials.TransportCredentials) ServerOption {
	return newFuncServerOption(func(o *serverOptions) {
		o.creds = c
	})
}

// UnaryInterceptor returns a ServerOption that sets the UnaryServerInterceptor for the
// server. Only one unary interceptor can be installed. The construction of multiple
// interceptors (e.g., chaining) can be implemented at the caller.
func UnaryInterceptor(i UnaryServerInterceptor) ServerOption {
	return newFuncServerOption(func(o *serverOptions) {
		if o.unaryInt != nil {
			panic("The unary server interceptor was already set and may not be reset.")
		}
		o.unaryInt = i
	})
}

// ChainUnaryInterceptor returns a ServerOption that specifies the chained interceptor
// for unary RPCs. The first interceptor will be the outer most,
// while the last interceptor will be the inner most wrapper around the real call.
// All unary interceptors added by this method will be chained.
func ChainUnaryInterceptor(interceptors ...UnaryServerInterceptor) ServerOption {
	return newFuncServerOption(func(o *serverOptions) {
		o.chainUnaryInts = append(o.chainUnaryInts, interceptors...)
	})
}

// StreamInterceptor returns a ServerOption that sets the StreamServerInterceptor for the
// server. Only one stream interceptor can be installed.
func StreamInterceptor(i StreamServerInterceptor) ServerOption {
	return newFuncServerOption(func(o *serverOptions) {
		if o.streamInt != nil {
			panic("The stream server interceptor was already set and may not be reset.")
		}
		o.streamInt = i
	})
}

// ChainStreamInterceptor returns a ServerOption that specifies the chained interceptor
// for streaming RPCs. The first interceptor will be the outer most,
// while the last interceptor will be the inner most wrapper around the real call.
// All stream interceptors added by this method will be chained.
func ChainStreamInterceptor(interceptors ...StreamServerInterceptor) ServerOption {
	return newFuncServerOption(func(o *serverOptions) {
		o.chainStreamInts = append(o.chainStreamInts, interceptors...)
	})
}

// InTapHandle returns a ServerOption that sets the tap handle for all the server
// transport to be created. Only one can be installed.
//
// # Experimental
//
// Notice: This API is EXPERIMENTAL and may be changed or removed in a
// later release.
func InTapHandle(h tap.ServerInHandle) ServerOption {
	return newFuncServerOption(func(o *serverOptions) {
		if o.inTapHandle != nil {
			panic("The tap handle was already set and may not be reset.")
		}
		o.inTapHandle = h
	})
}

// StatsHandler returns a ServerOption that sets the stats handler for the server.
func StatsHandler(h stats.Handler) ServerOption {
	return newFuncServerOption(func(o *serverOptions) {
		if h == nil {
			logger.Error("ignoring nil parameter in grpc.StatsHandler ServerOption")
			// Do not allow a nil stats handler, which would otherwise cause
			// panics.
			return
		}
		o.statsHandlers = append(o.statsHandlers, h)
	})
}

// binaryLogger returns a ServerOption that can set the binary logger for the
// server.
func binaryLogger(bl binarylog.Logger) ServerOption {
	return newFuncServerOption(func(o *serverOptions) {
		o.binaryLogger = bl
	})
}

// UnknownServiceHandler returns a ServerOption that allows for adding a custom
// unknown service handler. The provided method is a bidi-streaming RPC service
// handler that will be invoked instead of returning the "unimplemented" gRPC
// error whenever a request is received for an unregistered service or method.
// The handling function and stream interceptor (if set) have full access to
// the ServerStream, including its Context.
func UnknownServiceHandler(streamHandler StreamHandler) ServerOption {
	return newFuncServerOption(func(o *serverOptions) {
		o.unknownStreamDesc = &StreamDesc{
			StreamName: "unknown_service_handler",
			Handler:    streamHandler,
			// We need to assume that the users of the streamHandler will want to use both.
			ClientStreams: true,
			ServerStreams: true,
		}
	})
}

// ConnectionTimeout returns a ServerOption that sets the timeout for
// connection establishment (up to and including HTTP/2 handshaking) for all
// new connections.  If this is not set, the default is 120 seconds.  A zero or
// negative value will result in an immediate timeout.
//
// # Experimental
//
// Notice: This API is EXPERIMENTAL and may be changed or removed in a
// later release.
func ConnectionTimeout(d time.Duration) ServerOption {
	return newFuncServerOption(func(o *serverOptions) {
		o.connectionTimeout = d
	})
}

// MaxHeaderListSize returns a ServerOption that sets the max (uncompressed) size
// of header list that the server is prepared to accept.
func MaxHeaderListSize(s uint32) ServerOption {
	return newFuncServerOption(func(o *serverOptions) {
		o.maxHeaderListSize = &s
	})
}

// HeaderTableSize returns a ServerOption that sets the size of dynamic
// header table for stream.
//
// # Experimental
//
// Notice: This API is EXPERIMENTAL and may be changed or removed in a
// later release.
func HeaderTableSize(s uint32) ServerOption {
	return newFuncServerOption(func(o *serverOptions) {
		o.headerTableSize = &s
	})
}

// NumStreamWorkers returns a ServerOption that sets the number of worker
// goroutines that should be used to process incoming streams. Setting this to
// zero (default) will disable workers and spawn a new goroutine for each
// stream.
//
// # Experimental
//
// Notice: This API is EXPERIMENTAL and may be changed or removed in a
// later release.
func NumStreamWorkers(numServerWorkers uint32) ServerOption {
	// TODO: If/when this API gets stabilized (i.e. stream workers become the
	// only way streams are processed), change the behavior of the zero value to
	// a sane default. Preliminary experiments suggest that a value equal to the
	// number of CPUs available is most performant; requires thorough testing.
	return newFuncServerOption(func(o *serverOptions) {
		o.numServerWorkers = numServerWorkers
	})
}

// RecvBufferPool returns a ServerOption that configures the server
// to use the provided shared buffer pool for parsing incoming messages. Depending
// on the application's workload, this could result in reduced memory allocation.
//
// If you are unsure about how to implement a memory pool but want to utilize one,
// begin with grpc.NewSharedBufferPool.
//
// Note: The shared buffer pool feature will not be active if any of the following
// options are used: StatsHandler, EnableTracing, or binary logging. In such
// cases, the shared buffer pool will be ignored.
//
// # Experimental
//
// Notice: This API is EXPERIMENTAL and may be changed or removed in a
// later release.
func RecvBufferPool(bufferPool SharedBufferPool) ServerOption {
	return newFuncServerOption(func(o *serverOptions) {
		o.recvBufferPool = bufferPool
	})
}

// serverWorkerResetThreshold defines how often the stack must be reset. Every
// N requests, by spawning a new goroutine in its place, a worker can reset its
// stack so that large stacks don't live in memory forever. 2^16 should allow
// each goroutine stack to live for at least a few seconds in a typical
// workload (assuming a QPS of a few thousand requests/sec).
const serverWorkerResetThreshold = 1 << 16

// serverWorkers blocks on a *transport.Stream channel forever and waits for
// data to be fed by serveStreams. This allows multiple requests to be
// processed by the same goroutine, removing the need for expensive stack
// re-allocations (see the runtime.morestack problem [1]).
//
// [1] https://github.com/golang/go/issues/18138
func (s *Server) serverWorker() {
	for completed := 0; completed < serverWorkerResetThreshold; completed++ {
		data, ok := <-s.serverWorkerChannel
		if !ok {
			return
		}
		s.handleSingleStream(data)
	}
	go s.serverWorker()
}

func (s *Server) handleSingleStream(data *serverWorkerData) {
<<<<<<< HEAD
	s.handleStream(data.st, data.stream, s.traceInfo(data.st, data.stream))
=======
	defer data.wg.Done()
	s.handleStream(data.st, data.stream)
>>>>>>> 1e0d82e9
}

// initServerWorkers creates worker goroutines and a channel to process incoming
// connections to reduce the time spent overall on runtime.morestack.
func (s *Server) initServerWorkers() {
	s.serverWorkerChannel = make(chan *serverWorkerData)
	for i := uint32(0); i < s.opts.numServerWorkers; i++ {
		go s.serverWorker()
	}
}

func (s *Server) stopServerWorkers() {
	close(s.serverWorkerChannel)
}

// NewServer creates a gRPC server which has no service registered and has not
// started to accept requests yet.
func NewServer(opt ...ServerOption) *Server {
	opts := defaultServerOptions
	for _, o := range globalServerOptions {
		o.apply(&opts)
	}
	for _, o := range opt {
		o.apply(&opts)
	}
	s := &Server{
		lis:      make(map[net.Listener]bool),
		opts:     opts,
		conns:    make(map[string]map[transport.ServerTransport]bool),
		services: make(map[string]*serviceInfo),
		quit:     grpcsync.NewEvent(),
		done:     grpcsync.NewEvent(),
		czData:   new(channelzData),
	}
	chainUnaryServerInterceptors(s)
	chainStreamServerInterceptors(s)
	s.cv = sync.NewCond(&s.mu)
	if EnableTracing {
		_, file, line, _ := runtime.Caller(1)
		s.events = trace.NewEventLog("grpc.Server", fmt.Sprintf("%s:%d", file, line))
	}

	if s.opts.numServerWorkers > 0 {
		s.initServerWorkers()
	}

	s.channelzID = channelz.RegisterServer(&channelzServer{s}, "")
	channelz.Info(logger, s.channelzID, "Server created")
	return s
}

// printf records an event in s's event log, unless s has been stopped.
// REQUIRES s.mu is held.
func (s *Server) printf(format string, a ...any) {
	if s.events != nil {
		s.events.Printf(format, a...)
	}
}

// errorf records an error in s's event log, unless s has been stopped.
// REQUIRES s.mu is held.
func (s *Server) errorf(format string, a ...any) {
	if s.events != nil {
		s.events.Errorf(format, a...)
	}
}

// ServiceRegistrar wraps a single method that supports service registration. It
// enables users to pass concrete types other than grpc.Server to the service
// registration methods exported by the IDL generated code.
type ServiceRegistrar interface {
	// RegisterService registers a service and its implementation to the
	// concrete type implementing this interface.  It may not be called
	// once the server has started serving.
	// desc describes the service and its methods and handlers. impl is the
	// service implementation which is passed to the method handlers.
	RegisterService(desc *ServiceDesc, impl any)
}

// RegisterService registers a service and its implementation to the gRPC
// server. It is called from the IDL generated code. This must be called before
// invoking Serve. If ss is non-nil (for legacy code), its type is checked to
// ensure it implements sd.HandlerType.
func (s *Server) RegisterService(sd *ServiceDesc, ss any) {
	if ss != nil {
		ht := reflect.TypeOf(sd.HandlerType).Elem()
		st := reflect.TypeOf(ss)
		if !st.Implements(ht) {
			logger.Fatalf("grpc: Server.RegisterService found the handler of type %v that does not satisfy %v", st, ht)
		}
	}
	s.register(sd, ss)
}

func (s *Server) register(sd *ServiceDesc, ss any) {
	s.mu.Lock()
	defer s.mu.Unlock()
	s.printf("RegisterService(%q)", sd.ServiceName)
	if s.serve {
		logger.Fatalf("grpc: Server.RegisterService after Server.Serve for %q", sd.ServiceName)
	}
	if _, ok := s.services[sd.ServiceName]; ok {
		logger.Fatalf("grpc: Server.RegisterService found duplicate service registration for %q", sd.ServiceName)
	}
	info := &serviceInfo{
		serviceImpl: ss,
		methods:     make(map[string]*MethodDesc),
		streams:     make(map[string]*StreamDesc),
		mdata:       sd.Metadata,
	}
	for i := range sd.Methods {
		d := &sd.Methods[i]
		info.methods[d.MethodName] = d
	}
	for i := range sd.Streams {
		d := &sd.Streams[i]
		info.streams[d.StreamName] = d
	}
	s.services[sd.ServiceName] = info
}

// MethodInfo contains the information of an RPC including its method name and type.
type MethodInfo struct {
	// Name is the method name only, without the service name or package name.
	Name string
	// IsClientStream indicates whether the RPC is a client streaming RPC.
	IsClientStream bool
	// IsServerStream indicates whether the RPC is a server streaming RPC.
	IsServerStream bool
}

// ServiceInfo contains unary RPC method info, streaming RPC method info and metadata for a service.
type ServiceInfo struct {
	Methods []MethodInfo
	// Metadata is the metadata specified in ServiceDesc when registering service.
	Metadata any
}

// GetServiceInfo returns a map from service names to ServiceInfo.
// Service names include the package names, in the form of <package>.<service>.
func (s *Server) GetServiceInfo() map[string]ServiceInfo {
	ret := make(map[string]ServiceInfo)
	for n, srv := range s.services {
		methods := make([]MethodInfo, 0, len(srv.methods)+len(srv.streams))
		for m := range srv.methods {
			methods = append(methods, MethodInfo{
				Name:           m,
				IsClientStream: false,
				IsServerStream: false,
			})
		}
		for m, d := range srv.streams {
			methods = append(methods, MethodInfo{
				Name:           m,
				IsClientStream: d.ClientStreams,
				IsServerStream: d.ServerStreams,
			})
		}

		ret[n] = ServiceInfo{
			Methods:  methods,
			Metadata: srv.mdata,
		}
	}
	return ret
}

// ErrServerStopped indicates that the operation is now illegal because of
// the server being stopped.
var ErrServerStopped = errors.New("grpc: the server has been stopped")

type listenSocket struct {
	net.Listener
	channelzID *channelz.Identifier
}

func (l *listenSocket) ChannelzMetric() *channelz.SocketInternalMetric {
	return &channelz.SocketInternalMetric{
		SocketOptions: channelz.GetSocketOption(l.Listener),
		LocalAddr:     l.Listener.Addr(),
	}
}

func (l *listenSocket) Close() error {
	err := l.Listener.Close()
	channelz.RemoveEntry(l.channelzID)
	channelz.Info(logger, l.channelzID, "ListenSocket deleted")
	return err
}

// Serve accepts incoming connections on the listener lis, creating a new
// ServerTransport and service goroutine for each. The service goroutines
// read gRPC requests and then call the registered handlers to reply to them.
// Serve returns when lis.Accept fails with fatal errors.  lis will be closed when
// this method returns.
// Serve will return a non-nil error unless Stop or GracefulStop is called.
func (s *Server) Serve(lis net.Listener) error {
	s.mu.Lock()
	s.printf("serving")
	s.serve = true
	if s.lis == nil {
		// Serve called after Stop or GracefulStop.
		s.mu.Unlock()
		lis.Close()
		return ErrServerStopped
	}

	s.serveWG.Add(1)
	defer func() {
		s.serveWG.Done()
		if s.quit.HasFired() {
			// Stop or GracefulStop called; block until done and return nil.
			<-s.done.Done()
		}
	}()

	ls := &listenSocket{Listener: lis}
	s.lis[ls] = true

	defer func() {
		s.mu.Lock()
		if s.lis != nil && s.lis[ls] {
			ls.Close()
			delete(s.lis, ls)
		}
		s.mu.Unlock()
	}()

	var err error
	ls.channelzID, err = channelz.RegisterListenSocket(ls, s.channelzID, lis.Addr().String())
	if err != nil {
		s.mu.Unlock()
		return err
	}
	s.mu.Unlock()
	channelz.Info(logger, ls.channelzID, "ListenSocket created")

	var tempDelay time.Duration // how long to sleep on accept failure
	for {
		rawConn, err := lis.Accept()
		if err != nil {
			if ne, ok := err.(interface {
				Temporary() bool
			}); ok && ne.Temporary() {
				if tempDelay == 0 {
					tempDelay = 5 * time.Millisecond
				} else {
					tempDelay *= 2
				}
				if max := 1 * time.Second; tempDelay > max {
					tempDelay = max
				}
				s.mu.Lock()
				s.printf("Accept error: %v; retrying in %v", err, tempDelay)
				s.mu.Unlock()
				timer := time.NewTimer(tempDelay)
				select {
				case <-timer.C:
				case <-s.quit.Done():
					timer.Stop()
					return nil
				}
				continue
			}
			s.mu.Lock()
			s.printf("done serving; Accept = %v", err)
			s.mu.Unlock()

			if s.quit.HasFired() {
				return nil
			}
			return err
		}
		tempDelay = 0
		// Start a new goroutine to deal with rawConn so we don't stall this Accept
		// loop goroutine.
		//
		// Make sure we account for the goroutine so GracefulStop doesn't nil out
		// s.conns before this conn can be added.
		s.serveWG.Add(1)
		go func() {
			s.handleRawConn(lis.Addr().String(), rawConn)
			s.serveWG.Done()
		}()
	}
}

// handleRawConn forks a goroutine to handle a just-accepted connection that
// has not had any I/O performed on it yet.
func (s *Server) handleRawConn(lisAddr string, rawConn net.Conn) {
	if s.quit.HasFired() {
		rawConn.Close()
		return
	}
	rawConn.SetDeadline(time.Now().Add(s.opts.connectionTimeout))

	// Finish handshaking (HTTP2)
	st := s.newHTTP2Transport(rawConn)
	rawConn.SetDeadline(time.Time{})
	if st == nil {
		return
	}

	if !s.addConn(lisAddr, st) {
		return
	}
	go func() {
		s.serveStreams(st)
		s.removeConn(lisAddr, st)
	}()
}

func (s *Server) drainServerTransports(addr string) {
	s.mu.Lock()
	conns := s.conns[addr]
	for st := range conns {
		st.Drain("")
	}
	s.mu.Unlock()
}

// newHTTP2Transport sets up a http/2 transport (using the
// gRPC http2 server transport in transport/http2_server.go).
func (s *Server) newHTTP2Transport(c net.Conn) transport.ServerTransport {
	config := &transport.ServerConfig{
		MaxStreams:            s.opts.maxConcurrentStreams,
		ConnectionTimeout:     s.opts.connectionTimeout,
		Credentials:           s.opts.creds,
		InTapHandle:           s.opts.inTapHandle,
		StatsHandlers:         s.opts.statsHandlers,
		KeepaliveParams:       s.opts.keepaliveParams,
		KeepalivePolicy:       s.opts.keepalivePolicy,
		InitialWindowSize:     s.opts.initialWindowSize,
		InitialConnWindowSize: s.opts.initialConnWindowSize,
		WriteBufferSize:       s.opts.writeBufferSize,
		ReadBufferSize:        s.opts.readBufferSize,
		SharedWriteBuffer:     s.opts.sharedWriteBuffer,
		ChannelzParentID:      s.channelzID,
		MaxHeaderListSize:     s.opts.maxHeaderListSize,
		HeaderTableSize:       s.opts.headerTableSize,
	}
	st, err := transport.NewServerTransport(c, config)
	if err != nil {
		s.mu.Lock()
		s.errorf("NewServerTransport(%q) failed: %v", c.RemoteAddr(), err)
		s.mu.Unlock()
		// ErrConnDispatched means that the connection was dispatched away from
		// gRPC; those connections should be left open.
		if err != credentials.ErrConnDispatched {
			// Don't log on ErrConnDispatched and io.EOF to prevent log spam.
			if err != io.EOF {
				channelz.Info(logger, s.channelzID, "grpc: Server.Serve failed to create ServerTransport: ", err)
			}
			c.Close()
		}
		return nil
	}

	return st
}

func (s *Server) serveStreams(st transport.ServerTransport) {
	defer st.Close(errors.New("finished serving streams for the server transport"))

	st.HandleStreams(func(stream *transport.Stream) {
		if s.opts.numServerWorkers > 0 {
			data := &serverWorkerData{st: st, stream: stream}
			select {
			case s.serverWorkerChannel <- data:
				return
			default:
				// If all stream workers are busy, fallback to the default code path.
			}
		}
		go func() {
<<<<<<< HEAD
			s.handleStream(st, stream, s.traceInfo(st, stream))
=======
			defer wg.Done()
			s.handleStream(st, stream)
>>>>>>> 1e0d82e9
		}()
	})
}

var _ http.Handler = (*Server)(nil)

// ServeHTTP implements the Go standard library's http.Handler
// interface by responding to the gRPC request r, by looking up
// the requested gRPC method in the gRPC server s.
//
// The provided HTTP request must have arrived on an HTTP/2
// connection. When using the Go standard library's server,
// practically this means that the Request must also have arrived
// over TLS.
//
// To share one port (such as 443 for https) between gRPC and an
// existing http.Handler, use a root http.Handler such as:
//
//	if r.ProtoMajor == 2 && strings.HasPrefix(
//		r.Header.Get("Content-Type"), "application/grpc") {
//		grpcServer.ServeHTTP(w, r)
//	} else {
//		yourMux.ServeHTTP(w, r)
//	}
//
// Note that ServeHTTP uses Go's HTTP/2 server implementation which is totally
// separate from grpc-go's HTTP/2 server. Performance and features may vary
// between the two paths. ServeHTTP does not support some gRPC features
// available through grpc-go's HTTP/2 server.
//
// # Experimental
//
// Notice: This API is EXPERIMENTAL and may be changed or removed in a
// later release.
func (s *Server) ServeHTTP(w http.ResponseWriter, r *http.Request) {
	st, err := transport.NewServerHandlerTransport(w, r, s.opts.statsHandlers)
	if err != nil {
		// Errors returned from transport.NewServerHandlerTransport have
		// already been written to w.
		return
	}
	if !s.addConn(listenerAddressForServeHTTP, st) {
		return
	}
	defer s.removeConn(listenerAddressForServeHTTP, st)
	s.serveStreams(st)
}

func (s *Server) addConn(addr string, st transport.ServerTransport) bool {
	s.mu.Lock()
	defer s.mu.Unlock()
	if s.conns == nil {
		st.Close(errors.New("Server.addConn called when server has already been stopped"))
		return false
	}
	if s.drain {
		// Transport added after we drained our existing conns: drain it
		// immediately.
		st.Drain("")
	}

	if s.conns[addr] == nil {
		// Create a map entry if this is the first connection on this listener.
		s.conns[addr] = make(map[transport.ServerTransport]bool)
	}
	s.conns[addr][st] = true
	return true
}

func (s *Server) removeConn(addr string, st transport.ServerTransport) {
	s.mu.Lock()
	defer s.mu.Unlock()

	conns := s.conns[addr]
	if conns != nil {
		delete(conns, st)
		if len(conns) == 0 {
			// If the last connection for this address is being removed, also
			// remove the map entry corresponding to the address. This is used
			// in GracefulStop() when waiting for all connections to be closed.
			delete(s.conns, addr)
		}
		s.cv.Broadcast()
	}
}

func (s *Server) channelzMetric() *channelz.ServerInternalMetric {
	return &channelz.ServerInternalMetric{
		CallsStarted:             atomic.LoadInt64(&s.czData.callsStarted),
		CallsSucceeded:           atomic.LoadInt64(&s.czData.callsSucceeded),
		CallsFailed:              atomic.LoadInt64(&s.czData.callsFailed),
		LastCallStartedTimestamp: time.Unix(0, atomic.LoadInt64(&s.czData.lastCallStartedTime)),
	}
}

func (s *Server) incrCallsStarted() {
	atomic.AddInt64(&s.czData.callsStarted, 1)
	atomic.StoreInt64(&s.czData.lastCallStartedTime, time.Now().UnixNano())
}

func (s *Server) incrCallsSucceeded() {
	atomic.AddInt64(&s.czData.callsSucceeded, 1)
}

func (s *Server) incrCallsFailed() {
	atomic.AddInt64(&s.czData.callsFailed, 1)
}

func (s *Server) sendResponse(ctx context.Context, t transport.ServerTransport, stream *transport.Stream, msg any, cp Compressor, opts *transport.Options, comp encoding.Compressor) error {
	data, err := encode(s.getCodec(stream.ContentSubtype()), msg)
	if err != nil {
		channelz.Error(logger, s.channelzID, "grpc: server failed to encode response: ", err)
		return err
	}
	compData, err := compress(data, cp, comp)
	if err != nil {
		channelz.Error(logger, s.channelzID, "grpc: server failed to compress response: ", err)
		return err
	}
	hdr, payload := msgHeader(data, compData)
	// TODO(dfawley): should we be checking len(data) instead?
	if len(payload) > s.opts.maxSendMessageSize {
		return status.Errorf(codes.ResourceExhausted, "grpc: trying to send message larger than max (%d vs. %d)", len(payload), s.opts.maxSendMessageSize)
	}
	err = t.Write(stream, hdr, payload, opts)
	if err == nil {
		for _, sh := range s.opts.statsHandlers {
			sh.HandleRPC(ctx, outPayload(false, msg, data, payload, time.Now()))
		}
	}
	return err
}

// chainUnaryServerInterceptors chains all unary server interceptors into one.
func chainUnaryServerInterceptors(s *Server) {
	// Prepend opts.unaryInt to the chaining interceptors if it exists, since unaryInt will
	// be executed before any other chained interceptors.
	interceptors := s.opts.chainUnaryInts
	if s.opts.unaryInt != nil {
		interceptors = append([]UnaryServerInterceptor{s.opts.unaryInt}, s.opts.chainUnaryInts...)
	}

	var chainedInt UnaryServerInterceptor
	if len(interceptors) == 0 {
		chainedInt = nil
	} else if len(interceptors) == 1 {
		chainedInt = interceptors[0]
	} else {
		chainedInt = chainUnaryInterceptors(interceptors)
	}

	s.opts.unaryInt = chainedInt
}

func chainUnaryInterceptors(interceptors []UnaryServerInterceptor) UnaryServerInterceptor {
	return func(ctx context.Context, req any, info *UnaryServerInfo, handler UnaryHandler) (any, error) {
		return interceptors[0](ctx, req, info, getChainUnaryHandler(interceptors, 0, info, handler))
	}
}

func getChainUnaryHandler(interceptors []UnaryServerInterceptor, curr int, info *UnaryServerInfo, finalHandler UnaryHandler) UnaryHandler {
	if curr == len(interceptors)-1 {
		return finalHandler
	}
	return func(ctx context.Context, req any) (any, error) {
		return interceptors[curr+1](ctx, req, info, getChainUnaryHandler(interceptors, curr+1, info, finalHandler))
	}
}

func (s *Server) processUnaryRPC(ctx context.Context, t transport.ServerTransport, stream *transport.Stream, info *serviceInfo, md *MethodDesc, trInfo *traceInfo) (err error) {
	shs := s.opts.statsHandlers
	if len(shs) != 0 || trInfo != nil || channelz.IsOn() {
		if channelz.IsOn() {
			s.incrCallsStarted()
		}
		var statsBegin *stats.Begin
		for _, sh := range shs {
			beginTime := time.Now()
			statsBegin = &stats.Begin{
				BeginTime:      beginTime,
				IsClientStream: false,
				IsServerStream: false,
			}
			sh.HandleRPC(ctx, statsBegin)
		}
		if trInfo != nil {
			trInfo.tr.LazyLog(&trInfo.firstLine, false)
		}
		// The deferred error handling for tracing, stats handler and channelz are
		// combined into one function to reduce stack usage -- a defer takes ~56-64
		// bytes on the stack, so overflowing the stack will require a stack
		// re-allocation, which is expensive.
		//
		// To maintain behavior similar to separate deferred statements, statements
		// should be executed in the reverse order. That is, tracing first, stats
		// handler second, and channelz last. Note that panics *within* defers will
		// lead to different behavior, but that's an acceptable compromise; that
		// would be undefined behavior territory anyway.
		defer func() {
			if trInfo != nil {
				if err != nil && err != io.EOF {
					trInfo.tr.LazyLog(&fmtStringer{"%v", []any{err}}, true)
					trInfo.tr.SetError()
				}
				trInfo.tr.Finish()
			}

			for _, sh := range shs {
				end := &stats.End{
					BeginTime: statsBegin.BeginTime,
					EndTime:   time.Now(),
				}
				if err != nil && err != io.EOF {
					end.Error = toRPCErr(err)
				}
				sh.HandleRPC(ctx, end)
			}

			if channelz.IsOn() {
				if err != nil && err != io.EOF {
					s.incrCallsFailed()
				} else {
					s.incrCallsSucceeded()
				}
			}
		}()
	}
	var binlogs []binarylog.MethodLogger
	if ml := binarylog.GetMethodLogger(stream.Method()); ml != nil {
		binlogs = append(binlogs, ml)
	}
	if s.opts.binaryLogger != nil {
		if ml := s.opts.binaryLogger.GetMethodLogger(stream.Method()); ml != nil {
			binlogs = append(binlogs, ml)
		}
	}
	if len(binlogs) != 0 {
		md, _ := metadata.FromIncomingContext(ctx)
		logEntry := &binarylog.ClientHeader{
			Header:     md,
			MethodName: stream.Method(),
			PeerAddr:   nil,
		}
		if deadline, ok := ctx.Deadline(); ok {
			logEntry.Timeout = time.Until(deadline)
			if logEntry.Timeout < 0 {
				logEntry.Timeout = 0
			}
		}
		if a := md[":authority"]; len(a) > 0 {
			logEntry.Authority = a[0]
		}
		if peer, ok := peer.FromContext(ctx); ok {
			logEntry.PeerAddr = peer.Addr
		}
		for _, binlog := range binlogs {
			binlog.Log(ctx, logEntry)
		}
	}

	// comp and cp are used for compression.  decomp and dc are used for
	// decompression.  If comp and decomp are both set, they are the same;
	// however they are kept separate to ensure that at most one of the
	// compressor/decompressor variable pairs are set for use later.
	var comp, decomp encoding.Compressor
	var cp Compressor
	var dc Decompressor
	var sendCompressorName string

	// If dc is set and matches the stream's compression, use it.  Otherwise, try
	// to find a matching registered compressor for decomp.
	if rc := stream.RecvCompress(); s.opts.dc != nil && s.opts.dc.Type() == rc {
		dc = s.opts.dc
	} else if rc != "" && rc != encoding.Identity {
		decomp = encoding.GetCompressor(rc)
		if decomp == nil {
			st := status.Newf(codes.Unimplemented, "grpc: Decompressor is not installed for grpc-encoding %q", rc)
			t.WriteStatus(stream, st)
			return st.Err()
		}
	}

	// If cp is set, use it.  Otherwise, attempt to compress the response using
	// the incoming message compression method.
	//
	// NOTE: this needs to be ahead of all handling, https://github.com/grpc/grpc-go/issues/686.
	if s.opts.cp != nil {
		cp = s.opts.cp
		sendCompressorName = cp.Type()
	} else if rc := stream.RecvCompress(); rc != "" && rc != encoding.Identity {
		// Legacy compressor not specified; attempt to respond with same encoding.
		comp = encoding.GetCompressor(rc)
		if comp != nil {
			sendCompressorName = comp.Name()
		}
	}

	if sendCompressorName != "" {
		if err := stream.SetSendCompress(sendCompressorName); err != nil {
			return status.Errorf(codes.Internal, "grpc: failed to set send compressor: %v", err)
		}
	}

	var payInfo *payloadInfo
	if len(shs) != 0 || len(binlogs) != 0 {
		payInfo = &payloadInfo{}
	}
	d, err := recvAndDecompress(&parser{r: stream, recvBufferPool: s.opts.recvBufferPool}, stream, dc, s.opts.maxReceiveMessageSize, payInfo, decomp)
	if err != nil {
		if e := t.WriteStatus(stream, status.Convert(err)); e != nil {
			channelz.Warningf(logger, s.channelzID, "grpc: Server.processUnaryRPC failed to write status: %v", e)
		}
		return err
	}
	if channelz.IsOn() {
		t.IncrMsgRecv()
	}
	df := func(v any) error {
		if err := s.getCodec(stream.ContentSubtype()).Unmarshal(d, v); err != nil {
			return status.Errorf(codes.Internal, "grpc: error unmarshalling request: %v", err)
		}
		for _, sh := range shs {
			sh.HandleRPC(ctx, &stats.InPayload{
				RecvTime:         time.Now(),
				Payload:          v,
				Length:           len(d),
				WireLength:       payInfo.compressedLength + headerLen,
				CompressedLength: payInfo.compressedLength,
				Data:             d,
			})
		}
		if len(binlogs) != 0 {
			cm := &binarylog.ClientMessage{
				Message: d,
			}
			for _, binlog := range binlogs {
				binlog.Log(ctx, cm)
			}
		}
		if trInfo != nil {
			trInfo.tr.LazyLog(&payload{sent: false, msg: v}, true)
		}
		return nil
	}
	ctx = NewContextWithServerTransportStream(ctx, stream)
	reply, appErr := md.Handler(info.serviceImpl, ctx, df, s.opts.unaryInt)
	if appErr != nil {
		appStatus, ok := status.FromError(appErr)
		if !ok {
			// Convert non-status application error to a status error with code
			// Unknown, but handle context errors specifically.
			appStatus = status.FromContextError(appErr)
			appErr = appStatus.Err()
		}
		if trInfo != nil {
			trInfo.tr.LazyLog(stringer(appStatus.Message()), true)
			trInfo.tr.SetError()
		}
		if e := t.WriteStatus(stream, appStatus); e != nil {
			channelz.Warningf(logger, s.channelzID, "grpc: Server.processUnaryRPC failed to write status: %v", e)
		}
		if len(binlogs) != 0 {
			if h, _ := stream.Header(); h.Len() > 0 {
				// Only log serverHeader if there was header. Otherwise it can
				// be trailer only.
				sh := &binarylog.ServerHeader{
					Header: h,
				}
				for _, binlog := range binlogs {
					binlog.Log(ctx, sh)
				}
			}
			st := &binarylog.ServerTrailer{
				Trailer: stream.Trailer(),
				Err:     appErr,
			}
			for _, binlog := range binlogs {
				binlog.Log(ctx, st)
			}
		}
		return appErr
	}
	if trInfo != nil {
		trInfo.tr.LazyLog(stringer("OK"), false)
	}
	opts := &transport.Options{Last: true}

	// Server handler could have set new compressor by calling SetSendCompressor.
	// In case it is set, we need to use it for compressing outbound message.
	if stream.SendCompress() != sendCompressorName {
		comp = encoding.GetCompressor(stream.SendCompress())
	}
	if err := s.sendResponse(ctx, t, stream, reply, cp, opts, comp); err != nil {
		if err == io.EOF {
			// The entire stream is done (for unary RPC only).
			return err
		}
		if sts, ok := status.FromError(err); ok {
			if e := t.WriteStatus(stream, sts); e != nil {
				channelz.Warningf(logger, s.channelzID, "grpc: Server.processUnaryRPC failed to write status: %v", e)
			}
		} else {
			switch st := err.(type) {
			case transport.ConnectionError:
				// Nothing to do here.
			default:
				panic(fmt.Sprintf("grpc: Unexpected error (%T) from sendResponse: %v", st, st))
			}
		}
		if len(binlogs) != 0 {
			h, _ := stream.Header()
			sh := &binarylog.ServerHeader{
				Header: h,
			}
			st := &binarylog.ServerTrailer{
				Trailer: stream.Trailer(),
				Err:     appErr,
			}
			for _, binlog := range binlogs {
				binlog.Log(ctx, sh)
				binlog.Log(ctx, st)
			}
		}
		return err
	}
	if len(binlogs) != 0 {
		h, _ := stream.Header()
		sh := &binarylog.ServerHeader{
			Header: h,
		}
		sm := &binarylog.ServerMessage{
			Message: reply,
		}
		for _, binlog := range binlogs {
			binlog.Log(ctx, sh)
			binlog.Log(ctx, sm)
		}
	}
	if channelz.IsOn() {
		t.IncrMsgSent()
	}
	if trInfo != nil {
		trInfo.tr.LazyLog(&payload{sent: true, msg: reply}, true)
	}
	// TODO: Should we be logging if writing status failed here, like above?
	// Should the logging be in WriteStatus?  Should we ignore the WriteStatus
	// error or allow the stats handler to see it?
	if len(binlogs) != 0 {
		st := &binarylog.ServerTrailer{
			Trailer: stream.Trailer(),
			Err:     appErr,
		}
		for _, binlog := range binlogs {
			binlog.Log(ctx, st)
		}
	}
	return t.WriteStatus(stream, statusOK)
}

// chainStreamServerInterceptors chains all stream server interceptors into one.
func chainStreamServerInterceptors(s *Server) {
	// Prepend opts.streamInt to the chaining interceptors if it exists, since streamInt will
	// be executed before any other chained interceptors.
	interceptors := s.opts.chainStreamInts
	if s.opts.streamInt != nil {
		interceptors = append([]StreamServerInterceptor{s.opts.streamInt}, s.opts.chainStreamInts...)
	}

	var chainedInt StreamServerInterceptor
	if len(interceptors) == 0 {
		chainedInt = nil
	} else if len(interceptors) == 1 {
		chainedInt = interceptors[0]
	} else {
		chainedInt = chainStreamInterceptors(interceptors)
	}

	s.opts.streamInt = chainedInt
}

func chainStreamInterceptors(interceptors []StreamServerInterceptor) StreamServerInterceptor {
	return func(srv any, ss ServerStream, info *StreamServerInfo, handler StreamHandler) error {
		return interceptors[0](srv, ss, info, getChainStreamHandler(interceptors, 0, info, handler))
	}
}

func getChainStreamHandler(interceptors []StreamServerInterceptor, curr int, info *StreamServerInfo, finalHandler StreamHandler) StreamHandler {
	if curr == len(interceptors)-1 {
		return finalHandler
	}
	return func(srv any, stream ServerStream) error {
		return interceptors[curr+1](srv, stream, info, getChainStreamHandler(interceptors, curr+1, info, finalHandler))
	}
}

func (s *Server) processStreamingRPC(ctx context.Context, t transport.ServerTransport, stream *transport.Stream, info *serviceInfo, sd *StreamDesc, trInfo *traceInfo) (err error) {
	if channelz.IsOn() {
		s.incrCallsStarted()
	}
	shs := s.opts.statsHandlers
	var statsBegin *stats.Begin
	if len(shs) != 0 {
		beginTime := time.Now()
		statsBegin = &stats.Begin{
			BeginTime:      beginTime,
			IsClientStream: sd.ClientStreams,
			IsServerStream: sd.ServerStreams,
		}
		for _, sh := range shs {
			sh.HandleRPC(ctx, statsBegin)
		}
	}
	ctx = NewContextWithServerTransportStream(ctx, stream)
	ss := &serverStream{
		ctx:                   ctx,
		t:                     t,
		s:                     stream,
		p:                     &parser{r: stream, recvBufferPool: s.opts.recvBufferPool},
		codec:                 s.getCodec(stream.ContentSubtype()),
		maxReceiveMessageSize: s.opts.maxReceiveMessageSize,
		maxSendMessageSize:    s.opts.maxSendMessageSize,
		trInfo:                trInfo,
		statsHandler:          shs,
	}

	if len(shs) != 0 || trInfo != nil || channelz.IsOn() {
		// See comment in processUnaryRPC on defers.
		defer func() {
			if trInfo != nil {
				ss.mu.Lock()
				if err != nil && err != io.EOF {
					ss.trInfo.tr.LazyLog(&fmtStringer{"%v", []any{err}}, true)
					ss.trInfo.tr.SetError()
				}
				ss.trInfo.tr.Finish()
				ss.trInfo.tr = nil
				ss.mu.Unlock()
			}

			if len(shs) != 0 {
				end := &stats.End{
					BeginTime: statsBegin.BeginTime,
					EndTime:   time.Now(),
				}
				if err != nil && err != io.EOF {
					end.Error = toRPCErr(err)
				}
				for _, sh := range shs {
					sh.HandleRPC(ctx, end)
				}
			}

			if channelz.IsOn() {
				if err != nil && err != io.EOF {
					s.incrCallsFailed()
				} else {
					s.incrCallsSucceeded()
				}
			}
		}()
	}

	if ml := binarylog.GetMethodLogger(stream.Method()); ml != nil {
		ss.binlogs = append(ss.binlogs, ml)
	}
	if s.opts.binaryLogger != nil {
		if ml := s.opts.binaryLogger.GetMethodLogger(stream.Method()); ml != nil {
			ss.binlogs = append(ss.binlogs, ml)
		}
	}
	if len(ss.binlogs) != 0 {
		md, _ := metadata.FromIncomingContext(ctx)
		logEntry := &binarylog.ClientHeader{
			Header:     md,
			MethodName: stream.Method(),
			PeerAddr:   nil,
		}
		if deadline, ok := ctx.Deadline(); ok {
			logEntry.Timeout = time.Until(deadline)
			if logEntry.Timeout < 0 {
				logEntry.Timeout = 0
			}
		}
		if a := md[":authority"]; len(a) > 0 {
			logEntry.Authority = a[0]
		}
		if peer, ok := peer.FromContext(ss.Context()); ok {
			logEntry.PeerAddr = peer.Addr
		}
		for _, binlog := range ss.binlogs {
			binlog.Log(ctx, logEntry)
		}
	}

	// If dc is set and matches the stream's compression, use it.  Otherwise, try
	// to find a matching registered compressor for decomp.
	if rc := stream.RecvCompress(); s.opts.dc != nil && s.opts.dc.Type() == rc {
		ss.dc = s.opts.dc
	} else if rc != "" && rc != encoding.Identity {
		ss.decomp = encoding.GetCompressor(rc)
		if ss.decomp == nil {
			st := status.Newf(codes.Unimplemented, "grpc: Decompressor is not installed for grpc-encoding %q", rc)
			t.WriteStatus(ss.s, st)
			return st.Err()
		}
	}

	// If cp is set, use it.  Otherwise, attempt to compress the response using
	// the incoming message compression method.
	//
	// NOTE: this needs to be ahead of all handling, https://github.com/grpc/grpc-go/issues/686.
	if s.opts.cp != nil {
		ss.cp = s.opts.cp
		ss.sendCompressorName = s.opts.cp.Type()
	} else if rc := stream.RecvCompress(); rc != "" && rc != encoding.Identity {
		// Legacy compressor not specified; attempt to respond with same encoding.
		ss.comp = encoding.GetCompressor(rc)
		if ss.comp != nil {
			ss.sendCompressorName = rc
		}
	}

	if ss.sendCompressorName != "" {
		if err := stream.SetSendCompress(ss.sendCompressorName); err != nil {
			return status.Errorf(codes.Internal, "grpc: failed to set send compressor: %v", err)
		}
	}

	ss.ctx = newContextWithRPCInfo(ss.ctx, false, ss.codec, ss.cp, ss.comp)

	if trInfo != nil {
		trInfo.tr.LazyLog(&trInfo.firstLine, false)
	}
	var appErr error
	var server any
	if info != nil {
		server = info.serviceImpl
	}
	if s.opts.streamInt == nil {
		appErr = sd.Handler(server, ss)
	} else {
		info := &StreamServerInfo{
			FullMethod:     stream.Method(),
			IsClientStream: sd.ClientStreams,
			IsServerStream: sd.ServerStreams,
		}
		appErr = s.opts.streamInt(server, ss, info, sd.Handler)
	}
	if appErr != nil {
		appStatus, ok := status.FromError(appErr)
		if !ok {
			// Convert non-status application error to a status error with code
			// Unknown, but handle context errors specifically.
			appStatus = status.FromContextError(appErr)
			appErr = appStatus.Err()
		}
		if trInfo != nil {
			ss.mu.Lock()
			ss.trInfo.tr.LazyLog(stringer(appStatus.Message()), true)
			ss.trInfo.tr.SetError()
			ss.mu.Unlock()
		}
		if len(ss.binlogs) != 0 {
			st := &binarylog.ServerTrailer{
				Trailer: ss.s.Trailer(),
				Err:     appErr,
			}
			for _, binlog := range ss.binlogs {
				binlog.Log(ctx, st)
			}
		}
		t.WriteStatus(ss.s, appStatus)
		// TODO: Should we log an error from WriteStatus here and below?
		return appErr
	}
	if trInfo != nil {
		ss.mu.Lock()
		ss.trInfo.tr.LazyLog(stringer("OK"), false)
		ss.mu.Unlock()
	}
	if len(ss.binlogs) != 0 {
		st := &binarylog.ServerTrailer{
			Trailer: ss.s.Trailer(),
			Err:     appErr,
		}
		for _, binlog := range ss.binlogs {
			binlog.Log(ctx, st)
		}
	}
	return t.WriteStatus(ss.s, statusOK)
}

func (s *Server) handleStream(t transport.ServerTransport, stream *transport.Stream) {
	ctx := stream.Context()
	var ti *traceInfo
	if EnableTracing {
		tr := trace.New("grpc.Recv."+methodFamily(stream.Method()), stream.Method())
		ctx = trace.NewContext(ctx, tr)
		ti = &traceInfo{
			tr: tr,
			firstLine: firstLine{
				client:     false,
				remoteAddr: t.RemoteAddr(),
			},
		}
		if dl, ok := ctx.Deadline(); ok {
			ti.firstLine.deadline = time.Until(dl)
		}
	}

	sm := stream.Method()
	if sm != "" && sm[0] == '/' {
		sm = sm[1:]
	}
	pos := strings.LastIndex(sm, "/")
	if pos == -1 {
		if ti != nil {
			ti.tr.LazyLog(&fmtStringer{"Malformed method name %q", []any{sm}}, true)
			ti.tr.SetError()
		}
		errDesc := fmt.Sprintf("malformed method name: %q", stream.Method())
		if err := t.WriteStatus(stream, status.New(codes.Unimplemented, errDesc)); err != nil {
			if ti != nil {
				ti.tr.LazyLog(&fmtStringer{"%v", []any{err}}, true)
				ti.tr.SetError()
			}
			channelz.Warningf(logger, s.channelzID, "grpc: Server.handleStream failed to write status: %v", err)
		}
		if ti != nil {
			ti.tr.Finish()
		}
		return
	}
	service := sm[:pos]
	method := sm[pos+1:]

	srv, knownService := s.services[service]
	if knownService {
		if md, ok := srv.methods[method]; ok {
			s.processUnaryRPC(ctx, t, stream, srv, md, ti)
			return
		}
		if sd, ok := srv.streams[method]; ok {
			s.processStreamingRPC(ctx, t, stream, srv, sd, ti)
			return
		}
	}
	// Unknown service, or known server unknown method.
	if unknownDesc := s.opts.unknownStreamDesc; unknownDesc != nil {
		s.processStreamingRPC(ctx, t, stream, nil, unknownDesc, ti)
		return
	}
	var errDesc string
	if !knownService {
		errDesc = fmt.Sprintf("unknown service %v", service)
	} else {
		errDesc = fmt.Sprintf("unknown method %v for service %v", method, service)
	}
	if ti != nil {
		ti.tr.LazyPrintf("%s", errDesc)
		ti.tr.SetError()
	}
	if err := t.WriteStatus(stream, status.New(codes.Unimplemented, errDesc)); err != nil {
		if ti != nil {
			ti.tr.LazyLog(&fmtStringer{"%v", []any{err}}, true)
			ti.tr.SetError()
		}
		channelz.Warningf(logger, s.channelzID, "grpc: Server.handleStream failed to write status: %v", err)
	}
	if ti != nil {
		ti.tr.Finish()
	}
}

// The key to save ServerTransportStream in the context.
type streamKey struct{}

// NewContextWithServerTransportStream creates a new context from ctx and
// attaches stream to it.
//
// # Experimental
//
// Notice: This API is EXPERIMENTAL and may be changed or removed in a
// later release.
func NewContextWithServerTransportStream(ctx context.Context, stream ServerTransportStream) context.Context {
	return context.WithValue(ctx, streamKey{}, stream)
}

// ServerTransportStream is a minimal interface that a transport stream must
// implement. This can be used to mock an actual transport stream for tests of
// handler code that use, for example, grpc.SetHeader (which requires some
// stream to be in context).
//
// See also NewContextWithServerTransportStream.
//
// # Experimental
//
// Notice: This type is EXPERIMENTAL and may be changed or removed in a
// later release.
type ServerTransportStream interface {
	Method() string
	SetHeader(md metadata.MD) error
	SendHeader(md metadata.MD) error
	SetTrailer(md metadata.MD) error
}

// ServerTransportStreamFromContext returns the ServerTransportStream saved in
// ctx. Returns nil if the given context has no stream associated with it
// (which implies it is not an RPC invocation context).
//
// # Experimental
//
// Notice: This API is EXPERIMENTAL and may be changed or removed in a
// later release.
func ServerTransportStreamFromContext(ctx context.Context) ServerTransportStream {
	s, _ := ctx.Value(streamKey{}).(ServerTransportStream)
	return s
}

// Stop stops the gRPC server. It immediately closes all open
// connections and listeners.
// It cancels all active RPCs on the server side and the corresponding
// pending RPCs on the client side will get notified by connection
// errors.
func (s *Server) Stop() {
	s.quit.Fire()
	defer s.done.Fire()

	s.channelzRemoveOnce.Do(func() { channelz.RemoveEntry(s.channelzID) })

	s.mu.Lock()
	s.closeListeners()
	s.mu.Unlock()

	// Wait for serving threads to be ready to exit.  Only then can we be sure no
	// new conns will be created.
	s.serveWG.Wait()

	s.mu.Lock()
	defer s.mu.Unlock()

	s.closeServerTransports()

	if s.opts.numServerWorkers > 0 {
		s.stopServerWorkers()
	}

	s.waitForServerConnRemoval()
	s.finishEventLog()
}

// GracefulStop stops the gRPC server gracefully. It stops the server from
// accepting new connections and RPCs and blocks until all the pending RPCs are
// finished.
func (s *Server) GracefulStop() {
	s.quit.Fire()
	defer s.done.Fire()

	s.channelzRemoveOnce.Do(func() { channelz.RemoveEntry(s.channelzID) })

	s.mu.Lock()
	s.closeListeners()
	s.drainAllServerTransports()
	s.mu.Unlock()

	// Wait for serving threads to be ready to exit.  Only then can we be sure no
	// new conns will be created.
	s.serveWG.Wait()

	s.mu.Lock()
	defer s.mu.Unlock()

	if s.opts.numServerWorkers > 0 {
		s.stopServerWorkers()
	}

	s.waitForServerConnRemoval()
	s.finishEventLog()
}

// s.mu must be held by the caller.
// waitForServerConnRemoval blocks until s.conns is empty.
func (s *Server) waitForServerConnRemoval() {
	for len(s.conns) != 0 {
		s.cv.Wait()
	}
	s.conns = nil
}

// s.mu must be held by the caller.
func (s *Server) closeServerTransports() {
	for _, conns := range s.conns {
		for st := range conns {
			st.Close(errors.New("Server.Stop called"))
		}
	}
}

// s.mu must be held by the caller.
func (s *Server) drainAllServerTransports() {
	if !s.drain {
		for _, conns := range s.conns {
			for st := range conns {
				st.Drain("graceful_stop")
			}
		}
		s.drain = true
	}
}

// s.mu must be held by the caller.
func (s *Server) finishEventLog() {
	if s.events != nil {
		s.events.Finish()
		s.events = nil
	}
}

// s.mu must be held by the caller.
func (s *Server) closeListeners() {
	for lis := range s.lis {
		lis.Close()
	}
	s.lis = nil
}

// contentSubtype must be lowercase
// cannot return nil
func (s *Server) getCodec(contentSubtype string) baseCodec {
	if s.opts.codec != nil {
		return s.opts.codec
	}
	if contentSubtype == "" {
		return encoding.GetCodec(proto.Name)
	}
	codec := encoding.GetCodec(contentSubtype)
	if codec == nil {
		return encoding.GetCodec(proto.Name)
	}
	return codec
}

// SetHeader sets the header metadata to be sent from the server to the client.
// The context provided must be the context passed to the server's handler.
//
// Streaming RPCs should prefer the SetHeader method of the ServerStream.
//
// When called multiple times, all the provided metadata will be merged.  All
// the metadata will be sent out when one of the following happens:
//
//   - grpc.SendHeader is called, or for streaming handlers, stream.SendHeader.
//   - The first response message is sent.  For unary handlers, this occurs when
//     the handler returns; for streaming handlers, this can happen when stream's
//     SendMsg method is called.
//   - An RPC status is sent out (error or success).  This occurs when the handler
//     returns.
//
// SetHeader will fail if called after any of the events above.
//
// The error returned is compatible with the status package.  However, the
// status code will often not match the RPC status as seen by the client
// application, and therefore, should not be relied upon for this purpose.
func SetHeader(ctx context.Context, md metadata.MD) error {
	if md.Len() == 0 {
		return nil
	}
	stream := ServerTransportStreamFromContext(ctx)
	if stream == nil {
		return status.Errorf(codes.Internal, "grpc: failed to fetch the stream from the context %v", ctx)
	}
	return stream.SetHeader(md)
}

// SendHeader sends header metadata. It may be called at most once, and may not
// be called after any event that causes headers to be sent (see SetHeader for
// a complete list).  The provided md and headers set by SetHeader() will be
// sent.
//
// The error returned is compatible with the status package.  However, the
// status code will often not match the RPC status as seen by the client
// application, and therefore, should not be relied upon for this purpose.
func SendHeader(ctx context.Context, md metadata.MD) error {
	stream := ServerTransportStreamFromContext(ctx)
	if stream == nil {
		return status.Errorf(codes.Internal, "grpc: failed to fetch the stream from the context %v", ctx)
	}
	if err := stream.SendHeader(md); err != nil {
		return toRPCErr(err)
	}
	return nil
}

// SetSendCompressor sets a compressor for outbound messages from the server.
// It must not be called after any event that causes headers to be sent
// (see ServerStream.SetHeader for the complete list). Provided compressor is
// used when below conditions are met:
//
//   - compressor is registered via encoding.RegisterCompressor
//   - compressor name must exist in the client advertised compressor names
//     sent in grpc-accept-encoding header. Use ClientSupportedCompressors to
//     get client supported compressor names.
//
// The context provided must be the context passed to the server's handler.
// It must be noted that compressor name encoding.Identity disables the
// outbound compression.
// By default, server messages will be sent using the same compressor with
// which request messages were sent.
//
// It is not safe to call SetSendCompressor concurrently with SendHeader and
// SendMsg.
//
// # Experimental
//
// Notice: This function is EXPERIMENTAL and may be changed or removed in a
// later release.
func SetSendCompressor(ctx context.Context, name string) error {
	stream, ok := ServerTransportStreamFromContext(ctx).(*transport.Stream)
	if !ok || stream == nil {
		return fmt.Errorf("failed to fetch the stream from the given context")
	}

	if err := validateSendCompressor(name, stream.ClientAdvertisedCompressors()); err != nil {
		return fmt.Errorf("unable to set send compressor: %w", err)
	}

	return stream.SetSendCompress(name)
}

// ClientSupportedCompressors returns compressor names advertised by the client
// via grpc-accept-encoding header.
//
// The context provided must be the context passed to the server's handler.
//
// # Experimental
//
// Notice: This function is EXPERIMENTAL and may be changed or removed in a
// later release.
func ClientSupportedCompressors(ctx context.Context) ([]string, error) {
	stream, ok := ServerTransportStreamFromContext(ctx).(*transport.Stream)
	if !ok || stream == nil {
		return nil, fmt.Errorf("failed to fetch the stream from the given context %v", ctx)
	}

	return strings.Split(stream.ClientAdvertisedCompressors(), ","), nil
}

// SetTrailer sets the trailer metadata that will be sent when an RPC returns.
// When called more than once, all the provided metadata will be merged.
//
// The error returned is compatible with the status package.  However, the
// status code will often not match the RPC status as seen by the client
// application, and therefore, should not be relied upon for this purpose.
func SetTrailer(ctx context.Context, md metadata.MD) error {
	if md.Len() == 0 {
		return nil
	}
	stream := ServerTransportStreamFromContext(ctx)
	if stream == nil {
		return status.Errorf(codes.Internal, "grpc: failed to fetch the stream from the context %v", ctx)
	}
	return stream.SetTrailer(md)
}

// Method returns the method string for the server context.  The returned
// string is in the format of "/service/method".
func Method(ctx context.Context) (string, bool) {
	s := ServerTransportStreamFromContext(ctx)
	if s == nil {
		return "", false
	}
	return s.Method(), true
}

type channelzServer struct {
	s *Server
}

func (c *channelzServer) ChannelzMetric() *channelz.ServerInternalMetric {
	return c.s.channelzMetric()
}

// validateSendCompressor returns an error when given compressor name cannot be
// handled by the server or the client based on the advertised compressors.
func validateSendCompressor(name, clientCompressors string) error {
	if name == encoding.Identity {
		return nil
	}

	if !grpcutil.IsCompressorNameRegistered(name) {
		return fmt.Errorf("compressor not registered %q", name)
	}

	for _, c := range strings.Split(clientCompressors, ",") {
		if c == name {
			return nil // found match
		}
	}
	return fmt.Errorf("client does not support compressor %q", name)
}<|MERGE_RESOLUTION|>--- conflicted
+++ resolved
@@ -614,12 +614,7 @@
 }
 
 func (s *Server) handleSingleStream(data *serverWorkerData) {
-<<<<<<< HEAD
-	s.handleStream(data.st, data.stream, s.traceInfo(data.st, data.stream))
-=======
-	defer data.wg.Done()
 	s.handleStream(data.st, data.stream)
->>>>>>> 1e0d82e9
 }
 
 // initServerWorkers creates worker goroutines and a channel to process incoming
@@ -995,12 +990,7 @@
 			}
 		}
 		go func() {
-<<<<<<< HEAD
-			s.handleStream(st, stream, s.traceInfo(st, stream))
-=======
-			defer wg.Done()
 			s.handleStream(st, stream)
->>>>>>> 1e0d82e9
 		}()
 	})
 }
