/*
 *
 * Copyright 2014, Google Inc.
 * All rights reserved.
 *
 * Redistribution and use in source and binary forms, with or without
 * modification, are permitted provided that the following conditions are
 * met:
 *
 *     * Redistributions of source code must retain the above copyright
 * notice, this list of conditions and the following disclaimer.
 *     * Redistributions in binary form must reproduce the above
 * copyright notice, this list of conditions and the following disclaimer
 * in the documentation and/or other materials provided with the
 * distribution.
 *     * Neither the name of Google Inc. nor the names of its
 * contributors may be used to endorse or promote products derived from
 * this software without specific prior written permission.
 *
 * THIS SOFTWARE IS PROVIDED BY THE COPYRIGHT HOLDERS AND CONTRIBUTORS
 * "AS IS" AND ANY EXPRESS OR IMPLIED WARRANTIES, INCLUDING, BUT NOT
 * LIMITED TO, THE IMPLIED WARRANTIES OF MERCHANTABILITY AND FITNESS FOR
 * A PARTICULAR PURPOSE ARE DISCLAIMED. IN NO EVENT SHALL THE COPYRIGHT
 * OWNER OR CONTRIBUTORS BE LIABLE FOR ANY DIRECT, INDIRECT, INCIDENTAL,
 * SPECIAL, EXEMPLARY, OR CONSEQUENTIAL DAMAGES (INCLUDING, BUT NOT
 * LIMITED TO, PROCUREMENT OF SUBSTITUTE GOODS OR SERVICES; LOSS OF USE,
 * DATA, OR PROFITS; OR BUSINESS INTERRUPTION) HOWEVER CAUSED AND ON ANY
 * THEORY OF LIABILITY, WHETHER IN CONTRACT, STRICT LIABILITY, OR TORT
 * (INCLUDING NEGLIGENCE OR OTHERWISE) ARISING IN ANY WAY OUT OF THE USE
 * OF THIS SOFTWARE, EVEN IF ADVISED OF THE POSSIBILITY OF SUCH DAMAGE.
 *
 */

package grpc

import (
	"bytes"
	"errors"
	"fmt"
	"io"
	"net"
	"net/http"
	"reflect"
	"runtime"
	"strings"
	"sync"
	"time"

	"golang.org/x/net/context"
	"golang.org/x/net/http2"
	"golang.org/x/net/trace"
	"google.golang.org/grpc/codes"
	"google.golang.org/grpc/credentials"
	"google.golang.org/grpc/grpclog"
	"google.golang.org/grpc/internal"
	"google.golang.org/grpc/keepalive"
	"google.golang.org/grpc/metadata"
	"google.golang.org/grpc/stats"
	"google.golang.org/grpc/status"
	"google.golang.org/grpc/tap"
	"google.golang.org/grpc/transport"
)

const (
	defaultServerMaxReceiveMessageSize = 1024 * 1024 * 4
	defaultServerMaxSendMessageSize    = 1024 * 1024 * 4
)

type methodHandler func(srv interface{}, ctx context.Context, dec func(interface{}) error, interceptor UnaryServerInterceptor) (interface{}, error)

// MethodDesc represents an RPC service's method specification.
type MethodDesc struct {
	MethodName string
	Handler    methodHandler
}

// ServiceDesc represents an RPC service's specification.
type ServiceDesc struct {
	ServiceName string
	// The pointer to the service interface. Used to check whether the user
	// provided implementation satisfies the interface requirements.
	HandlerType interface{}
	Methods     []MethodDesc
	Streams     []StreamDesc
	Metadata    interface{}
}

// service consists of the information of the server serving this service and
// the methods in this service.
type service struct {
	server interface{} // the server for service methods
	md     map[string]*MethodDesc
	sd     map[string]*StreamDesc
	mdata  interface{}
}

// Server is a gRPC server to serve RPC requests.
type Server struct {
	opts options

	mu     sync.Mutex // guards following
	lis    map[net.Listener]bool
	conns  map[io.Closer]bool
	drain  bool
	ctx    context.Context
	cancel context.CancelFunc
	// A CondVar to let GracefulStop() blocks until all the pending RPCs are finished
	// and all the transport goes away.
	cv     *sync.Cond
	m      map[string]*service // service name -> service info
	events trace.EventLog
}

type options struct {
	creds                 credentials.TransportCredentials
	codec                 Codec
	codecs                map[string]Codec
	cp                    Compressor
	dc                    Decompressor
	unaryInt              UnaryServerInterceptor
	streamInt             StreamServerInterceptor
	inTapHandle           tap.ServerInHandle
	statsHandler          stats.Handler
	maxConcurrentStreams  uint32
	maxReceiveMessageSize int
	maxSendMessageSize    int
	useHandlerImpl        bool // use http.Handler-based server
	unknownStreamDesc     *StreamDesc
	keepaliveParams       keepalive.ServerParameters
	keepalivePolicy       keepalive.EnforcementPolicy
	initialWindowSize     int32
	initialConnWindowSize int32
}

var defaultServerOptions = options{
	maxReceiveMessageSize: defaultServerMaxReceiveMessageSize,
	maxSendMessageSize:    defaultServerMaxSendMessageSize,
}

// A ServerOption sets options such as credentials, codec and keepalive parameters, etc.
type ServerOption func(*options)

// InitialWindowSize returns a ServerOption that sets window size for stream.
// The lower bound for window size is 64K and any value smaller than that will be ignored.
func InitialWindowSize(s int32) ServerOption {
	return func(o *options) {
		o.initialWindowSize = s
	}
}

// InitialConnWindowSize returns a ServerOption that sets window size for a connection.
// The lower bound for window size is 64K and any value smaller than that will be ignored.
func InitialConnWindowSize(s int32) ServerOption {
	return func(o *options) {
		o.initialConnWindowSize = s
	}
}

// KeepaliveParams returns a ServerOption that sets keepalive and max-age parameters for the server.
func KeepaliveParams(kp keepalive.ServerParameters) ServerOption {
	return func(o *options) {
		o.keepaliveParams = kp
	}
}

// KeepaliveEnforcementPolicy returns a ServerOption that sets keepalive enforcement policy for the server.
func KeepaliveEnforcementPolicy(kep keepalive.EnforcementPolicy) ServerOption {
	return func(o *options) {
		o.keepalivePolicy = kep
	}
}

// CustomCodec returns a ServerOption that sets a codec for message marshaling and unmarshaling.
func CustomCodec(codec Codec) ServerOption {
	return func(o *options) {
		o.codec = codec
	}
}

// CustomCodecs returns a ServerOption that sets the codecs that can be used based on the
// content-type subtype, ie if a codec returns "proto" from calling String(), this will
// be used if the content-type is "application/grpc+proto". If there is no subtype
// on the content-type, the codec set by CustomCodec will be used, or if CustomCodec
// is not set, then the default codec will be used.
func CustomCodecs(codecs ...Codec) ServerOption {
	m := make(map[string]Codec, len(codecs))
	for _, codec := range codecs {
		// this is a one-time server setup operation
		// note that http/2 transmits headers as lowercase
		name := strings.TrimSpace(strings.ToLower(codec.String()))
		if name != "" {
			m[name] = codec
		}
	}
	return func(o *options) {
		for name, codec := range o.codecs {
			// override codecs registered earlier
			m[name] = codec
		}
		o.codecs = m
	}
}

// RPCCompressor returns a ServerOption that sets a compressor for outbound messages.
func RPCCompressor(cp Compressor) ServerOption {
	return func(o *options) {
		o.cp = cp
	}
}

// RPCDecompressor returns a ServerOption that sets a decompressor for inbound messages.
func RPCDecompressor(dc Decompressor) ServerOption {
	return func(o *options) {
		o.dc = dc
	}
}

// MaxMsgSize returns a ServerOption to set the max message size in bytes the server can receive.
// If this is not set, gRPC uses the default limit. Deprecated: use MaxRecvMsgSize instead.
func MaxMsgSize(m int) ServerOption {
	return MaxRecvMsgSize(m)
}

// MaxRecvMsgSize returns a ServerOption to set the max message size in bytes the server can receive.
// If this is not set, gRPC uses the default 4MB.
func MaxRecvMsgSize(m int) ServerOption {
	return func(o *options) {
		o.maxReceiveMessageSize = m
	}
}

// MaxSendMsgSize returns a ServerOption to set the max message size in bytes the server can send.
// If this is not set, gRPC uses the default 4MB.
func MaxSendMsgSize(m int) ServerOption {
	return func(o *options) {
		o.maxSendMessageSize = m
	}
}

// MaxConcurrentStreams returns a ServerOption that will apply a limit on the number
// of concurrent streams to each ServerTransport.
func MaxConcurrentStreams(n uint32) ServerOption {
	return func(o *options) {
		o.maxConcurrentStreams = n
	}
}

// Creds returns a ServerOption that sets credentials for server connections.
func Creds(c credentials.TransportCredentials) ServerOption {
	return func(o *options) {
		o.creds = c
	}
}

// UnaryInterceptor returns a ServerOption that sets the UnaryServerInterceptor for the
// server. Only one unary interceptor can be installed. The construction of multiple
// interceptors (e.g., chaining) can be implemented at the caller.
func UnaryInterceptor(i UnaryServerInterceptor) ServerOption {
	return func(o *options) {
		if o.unaryInt != nil {
			panic("The unary server interceptor was already set and may not be reset.")
		}
		o.unaryInt = i
	}
}

// StreamInterceptor returns a ServerOption that sets the StreamServerInterceptor for the
// server. Only one stream interceptor can be installed.
func StreamInterceptor(i StreamServerInterceptor) ServerOption {
	return func(o *options) {
		if o.streamInt != nil {
			panic("The stream server interceptor was already set and may not be reset.")
		}
		o.streamInt = i
	}
}

// InTapHandle returns a ServerOption that sets the tap handle for all the server
// transport to be created. Only one can be installed.
func InTapHandle(h tap.ServerInHandle) ServerOption {
	return func(o *options) {
		if o.inTapHandle != nil {
			panic("The tap handle was already set and may not be reset.")
		}
		o.inTapHandle = h
	}
}

// StatsHandler returns a ServerOption that sets the stats handler for the server.
func StatsHandler(h stats.Handler) ServerOption {
	return func(o *options) {
		o.statsHandler = h
	}
}

// UnknownServiceHandler returns a ServerOption that allows for adding a custom
// unknown service handler. The provided method is a bidi-streaming RPC service
// handler that will be invoked instead of returning the "unimplemented" gRPC
// error whenever a request is received for an unregistered service or method.
// The handling function has full access to the Context of the request and the
// stream, and the invocation passes through interceptors.
func UnknownServiceHandler(streamHandler StreamHandler) ServerOption {
	return func(o *options) {
		o.unknownStreamDesc = &StreamDesc{
			StreamName: "unknown_service_handler",
			Handler:    streamHandler,
			// We need to assume that the users of the streamHandler will want to use both.
			ClientStreams: true,
			ServerStreams: true,
		}
	}
}

// NewServer creates a gRPC server which has no service registered and has not
// started to accept requests yet.
func NewServer(opt ...ServerOption) *Server {
	opts := defaultServerOptions
	for _, o := range opt {
		o(&opts)
	}
	if opts.codec == nil {
		// Set the default codec.
		opts.codec = protoCodec{}
	}
	s := &Server{
		lis:   make(map[net.Listener]bool),
		opts:  opts,
		conns: make(map[io.Closer]bool),
		m:     make(map[string]*service),
	}
	s.cv = sync.NewCond(&s.mu)
	s.ctx, s.cancel = context.WithCancel(context.Background())
	if EnableTracing {
		_, file, line, _ := runtime.Caller(1)
		s.events = trace.NewEventLog("grpc.Server", fmt.Sprintf("%s:%d", file, line))
	}
	return s
}

// printf records an event in s's event log, unless s has been stopped.
// REQUIRES s.mu is held.
func (s *Server) printf(format string, a ...interface{}) {
	if s.events != nil {
		s.events.Printf(format, a...)
	}
}

// errorf records an error in s's event log, unless s has been stopped.
// REQUIRES s.mu is held.
func (s *Server) errorf(format string, a ...interface{}) {
	if s.events != nil {
		s.events.Errorf(format, a...)
	}
}

// RegisterService registers a service and its implementation to the gRPC
// server. It is called from the IDL generated code. This must be called before
// invoking Serve.
func (s *Server) RegisterService(sd *ServiceDesc, ss interface{}) {
	ht := reflect.TypeOf(sd.HandlerType).Elem()
	st := reflect.TypeOf(ss)
	if !st.Implements(ht) {
		grpclog.Fatalf("grpc: Server.RegisterService found the handler of type %v that does not satisfy %v", st, ht)
	}
	s.register(sd, ss)
}

func (s *Server) register(sd *ServiceDesc, ss interface{}) {
	s.mu.Lock()
	defer s.mu.Unlock()
	s.printf("RegisterService(%q)", sd.ServiceName)
	if _, ok := s.m[sd.ServiceName]; ok {
		grpclog.Fatalf("grpc: Server.RegisterService found duplicate service registration for %q", sd.ServiceName)
	}
	srv := &service{
		server: ss,
		md:     make(map[string]*MethodDesc),
		sd:     make(map[string]*StreamDesc),
		mdata:  sd.Metadata,
	}
	for i := range sd.Methods {
		d := &sd.Methods[i]
		srv.md[d.MethodName] = d
	}
	for i := range sd.Streams {
		d := &sd.Streams[i]
		srv.sd[d.StreamName] = d
	}
	s.m[sd.ServiceName] = srv
}

// MethodInfo contains the information of an RPC including its method name and type.
type MethodInfo struct {
	// Name is the method name only, without the service name or package name.
	Name string
	// IsClientStream indicates whether the RPC is a client streaming RPC.
	IsClientStream bool
	// IsServerStream indicates whether the RPC is a server streaming RPC.
	IsServerStream bool
}

// ServiceInfo contains unary RPC method info, streaming RPC method info and metadata for a service.
type ServiceInfo struct {
	Methods []MethodInfo
	// Metadata is the metadata specified in ServiceDesc when registering service.
	Metadata interface{}
}

// GetServiceInfo returns a map from service names to ServiceInfo.
// Service names include the package names, in the form of <package>.<service>.
func (s *Server) GetServiceInfo() map[string]ServiceInfo {
	ret := make(map[string]ServiceInfo)
	for n, srv := range s.m {
		methods := make([]MethodInfo, 0, len(srv.md)+len(srv.sd))
		for m := range srv.md {
			methods = append(methods, MethodInfo{
				Name:           m,
				IsClientStream: false,
				IsServerStream: false,
			})
		}
		for m, d := range srv.sd {
			methods = append(methods, MethodInfo{
				Name:           m,
				IsClientStream: d.ClientStreams,
				IsServerStream: d.ServerStreams,
			})
		}

		ret[n] = ServiceInfo{
			Methods:  methods,
			Metadata: srv.mdata,
		}
	}
	return ret
}

var (
	// ErrServerStopped indicates that the operation is now illegal because of
	// the server being stopped.
	ErrServerStopped = errors.New("grpc: the server has been stopped")
)

func (s *Server) useTransportAuthenticator(rawConn net.Conn) (net.Conn, credentials.AuthInfo, error) {
	if s.opts.creds == nil {
		return rawConn, nil, nil
	}
	return s.opts.creds.ServerHandshake(rawConn)
}

// Serve accepts incoming connections on the listener lis, creating a new
// ServerTransport and service goroutine for each. The service goroutines
// read gRPC requests and then call the registered handlers to reply to them.
// Serve returns when lis.Accept fails with fatal errors.  lis will be closed when
// this method returns.
// Serve always returns non-nil error.
func (s *Server) Serve(lis net.Listener) error {
	s.mu.Lock()
	s.printf("serving")
	if s.lis == nil {
		s.mu.Unlock()
		lis.Close()
		return ErrServerStopped
	}
	s.lis[lis] = true
	s.mu.Unlock()
	defer func() {
		s.mu.Lock()
		if s.lis != nil && s.lis[lis] {
			lis.Close()
			delete(s.lis, lis)
		}
		s.mu.Unlock()
	}()

	var tempDelay time.Duration // how long to sleep on accept failure

	for {
		rawConn, err := lis.Accept()
		if err != nil {
			if ne, ok := err.(interface {
				Temporary() bool
			}); ok && ne.Temporary() {
				if tempDelay == 0 {
					tempDelay = 5 * time.Millisecond
				} else {
					tempDelay *= 2
				}
				if max := 1 * time.Second; tempDelay > max {
					tempDelay = max
				}
				s.mu.Lock()
				s.printf("Accept error: %v; retrying in %v", err, tempDelay)
				s.mu.Unlock()
				timer := time.NewTimer(tempDelay)
				select {
				case <-timer.C:
				case <-s.ctx.Done():
				}
				timer.Stop()
				continue
			}
			s.mu.Lock()
			s.printf("done serving; Accept = %v", err)
			s.mu.Unlock()
			return err
		}
		tempDelay = 0
		// Start a new goroutine to deal with rawConn
		// so we don't stall this Accept loop goroutine.
		go s.handleRawConn(rawConn)
	}
}

// handleRawConn is run in its own goroutine and handles a just-accepted
// connection that has not had any I/O performed on it yet.
func (s *Server) handleRawConn(rawConn net.Conn) {
	conn, authInfo, err := s.useTransportAuthenticator(rawConn)
	if err != nil {
		s.mu.Lock()
		s.errorf("ServerHandshake(%q) failed: %v", rawConn.RemoteAddr(), err)
		s.mu.Unlock()
		grpclog.Printf("grpc: Server.Serve failed to complete security handshake from %q: %v", rawConn.RemoteAddr(), err)
		// If serverHandShake returns ErrConnDispatched, keep rawConn open.
		if err != credentials.ErrConnDispatched {
			rawConn.Close()
		}
		return
	}

	s.mu.Lock()
	if s.conns == nil {
		s.mu.Unlock()
		conn.Close()
		return
	}
	s.mu.Unlock()

	if s.opts.useHandlerImpl {
		s.serveUsingHandler(conn)
	} else {
		s.serveHTTP2Transport(conn, authInfo)
	}
}

// serveHTTP2Transport sets up a http/2 transport (using the
// gRPC http2 server transport in transport/http2_server.go) and
// serves streams on it.
// This is run in its own goroutine (it does network I/O in
// transport.NewServerTransport).
func (s *Server) serveHTTP2Transport(c net.Conn, authInfo credentials.AuthInfo) {
	config := &transport.ServerConfig{
		MaxStreams:            s.opts.maxConcurrentStreams,
		AuthInfo:              authInfo,
		InTapHandle:           s.opts.inTapHandle,
		StatsHandler:          s.opts.statsHandler,
		KeepaliveParams:       s.opts.keepaliveParams,
		KeepalivePolicy:       s.opts.keepalivePolicy,
		InitialWindowSize:     s.opts.initialWindowSize,
		InitialConnWindowSize: s.opts.initialConnWindowSize,
	}
	st, err := transport.NewServerTransport("http2", c, config)
	if err != nil {
		s.mu.Lock()
		s.errorf("NewServerTransport(%q) failed: %v", c.RemoteAddr(), err)
		s.mu.Unlock()
		c.Close()
		grpclog.Println("grpc: Server.Serve failed to create ServerTransport: ", err)
		return
	}
	if !s.addConn(st) {
		st.Close()
		return
	}
	s.serveStreams(st)
}

func (s *Server) serveStreams(st transport.ServerTransport) {
	defer s.removeConn(st)
	defer st.Close()
	var wg sync.WaitGroup
	st.HandleStreams(func(stream *transport.Stream) {
		wg.Add(1)
		go func() {
			defer wg.Done()
			s.handleStream(st, stream, s.traceInfo(st, stream))
		}()
	}, func(ctx context.Context, method string) context.Context {
		if !EnableTracing {
			return ctx
		}
		tr := trace.New("grpc.Recv."+methodFamily(method), method)
		return trace.NewContext(ctx, tr)
	})
	wg.Wait()
}

var _ http.Handler = (*Server)(nil)

// serveUsingHandler is called from handleRawConn when s is configured
// to handle requests via the http.Handler interface. It sets up a
// net/http.Server to handle the just-accepted conn. The http.Server
// is configured to route all incoming requests (all HTTP/2 streams)
// to ServeHTTP, which creates a new ServerTransport for each stream.
// serveUsingHandler blocks until conn closes.
//
// This codepath is only used when Server.TestingUseHandlerImpl has
// been configured. This lets the end2end tests exercise the ServeHTTP
// method as one of the environment types.
//
// conn is the *tls.Conn that's already been authenticated.
func (s *Server) serveUsingHandler(conn net.Conn) {
	if !s.addConn(conn) {
		conn.Close()
		return
	}
	defer s.removeConn(conn)
	h2s := &http2.Server{
		MaxConcurrentStreams: s.opts.maxConcurrentStreams,
	}
	h2s.ServeConn(conn, &http2.ServeConnOpts{
		Handler: s,
	})
}

func (s *Server) ServeHTTP(w http.ResponseWriter, r *http.Request) {
	st, err := transport.NewServerHandlerTransport(w, r)
	if err != nil {
		http.Error(w, err.Error(), http.StatusInternalServerError)
		return
	}
	if !s.addConn(st) {
		st.Close()
		return
	}
	defer s.removeConn(st)
	s.serveStreams(st)
}

// traceInfo returns a traceInfo and associates it with stream, if tracing is enabled.
// If tracing is not enabled, it returns nil.
func (s *Server) traceInfo(st transport.ServerTransport, stream *transport.Stream) (trInfo *traceInfo) {
	tr, ok := trace.FromContext(stream.Context())
	if !ok {
		return nil
	}

	trInfo = &traceInfo{
		tr: tr,
	}
	trInfo.firstLine.client = false
	trInfo.firstLine.remoteAddr = st.RemoteAddr()

	if dl, ok := stream.Context().Deadline(); ok {
		trInfo.firstLine.deadline = dl.Sub(time.Now())
	}
	return trInfo
}

func (s *Server) addConn(c io.Closer) bool {
	s.mu.Lock()
	defer s.mu.Unlock()
	if s.conns == nil || s.drain {
		return false
	}
	s.conns[c] = true
	return true
}

func (s *Server) removeConn(c io.Closer) {
	s.mu.Lock()
	defer s.mu.Unlock()
	if s.conns != nil {
		delete(s.conns, c)
		s.cv.Broadcast()
	}
}

func (s *Server) getCodec(contentSubtype string) Codec {
	if contentSubtype == "" {
		return s.opts.codec
	}
	codec, ok := s.opts.codecs[contentSubtype]
	if !ok {
		return s.opts.codec
	}
	return codec
}

func (s *Server) sendResponse(t transport.ServerTransport, stream *transport.Stream, msg interface{}, cp Compressor, opts *transport.Options) error {
	var (
		cbuf       *bytes.Buffer
		outPayload *stats.OutPayload
	)
	if cp != nil {
		cbuf = new(bytes.Buffer)
	}
	if s.opts.statsHandler != nil {
		outPayload = &stats.OutPayload{}
	}
	p, err := encode(s.getCodec(stream.ContentSubtype()), msg, cp, cbuf, outPayload)
	if err != nil {
		grpclog.Println("grpc: server failed to encode response: ", err)
		return err
	}
	if len(p) > s.opts.maxSendMessageSize {
		return status.Errorf(codes.ResourceExhausted, "grpc: trying to send message larger than max (%d vs. %d)", len(p), s.opts.maxSendMessageSize)
	}
	err = t.Write(stream, p, opts)
	if err == nil && outPayload != nil {
		outPayload.SentTime = time.Now()
		s.opts.statsHandler.HandleRPC(stream.Context(), outPayload)
	}
	return err
}

func (s *Server) processUnaryRPC(t transport.ServerTransport, stream *transport.Stream, srv *service, md *MethodDesc, trInfo *traceInfo) (err error) {
	sh := s.opts.statsHandler
	if sh != nil {
		begin := &stats.Begin{
			BeginTime: time.Now(),
		}
		sh.HandleRPC(stream.Context(), begin)
		defer func() {
			end := &stats.End{
				EndTime: time.Now(),
			}
			if err != nil && err != io.EOF {
				end.Error = toRPCErr(err)
			}
			sh.HandleRPC(stream.Context(), end)
		}()
	}
	if trInfo != nil {
		defer trInfo.tr.Finish()
		trInfo.firstLine.client = false
		trInfo.tr.LazyLog(&trInfo.firstLine, false)
		defer func() {
			if err != nil && err != io.EOF {
				trInfo.tr.LazyLog(&fmtStringer{"%v", []interface{}{err}}, true)
				trInfo.tr.SetError()
			}
		}()
	}
	if s.opts.cp != nil {
		// NOTE: this needs to be ahead of all handling, https://github.com/grpc/grpc-go/issues/686.
		stream.SetSendCompress(s.opts.cp.Type())
	}
	p := &parser{r: stream}
	pf, req, err := p.recvMsg(s.opts.maxReceiveMessageSize)
	if err == io.EOF {
		// The entire stream is done (for unary RPC only).
		return err
	}
	if err == io.ErrUnexpectedEOF {
		err = Errorf(codes.Internal, io.ErrUnexpectedEOF.Error())
	}
	if err != nil {
		if st, ok := status.FromError(err); ok {
			if e := t.WriteStatus(stream, st); e != nil {
				grpclog.Printf("grpc: Server.processUnaryRPC failed to write status %v", e)
			}
		} else {
			switch st := err.(type) {
			case transport.ConnectionError:
				// Nothing to do here.
			case transport.StreamError:
				if e := t.WriteStatus(stream, status.New(st.Code, st.Desc)); e != nil {
					grpclog.Printf("grpc: Server.processUnaryRPC failed to write status %v", e)
				}
			default:
				panic(fmt.Sprintf("grpc: Unexpected error (%T) from recvMsg: %v", st, st))
			}
		}
		return err
	}

	if err := checkRecvPayload(pf, stream.RecvCompress(), s.opts.dc); err != nil {
		if st, ok := status.FromError(err); ok {
			if e := t.WriteStatus(stream, st); e != nil {
				grpclog.Printf("grpc: Server.processUnaryRPC failed to write status %v", e)
			}
			return err
		}
		if e := t.WriteStatus(stream, status.New(codes.Internal, err.Error())); e != nil {
			grpclog.Printf("grpc: Server.processUnaryRPC failed to write status %v", e)
		}

		// TODO checkRecvPayload always return RPC error. Add a return here if necessary.
	}
	var inPayload *stats.InPayload
	if sh != nil {
		inPayload = &stats.InPayload{
			RecvTime: time.Now(),
		}
	}
	df := func(v interface{}) error {
		if inPayload != nil {
			inPayload.WireLength = len(req)
		}
		if pf == compressionMade {
			var err error
			req, err = s.opts.dc.Do(bytes.NewReader(req))
			if err != nil {
				return Errorf(codes.Internal, err.Error())
			}
<<<<<<< HEAD
			if len(req) > s.opts.maxMsgSize {
				// TODO: Revisit the error code. Currently keep it consistent with
				// java implementation.
				return status.Errorf(codes.Internal, "grpc: server received a message of %d bytes exceeding %d limit", len(req), s.opts.maxMsgSize)
			}
			if err := s.getCodec(stream.ContentSubtype()).Unmarshal(req, v); err != nil {
				return status.Errorf(codes.Internal, "grpc: error unmarshalling request: %v", err)
			}
			if inPayload != nil {
				inPayload.Payload = v
				inPayload.Data = req
				inPayload.Length = len(req)
				sh.HandleRPC(stream.Context(), inPayload)
			}
			if trInfo != nil {
				trInfo.tr.LazyLog(&payload{sent: false, msg: v}, true)
			}
			return nil
=======
>>>>>>> 06c98486
		}
		if len(req) > s.opts.maxReceiveMessageSize {
			// TODO: Revisit the error code. Currently keep it consistent with
			// java implementation.
			return status.Errorf(codes.ResourceExhausted, "grpc: received message larger than max (%d vs. %d)", len(req), s.opts.maxReceiveMessageSize)
		}
		if err := s.opts.codec.Unmarshal(req, v); err != nil {
			return status.Errorf(codes.Internal, "grpc: error unmarshalling request: %v", err)
		}
		if inPayload != nil {
			inPayload.Payload = v
			inPayload.Data = req
			inPayload.Length = len(req)
			sh.HandleRPC(stream.Context(), inPayload)
		}
		if trInfo != nil {
			trInfo.tr.LazyLog(&payload{sent: false, msg: v}, true)
		}
		return nil
	}
	reply, appErr := md.Handler(srv.server, stream.Context(), df, s.opts.unaryInt)
	if appErr != nil {
		appStatus, ok := status.FromError(appErr)
		if !ok {
			// Convert appErr if it is not a grpc status error.
			appErr = status.Error(convertCode(appErr), appErr.Error())
			appStatus, _ = status.FromError(appErr)
		}
		if trInfo != nil {
			trInfo.tr.LazyLog(stringer(appStatus.Message()), true)
			trInfo.tr.SetError()
		}
		if e := t.WriteStatus(stream, appStatus); e != nil {
			grpclog.Printf("grpc: Server.processUnaryRPC failed to write status: %v", e)
		}
		return appErr
	}
	if trInfo != nil {
		trInfo.tr.LazyLog(stringer("OK"), false)
	}
	opts := &transport.Options{
		Last:  true,
		Delay: false,
	}
	if err := s.sendResponse(t, stream, reply, s.opts.cp, opts); err != nil {
		if err == io.EOF {
			// The entire stream is done (for unary RPC only).
			return err
		}
		if s, ok := status.FromError(err); ok {
			if e := t.WriteStatus(stream, s); e != nil {
				grpclog.Printf("grpc: Server.processUnaryRPC failed to write status: %v", e)
			}
		} else {
			switch st := err.(type) {
			case transport.ConnectionError:
				// Nothing to do here.
			case transport.StreamError:
				if e := t.WriteStatus(stream, status.New(st.Code, st.Desc)); e != nil {
					grpclog.Printf("grpc: Server.processUnaryRPC failed to write status %v", e)
				}
			default:
				panic(fmt.Sprintf("grpc: Unexpected error (%T) from sendResponse: %v", st, st))
			}
		}
		return err
	}
	if trInfo != nil {
		trInfo.tr.LazyLog(&payload{sent: true, msg: reply}, true)
	}
	// TODO: Should we be logging if writing status failed here, like above?
	// Should the logging be in WriteStatus?  Should we ignore the WriteStatus
	// error or allow the stats handler to see it?
	return t.WriteStatus(stream, status.New(codes.OK, ""))
}

func (s *Server) processStreamingRPC(t transport.ServerTransport, stream *transport.Stream, srv *service, sd *StreamDesc, trInfo *traceInfo) (err error) {
	sh := s.opts.statsHandler
	if sh != nil {
		begin := &stats.Begin{
			BeginTime: time.Now(),
		}
		sh.HandleRPC(stream.Context(), begin)
		defer func() {
			end := &stats.End{
				EndTime: time.Now(),
			}
			if err != nil && err != io.EOF {
				end.Error = toRPCErr(err)
			}
			sh.HandleRPC(stream.Context(), end)
		}()
	}
	if s.opts.cp != nil {
		stream.SetSendCompress(s.opts.cp.Type())
	}
	ss := &serverStream{
<<<<<<< HEAD
		t:            t,
		s:            stream,
		p:            &parser{r: stream},
		codec:        s.getCodec(stream.ContentSubtype()),
		cp:           s.opts.cp,
		dc:           s.opts.dc,
		maxMsgSize:   s.opts.maxMsgSize,
		trInfo:       trInfo,
		statsHandler: sh,
=======
		t:     t,
		s:     stream,
		p:     &parser{r: stream},
		codec: s.opts.codec,
		cp:    s.opts.cp,
		dc:    s.opts.dc,
		maxReceiveMessageSize: s.opts.maxReceiveMessageSize,
		maxSendMessageSize:    s.opts.maxSendMessageSize,
		trInfo:                trInfo,
		statsHandler:          sh,
>>>>>>> 06c98486
	}
	if ss.cp != nil {
		ss.cbuf = new(bytes.Buffer)
	}
	if trInfo != nil {
		trInfo.tr.LazyLog(&trInfo.firstLine, false)
		defer func() {
			ss.mu.Lock()
			if err != nil && err != io.EOF {
				ss.trInfo.tr.LazyLog(&fmtStringer{"%v", []interface{}{err}}, true)
				ss.trInfo.tr.SetError()
			}
			ss.trInfo.tr.Finish()
			ss.trInfo.tr = nil
			ss.mu.Unlock()
		}()
	}
	var appErr error
	var server interface{}
	if srv != nil {
		server = srv.server
	}
	if s.opts.streamInt == nil {
		appErr = sd.Handler(server, ss)
	} else {
		info := &StreamServerInfo{
			FullMethod:     stream.Method(),
			IsClientStream: sd.ClientStreams,
			IsServerStream: sd.ServerStreams,
		}
		appErr = s.opts.streamInt(server, ss, info, sd.Handler)
	}
	if appErr != nil {
		appStatus, ok := status.FromError(appErr)
		if !ok {
			switch err := appErr.(type) {
			case transport.StreamError:
				appStatus = status.New(err.Code, err.Desc)
			default:
				appStatus = status.New(convertCode(appErr), appErr.Error())
			}
			appErr = appStatus.Err()
		}
		if trInfo != nil {
			ss.mu.Lock()
			ss.trInfo.tr.LazyLog(stringer(appStatus.Message()), true)
			ss.trInfo.tr.SetError()
			ss.mu.Unlock()
		}
		t.WriteStatus(ss.s, appStatus)
		// TODO: Should we log an error from WriteStatus here and below?
		return appErr
	}
	if trInfo != nil {
		ss.mu.Lock()
		ss.trInfo.tr.LazyLog(stringer("OK"), false)
		ss.mu.Unlock()
	}
	return t.WriteStatus(ss.s, status.New(codes.OK, ""))

}

func (s *Server) handleStream(t transport.ServerTransport, stream *transport.Stream, trInfo *traceInfo) {
	sm := stream.Method()
	if sm != "" && sm[0] == '/' {
		sm = sm[1:]
	}
	pos := strings.LastIndex(sm, "/")
	if pos == -1 {
		if trInfo != nil {
			trInfo.tr.LazyLog(&fmtStringer{"Malformed method name %q", []interface{}{sm}}, true)
			trInfo.tr.SetError()
		}
		errDesc := fmt.Sprintf("malformed method name: %q", stream.Method())
		if err := t.WriteStatus(stream, status.New(codes.ResourceExhausted, errDesc)); err != nil {
			if trInfo != nil {
				trInfo.tr.LazyLog(&fmtStringer{"%v", []interface{}{err}}, true)
				trInfo.tr.SetError()
			}
			grpclog.Printf("grpc: Server.handleStream failed to write status: %v", err)
		}
		if trInfo != nil {
			trInfo.tr.Finish()
		}
		return
	}
	service := sm[:pos]
	method := sm[pos+1:]
	srv, ok := s.m[service]
	if !ok {
		if unknownDesc := s.opts.unknownStreamDesc; unknownDesc != nil {
			s.processStreamingRPC(t, stream, nil, unknownDesc, trInfo)
			return
		}
		if trInfo != nil {
			trInfo.tr.LazyLog(&fmtStringer{"Unknown service %v", []interface{}{service}}, true)
			trInfo.tr.SetError()
		}
		errDesc := fmt.Sprintf("unknown service %v", service)
		if err := t.WriteStatus(stream, status.New(codes.Unimplemented, errDesc)); err != nil {
			if trInfo != nil {
				trInfo.tr.LazyLog(&fmtStringer{"%v", []interface{}{err}}, true)
				trInfo.tr.SetError()
			}
			grpclog.Printf("grpc: Server.handleStream failed to write status: %v", err)
		}
		if trInfo != nil {
			trInfo.tr.Finish()
		}
		return
	}
	// Unary RPC or Streaming RPC?
	if md, ok := srv.md[method]; ok {
		s.processUnaryRPC(t, stream, srv, md, trInfo)
		return
	}
	if sd, ok := srv.sd[method]; ok {
		s.processStreamingRPC(t, stream, srv, sd, trInfo)
		return
	}
	if trInfo != nil {
		trInfo.tr.LazyLog(&fmtStringer{"Unknown method %v", []interface{}{method}}, true)
		trInfo.tr.SetError()
	}
	if unknownDesc := s.opts.unknownStreamDesc; unknownDesc != nil {
		s.processStreamingRPC(t, stream, nil, unknownDesc, trInfo)
		return
	}
	errDesc := fmt.Sprintf("unknown method %v", method)
	if err := t.WriteStatus(stream, status.New(codes.Unimplemented, errDesc)); err != nil {
		if trInfo != nil {
			trInfo.tr.LazyLog(&fmtStringer{"%v", []interface{}{err}}, true)
			trInfo.tr.SetError()
		}
		grpclog.Printf("grpc: Server.handleStream failed to write status: %v", err)
	}
	if trInfo != nil {
		trInfo.tr.Finish()
	}
}

// Stop stops the gRPC server. It immediately closes all open
// connections and listeners.
// It cancels all active RPCs on the server side and the corresponding
// pending RPCs on the client side will get notified by connection
// errors.
func (s *Server) Stop() {
	s.mu.Lock()
	listeners := s.lis
	s.lis = nil
	st := s.conns
	s.conns = nil
	// interrupt GracefulStop if Stop and GracefulStop are called concurrently.
	s.cv.Broadcast()
	s.mu.Unlock()

	for lis := range listeners {
		lis.Close()
	}
	for c := range st {
		c.Close()
	}

	s.mu.Lock()
	s.cancel()
	if s.events != nil {
		s.events.Finish()
		s.events = nil
	}
	s.mu.Unlock()
}

// GracefulStop stops the gRPC server gracefully. It stops the server from
// accepting new connections and RPCs and blocks until all the pending RPCs are
// finished.
func (s *Server) GracefulStop() {
	s.mu.Lock()
	defer s.mu.Unlock()
	if s.conns == nil {
		return
	}
	for lis := range s.lis {
		lis.Close()
	}
	s.lis = nil
	s.cancel()
	if !s.drain {
		for c := range s.conns {
			c.(transport.ServerTransport).Drain()
		}
		s.drain = true
	}
	for len(s.conns) != 0 {
		s.cv.Wait()
	}
	s.conns = nil
	if s.events != nil {
		s.events.Finish()
		s.events = nil
	}
}

func init() {
	internal.TestingCloseConns = func(arg interface{}) {
		arg.(*Server).testingCloseConns()
	}
	internal.TestingUseHandlerImpl = func(arg interface{}) {
		arg.(*Server).opts.useHandlerImpl = true
	}
}

// testingCloseConns closes all existing transports but keeps s.lis
// accepting new connections.
func (s *Server) testingCloseConns() {
	s.mu.Lock()
	for c := range s.conns {
		c.Close()
		delete(s.conns, c)
	}
	s.mu.Unlock()
}

// SetHeader sets the header metadata.
// When called multiple times, all the provided metadata will be merged.
// All the metadata will be sent out when one of the following happens:
//  - grpc.SendHeader() is called;
//  - The first response is sent out;
//  - An RPC status is sent out (error or success).
func SetHeader(ctx context.Context, md metadata.MD) error {
	if md.Len() == 0 {
		return nil
	}
	stream, ok := transport.StreamFromContext(ctx)
	if !ok {
		return Errorf(codes.Internal, "grpc: failed to fetch the stream from the context %v", ctx)
	}
	return stream.SetHeader(md)
}

// SendHeader sends header metadata. It may be called at most once.
// The provided md and headers set by SetHeader() will be sent.
func SendHeader(ctx context.Context, md metadata.MD) error {
	stream, ok := transport.StreamFromContext(ctx)
	if !ok {
		return Errorf(codes.Internal, "grpc: failed to fetch the stream from the context %v", ctx)
	}
	t := stream.ServerTransport()
	if t == nil {
		grpclog.Fatalf("grpc: SendHeader: %v has no ServerTransport to send header metadata.", stream)
	}
	if err := t.WriteHeader(stream, md); err != nil {
		return toRPCErr(err)
	}
	return nil
}

// SetTrailer sets the trailer metadata that will be sent when an RPC returns.
// When called more than once, all the provided metadata will be merged.
func SetTrailer(ctx context.Context, md metadata.MD) error {
	if md.Len() == 0 {
		return nil
	}
	stream, ok := transport.StreamFromContext(ctx)
	if !ok {
		return Errorf(codes.Internal, "grpc: failed to fetch the stream from the context %v", ctx)
	}
	return stream.SetTrailer(md)
}<|MERGE_RESOLUTION|>--- conflicted
+++ resolved
@@ -804,34 +804,13 @@
 			if err != nil {
 				return Errorf(codes.Internal, err.Error())
 			}
-<<<<<<< HEAD
-			if len(req) > s.opts.maxMsgSize {
-				// TODO: Revisit the error code. Currently keep it consistent with
-				// java implementation.
-				return status.Errorf(codes.Internal, "grpc: server received a message of %d bytes exceeding %d limit", len(req), s.opts.maxMsgSize)
-			}
-			if err := s.getCodec(stream.ContentSubtype()).Unmarshal(req, v); err != nil {
-				return status.Errorf(codes.Internal, "grpc: error unmarshalling request: %v", err)
-			}
-			if inPayload != nil {
-				inPayload.Payload = v
-				inPayload.Data = req
-				inPayload.Length = len(req)
-				sh.HandleRPC(stream.Context(), inPayload)
-			}
-			if trInfo != nil {
-				trInfo.tr.LazyLog(&payload{sent: false, msg: v}, true)
-			}
-			return nil
-=======
->>>>>>> 06c98486
 		}
 		if len(req) > s.opts.maxReceiveMessageSize {
 			// TODO: Revisit the error code. Currently keep it consistent with
 			// java implementation.
 			return status.Errorf(codes.ResourceExhausted, "grpc: received message larger than max (%d vs. %d)", len(req), s.opts.maxReceiveMessageSize)
 		}
-		if err := s.opts.codec.Unmarshal(req, v); err != nil {
+		if err := s.getCodec(stream.ContentSubtype()).Unmarshal(req, v); err != nil {
 			return status.Errorf(codes.Internal, "grpc: error unmarshalling request: %v", err)
 		}
 		if inPayload != nil {
@@ -922,28 +901,16 @@
 		stream.SetSendCompress(s.opts.cp.Type())
 	}
 	ss := &serverStream{
-<<<<<<< HEAD
-		t:            t,
-		s:            stream,
-		p:            &parser{r: stream},
-		codec:        s.getCodec(stream.ContentSubtype()),
-		cp:           s.opts.cp,
-		dc:           s.opts.dc,
-		maxMsgSize:   s.opts.maxMsgSize,
-		trInfo:       trInfo,
-		statsHandler: sh,
-=======
 		t:     t,
 		s:     stream,
 		p:     &parser{r: stream},
-		codec: s.opts.codec,
+		codec: s.getCodec(stream.ContentSubtype()),
 		cp:    s.opts.cp,
 		dc:    s.opts.dc,
 		maxReceiveMessageSize: s.opts.maxReceiveMessageSize,
 		maxSendMessageSize:    s.opts.maxSendMessageSize,
 		trInfo:                trInfo,
 		statsHandler:          sh,
->>>>>>> 06c98486
 	}
 	if ss.cp != nil {
 		ss.cbuf = new(bytes.Buffer)
