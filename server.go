--- conflicted
+++ resolved
@@ -868,22 +868,12 @@
 func (s *Server) sendResponse(t transport.ServerTransport, stream *transport.Stream, msg interface{}, cp Compressor, opts *transport.Options, comp encoding.Compressor) error {
 	data, err := encode(s.getCodec(stream.ContentSubtype()), msg)
 	if err != nil {
-<<<<<<< HEAD
 		channelz.Error(s.channelzID, "grpc: server failed to encode response: ", err)
-		overallTimer.Egress()
-=======
-		grpclog.Errorln("grpc: server failed to encode response: ", err)
->>>>>>> 6b9bf429
 		return err
 	}
 	compData, err := compress(data, cp, comp)
 	if err != nil {
-<<<<<<< HEAD
 		channelz.Error(s.channelzID, "grpc: server failed to compress response: ", err)
-		overallTimer.Egress()
-=======
-		grpclog.Errorln("grpc: server failed to compress response: ", err)
->>>>>>> 6b9bf429
 		return err
 	}
 	hdr, payload := msgHeader(data, compData)
