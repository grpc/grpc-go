--- conflicted
+++ resolved
@@ -56,15 +56,7 @@
             testflags: -race
 
           - type: tests
-<<<<<<< HEAD
-            goversion: '1.22'
-=======
             goversion: '1.23'
-            testflags: '-race -tags=buffer_pooling'
-
-          - type: tests
-            goversion: '1.23'
->>>>>>> a0cbb520
             goarch: 386
 
           - type: tests
