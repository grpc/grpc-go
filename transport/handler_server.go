/*
 * Copyright 2016, Google Inc.
 * All rights reserved.
 *
 * Redistribution and use in source and binary forms, with or without
 * modification, are permitted provided that the following conditions are
 * met:
 *
 *     * Redistributions of source code must retain the above copyright
 * notice, this list of conditions and the following disclaimer.
 *     * Redistributions in binary form must reproduce the above
 * copyright notice, this list of conditions and the following disclaimer
 * in the documentation and/or other materials provided with the
 * distribution.
 *     * Neither the name of Google Inc. nor the names of its
 * contributors may be used to endorse or promote products derived from
 * this software without specific prior written permission.
 *
 * THIS SOFTWARE IS PROVIDED BY THE COPYRIGHT HOLDERS AND CONTRIBUTORS
 * "AS IS" AND ANY EXPRESS OR IMPLIED WARRANTIES, INCLUDING, BUT NOT
 * LIMITED TO, THE IMPLIED WARRANTIES OF MERCHANTABILITY AND FITNESS FOR
 * A PARTICULAR PURPOSE ARE DISCLAIMED. IN NO EVENT SHALL THE COPYRIGHT
 * OWNER OR CONTRIBUTORS BE LIABLE FOR ANY DIRECT, INDIRECT, INCIDENTAL,
 * SPECIAL, EXEMPLARY, OR CONSEQUENTIAL DAMAGES (INCLUDING, BUT NOT
 * LIMITED TO, PROCUREMENT OF SUBSTITUTE GOODS OR SERVICES; LOSS OF USE,
 * DATA, OR PROFITS; OR BUSINESS INTERRUPTION) HOWEVER CAUSED AND ON ANY
 * THEORY OF LIABILITY, WHETHER IN CONTRACT, STRICT LIABILITY, OR TORT
 * (INCLUDING NEGLIGENCE OR OTHERWISE) ARISING IN ANY WAY OUT OF THE USE
 * OF THIS SOFTWARE, EVEN IF ADVISED OF THE POSSIBILITY OF SUCH DAMAGE.
 *
 */

// This file is the implementation of a gRPC server using HTTP/2 which
// uses the standard Go http2 Server implementation (via the
// http.Handler interface), rather than speaking low-level HTTP/2
// frames itself. It is the implementation of *grpc.Server.ServeHTTP.

package transport

import (
	"errors"
	"fmt"
	"io"
	"net"
	"net/http"
	"strings"
	"sync"
	"time"

	"golang.org/x/net/context"
	"golang.org/x/net/http2"
	"google.golang.org/grpc/codes"
	"google.golang.org/grpc/credentials"
	"google.golang.org/grpc/metadata"
	"google.golang.org/grpc/peer"
	"google.golang.org/grpc/status"
)

// NewServerHandlerTransport returns a ServerTransport handling gRPC
// from inside an http.Handler. It requires that the http Server
// supports HTTP/2.
func NewServerHandlerTransport(w http.ResponseWriter, r *http.Request) (ServerTransport, error) {
	if r.ProtoMajor != 2 {
		return nil, errors.New("gRPC requires HTTP/2")
	}
	if r.Method != "POST" {
		return nil, errors.New("invalid gRPC request method")
	}
	contentType := r.Header.Get("Content-Type")
	if !validContentType(contentType) {
		return nil, errors.New("invalid gRPC request content-type")
	}
	if _, ok := w.(http.Flusher); !ok {
		return nil, errors.New("gRPC requires a ResponseWriter supporting http.Flusher")
	}
	if _, ok := w.(http.CloseNotifier); !ok {
		return nil, errors.New("gRPC requires a ResponseWriter supporting http.CloseNotifier")
	}

	st := &serverHandlerTransport{
		rw:          w,
		req:         r,
		closedCh:    make(chan struct{}),
		writes:      make(chan func()),
		contentType: contentType,
	}

	if v := r.Header.Get("grpc-timeout"); v != "" {
		to, err := decodeTimeout(v)
		if err != nil {
			return nil, streamErrorf(codes.Internal, "malformed time-out: %v", err)
		}
		st.timeoutSet = true
		st.timeout = to
	}

	metakv := []string{"content-type", contentType}
	if r.Host != "" {
		metakv = append(metakv, ":authority", r.Host)
	}
	for k, vv := range r.Header {
		k = strings.ToLower(k)
		if isReservedHeader(k) && !isWhitelistedPseudoHeader(k) {
			continue
		}
		for _, v := range vv {
			v, err := decodeMetadataHeader(k, v)
			if err != nil {
				return nil, streamErrorf(codes.InvalidArgument, "malformed binary metadata: %v", err)
			}
			metakv = append(metakv, k, v)
		}
	}
	st.headerMD = metadata.Pairs(metakv...)

	return st, nil
}

// serverHandlerTransport is an implementation of ServerTransport
// which replies to exactly one gRPC request (exactly one HTTP request),
// using the net/http.Handler interface. This http.Handler is guaranteed
// at this point to be speaking over HTTP/2, so it's able to speak valid
// gRPC.
type serverHandlerTransport struct {
	rw               http.ResponseWriter
	req              *http.Request
	timeoutSet       bool
	timeout          time.Duration
	didCommonHeaders bool
	contentType      string

	headerMD metadata.MD

	closeOnce sync.Once
	closedCh  chan struct{} // closed on Close

	// writes is a channel of code to run serialized in the
	// ServeHTTP (HandleStreams) goroutine. The channel is closed
	// when WriteStatus is called.
	writes chan func()
}

func (ht *serverHandlerTransport) Close() error {
	ht.closeOnce.Do(ht.closeCloseChanOnce)
	return nil
}

func (ht *serverHandlerTransport) closeCloseChanOnce() { close(ht.closedCh) }

func (ht *serverHandlerTransport) RemoteAddr() net.Addr { return strAddr(ht.req.RemoteAddr) }

// strAddr is a net.Addr backed by either a TCP "ip:port" string, or
// the empty string if unknown.
type strAddr string

func (a strAddr) Network() string {
	if a != "" {
		// Per the documentation on net/http.Request.RemoteAddr, if this is
		// set, it's set to the IP:port of the peer (hence, TCP):
		// https://golang.org/pkg/net/http/#Request
		//
		// If we want to support Unix sockets later, we can
		// add our own grpc-specific convention within the
		// grpc codebase to set RemoteAddr to a different
		// format, or probably better: we can attach it to the
		// context and use that from serverHandlerTransport.RemoteAddr.
		return "tcp"
	}
	return ""
}

func (a strAddr) String() string { return string(a) }

// do runs fn in the ServeHTTP goroutine.
func (ht *serverHandlerTransport) do(fn func()) error {
	// Avoid a panic writing to closed channel. Imperfect but maybe good enough.
	select {
	case <-ht.closedCh:
		return ErrConnClosing
	default:
		select {
		case ht.writes <- fn:
			return nil
		case <-ht.closedCh:
			return ErrConnClosing
		}

	}
}

func (ht *serverHandlerTransport) WriteStatus(s *Stream, st *status.Status) error {
	err := ht.do(func() {
		ht.writeCommonHeaders(s)

		// And flush, in case no header or body has been sent yet.
		// This forces a separation of headers and trailers if this is the
		// first call (for example, in end2end tests's TestNoService).
		ht.rw.(http.Flusher).Flush()

		h := ht.rw.Header()
		h.Set("Grpc-Status", fmt.Sprintf("%d", st.Code()))
		if m := st.Message(); m != "" {
			h.Set("Grpc-Message", encodeGrpcMessage(m))
		}

		// TODO: Support Grpc-Status-Details-Bin

		if md := s.Trailer(); len(md) > 0 {
			for k, vv := range md {
				// Clients don't tolerate reading restricted headers after some non restricted ones were sent.
				if isReservedHeader(k) {
					continue
				}
				for _, v := range vv {
					// http2 ResponseWriter mechanism to send undeclared Trailers after
					// the headers have possibly been written.
					h.Add(http2.TrailerPrefix+k, encodeMetadataHeader(k, v))
				}
			}
		}
	})
	close(ht.writes)
	return err
}

// writeCommonHeaders sets common headers on the first write
// call (Write, WriteHeader, or WriteStatus).
func (ht *serverHandlerTransport) writeCommonHeaders(s *Stream) {
	if ht.didCommonHeaders {
		return
	}
	ht.didCommonHeaders = true

	h := ht.rw.Header()
	h["Date"] = nil // suppress Date to make tests happy; TODO: restore
	h.Set("Content-Type", ht.contentType)

	// Predeclare trailers we'll set later in WriteStatus (after the body).
	// This is a SHOULD in the HTTP RFC, and the way you add (known)
	// Trailers per the net/http.ResponseWriter contract.
	// See https://golang.org/pkg/net/http/#ResponseWriter
	// and https://golang.org/pkg/net/http/#example_ResponseWriter_trailers
	h.Add("Trailer", "Grpc-Status")
	h.Add("Trailer", "Grpc-Message")
	// TODO: Support Grpc-Status-Details-Bin

	if s.sendCompress != "" {
		h.Set("Grpc-Encoding", s.sendCompress)
	}
}

func (ht *serverHandlerTransport) Write(s *Stream, data []byte, opts *Options) error {
	return ht.do(func() {
		ht.writeCommonHeaders(s)
		ht.rw.Write(data)
		if !opts.Delay {
			ht.rw.(http.Flusher).Flush()
		}
	})
}

func (ht *serverHandlerTransport) WriteHeader(s *Stream, md metadata.MD) error {
	return ht.do(func() {
		ht.writeCommonHeaders(s)
		h := ht.rw.Header()
		for k, vv := range md {
			// Clients don't tolerate reading restricted headers after some non restricted ones were sent.
			if isReservedHeader(k) {
				continue
			}
			for _, v := range vv {
				v = encodeMetadataHeader(k, v)
				h.Add(k, v)
			}
		}
		ht.rw.WriteHeader(200)
		ht.rw.(http.Flusher).Flush()
	})
}

func (ht *serverHandlerTransport) HandleStreams(startStream func(*Stream), traceCtx func(context.Context, string) context.Context) {
	// With this transport type there will be exactly 1 stream: this HTTP request.

	var ctx context.Context
	var cancel context.CancelFunc
	if ht.timeoutSet {
		ctx, cancel = context.WithTimeout(context.Background(), ht.timeout)
	} else {
		ctx, cancel = context.WithCancel(context.Background())
	}

	// requestOver is closed when either the request's context is done
	// or the status has been written via WriteStatus.
	requestOver := make(chan struct{})

	// clientGone receives a single value if peer is gone, either
	// because the underlying connection is dead or because the
	// peer sends an http2 RST_STREAM.
	clientGone := ht.rw.(http.CloseNotifier).CloseNotify()
	go func() {
		select {
		case <-requestOver:
			return
		case <-ht.closedCh:
		case <-clientGone:
		}
		cancel()
	}()

	req := ht.req

	s := &Stream{
<<<<<<< HEAD
		id:            0,            // irrelevant
		windowHandler: func(int) {}, // nothing
		cancel:        cancel,
		buf:           newRecvBuffer(),
		st:            ht,
		method:        req.URL.Path,
		recvCompress:  req.Header.Get("grpc-encoding"),
		contentType:   ht.contentType,
=======
		id:           0, // irrelevant
		requestRead:  func(int) {},
		cancel:       cancel,
		buf:          newRecvBuffer(),
		st:           ht,
		method:       req.URL.Path,
		recvCompress: req.Header.Get("grpc-encoding"),
>>>>>>> 06c98486
	}
	pr := &peer.Peer{
		Addr: ht.RemoteAddr(),
	}
	if req.TLS != nil {
		pr.AuthInfo = credentials.TLSInfo{State: *req.TLS}
	}
	ctx = metadata.NewIncomingContext(ctx, ht.headerMD)
	ctx = peer.NewContext(ctx, pr)
	s.ctx = newContextWithStream(ctx, s)
	s.trReader = &transportReader{
		reader:        &recvBufferReader{ctx: s.ctx, recv: s.buf},
		windowHandler: func(int) {},
	}

	// readerDone is closed when the Body.Read-ing goroutine exits.
	readerDone := make(chan struct{})
	go func() {
		defer close(readerDone)

		// TODO: minimize garbage, optimize recvBuffer code/ownership
		const readSize = 8196
		for buf := make([]byte, readSize); ; {
			n, err := req.Body.Read(buf)
			if n > 0 {
				s.buf.put(&recvMsg{data: buf[:n:n]})
				buf = buf[n:]
			}
			if err != nil {
				s.buf.put(&recvMsg{err: mapRecvMsgError(err)})
				return
			}
			if len(buf) == 0 {
				buf = make([]byte, readSize)
			}
		}
	}()

	// startStream is provided by the *grpc.Server's serveStreams.
	// It starts a goroutine serving s and exits immediately.
	// The goroutine that is started is the one that then calls
	// into ht, calling WriteHeader, Write, WriteStatus, Close, etc.
	startStream(s)

	ht.runStream()
	close(requestOver)

	// Wait for reading goroutine to finish.
	req.Body.Close()
	<-readerDone
}

func (ht *serverHandlerTransport) runStream() {
	for {
		select {
		case fn, ok := <-ht.writes:
			if !ok {
				return
			}
			fn()
		case <-ht.closedCh:
			return
		}
	}
}

func (ht *serverHandlerTransport) Drain() {
	panic("Drain() is not implemented")
}

// mapRecvMsgError returns the non-nil err into the appropriate
// error value as expected by callers of *grpc.parser.recvMsg.
// In particular, in can only be:
//   * io.EOF
//   * io.ErrUnexpectedEOF
//   * of type transport.ConnectionError
//   * of type transport.StreamError
func mapRecvMsgError(err error) error {
	if err == io.EOF || err == io.ErrUnexpectedEOF {
		return err
	}
	if se, ok := err.(http2.StreamError); ok {
		if code, ok := http2ErrConvTab[se.Code]; ok {
			return StreamError{
				Code: code,
				Desc: se.Error(),
			}
		}
	}
	return connectionErrorf(true, err, err.Error())
}<|MERGE_RESOLUTION|>--- conflicted
+++ resolved
@@ -310,16 +310,6 @@
 	req := ht.req
 
 	s := &Stream{
-<<<<<<< HEAD
-		id:            0,            // irrelevant
-		windowHandler: func(int) {}, // nothing
-		cancel:        cancel,
-		buf:           newRecvBuffer(),
-		st:            ht,
-		method:        req.URL.Path,
-		recvCompress:  req.Header.Get("grpc-encoding"),
-		contentType:   ht.contentType,
-=======
 		id:           0, // irrelevant
 		requestRead:  func(int) {},
 		cancel:       cancel,
@@ -327,7 +317,7 @@
 		st:           ht,
 		method:       req.URL.Path,
 		recvCompress: req.Header.Get("grpc-encoding"),
->>>>>>> 06c98486
+		contentType:  ht.contentType,
 	}
 	pr := &peer.Peer{
 		Addr: ht.RemoteAddr(),
