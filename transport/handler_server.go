/*
 *
 * Copyright 2016 gRPC authors.
 *
 * Licensed under the Apache License, Version 2.0 (the "License");
 * you may not use this file except in compliance with the License.
 * You may obtain a copy of the License at
 *
 *     http://www.apache.org/licenses/LICENSE-2.0
 *
 * Unless required by applicable law or agreed to in writing, software
 * distributed under the License is distributed on an "AS IS" BASIS,
 * WITHOUT WARRANTIES OR CONDITIONS OF ANY KIND, either express or implied.
 * See the License for the specific language governing permissions and
 * limitations under the License.
 *
 */

// This file is the implementation of a gRPC server using HTTP/2 which
// uses the standard Go http2 Server implementation (via the
// http.Handler interface), rather than speaking low-level HTTP/2
// frames itself. It is the implementation of *grpc.Server.ServeHTTP.

package transport

import (
	"errors"
	"fmt"
	"io"
	"net"
	"net/http"
	"strings"
	"sync"
	"time"

	"github.com/golang/protobuf/proto"
	"golang.org/x/net/context"
	"golang.org/x/net/http2"
	"google.golang.org/grpc/codes"
	"google.golang.org/grpc/credentials"
	"google.golang.org/grpc/internal/msgdecoder"
	"google.golang.org/grpc/metadata"
	"google.golang.org/grpc/peer"
	"google.golang.org/grpc/stats"
	"google.golang.org/grpc/status"
)

// NewServerHandlerTransport returns a ServerTransport handling gRPC
// from inside an http.Handler. It requires that the http Server
// supports HTTP/2.
func NewServerHandlerTransport(w http.ResponseWriter, r *http.Request, stats stats.Handler) (ServerTransport, error) {
	if r.ProtoMajor != 2 {
		return nil, errors.New("gRPC requires HTTP/2")
	}
	if r.Method != "POST" {
		return nil, errors.New("invalid gRPC request method")
	}
	contentType := r.Header.Get("Content-Type")
	// TODO: do we assume contentType is lowercase? we did before
	contentSubtype, validContentType := contentSubtype(contentType)
	if !validContentType {
		return nil, errors.New("invalid gRPC request content-type")
	}
	if _, ok := w.(http.Flusher); !ok {
		return nil, errors.New("gRPC requires a ResponseWriter supporting http.Flusher")
	}
	if _, ok := w.(http.CloseNotifier); !ok {
		return nil, errors.New("gRPC requires a ResponseWriter supporting http.CloseNotifier")
	}

	st := &serverHandlerTransport{
		rw:             w,
		req:            r,
		closedCh:       make(chan struct{}),
		writes:         make(chan func()),
		contentType:    contentType,
		contentSubtype: contentSubtype,
		stats:          stats,
	}

	if v := r.Header.Get("grpc-timeout"); v != "" {
		to, err := decodeTimeout(v)
		if err != nil {
			return nil, streamErrorf(codes.Internal, "malformed time-out: %v", err)
		}
		st.timeoutSet = true
		st.timeout = to
	}

	metakv := []string{"content-type", contentType}
	if r.Host != "" {
		metakv = append(metakv, ":authority", r.Host)
	}
	for k, vv := range r.Header {
		k = strings.ToLower(k)
		if isReservedHeader(k) && !isWhitelistedPseudoHeader(k) {
			continue
		}
		for _, v := range vv {
			v, err := decodeMetadataHeader(k, v)
			if err != nil {
				return nil, streamErrorf(codes.Internal, "malformed binary metadata: %v", err)
			}
			metakv = append(metakv, k, v)
		}
	}
	st.headerMD = metadata.Pairs(metakv...)

	return st, nil
}

// serverHandlerTransport is an implementation of ServerTransport
// which replies to exactly one gRPC request (exactly one HTTP request),
// using the net/http.Handler interface. This http.Handler is guaranteed
// at this point to be speaking over HTTP/2, so it's able to speak valid
// gRPC.
type serverHandlerTransport struct {
	rw               http.ResponseWriter
	req              *http.Request
	timeoutSet       bool
	timeout          time.Duration
	didCommonHeaders bool

	headerMD metadata.MD

	closeOnce sync.Once
	closedCh  chan struct{} // closed on Close

	// writes is a channel of code to run serialized in the
	// ServeHTTP (HandleStreams) goroutine. The channel is closed
	// when WriteStatus is called.
	writes chan func()

	// block concurrent WriteStatus calls
	// e.g. grpc/(*serverStream).SendMsg/RecvMsg
	writeStatusMu sync.Mutex

	// we just mirror the request content-type
	contentType string
	// we store both contentType and contentSubtype so we don't keep recreating them
	// TODO make sure this is consistent across handler_server and http2_server
	contentSubtype string

	stats stats.Handler
}

func (ht *serverHandlerTransport) Close() error {
	ht.closeOnce.Do(ht.closeCloseChanOnce)
	return nil
}

func (ht *serverHandlerTransport) closeCloseChanOnce() { close(ht.closedCh) }

func (ht *serverHandlerTransport) RemoteAddr() net.Addr { return strAddr(ht.req.RemoteAddr) }

// strAddr is a net.Addr backed by either a TCP "ip:port" string, or
// the empty string if unknown.
type strAddr string

func (a strAddr) Network() string {
	if a != "" {
		// Per the documentation on net/http.Request.RemoteAddr, if this is
		// set, it's set to the IP:port of the peer (hence, TCP):
		// https://golang.org/pkg/net/http/#Request
		//
		// If we want to support Unix sockets later, we can
		// add our own grpc-specific convention within the
		// grpc codebase to set RemoteAddr to a different
		// format, or probably better: we can attach it to the
		// context and use that from serverHandlerTransport.RemoteAddr.
		return "tcp"
	}
	return ""
}

func (a strAddr) String() string { return string(a) }

// do runs fn in the ServeHTTP goroutine.
func (ht *serverHandlerTransport) do(fn func()) error {
	// Avoid a panic writing to closed channel. Imperfect but maybe good enough.
	select {
	case <-ht.closedCh:
		return ErrConnClosing
	default:
		select {
		case ht.writes <- fn:
			return nil
		case <-ht.closedCh:
			return ErrConnClosing
		}
	}
}

func (ht *serverHandlerTransport) WriteStatus(s *Stream, st *status.Status) error {
	ht.writeStatusMu.Lock()
	defer ht.writeStatusMu.Unlock()

	err := ht.do(func() {
		ht.writeCommonHeaders(s)

		// And flush, in case no header or body has been sent yet.
		// This forces a separation of headers and trailers if this is the
		// first call (for example, in end2end tests's TestNoService).
		ht.rw.(http.Flusher).Flush()

		h := ht.rw.Header()
		h.Set("Grpc-Status", fmt.Sprintf("%d", st.Code()))
		if m := st.Message(); m != "" {
			h.Set("Grpc-Message", encodeGrpcMessage(m))
		}

		if p := st.Proto(); p != nil && len(p.Details) > 0 {
			stBytes, err := proto.Marshal(p)
			if err != nil {
				// TODO: return error instead, when callers are able to handle it.
				panic(err)
			}

			h.Set("Grpc-Status-Details-Bin", encodeBinHeader(stBytes))
		}

		if md := s.Trailer(); len(md) > 0 {
			for k, vv := range md {
				// Clients don't tolerate reading restricted headers after some non restricted ones were sent.
				if isReservedHeader(k) {
					continue
				}
				for _, v := range vv {
					// http2 ResponseWriter mechanism to send undeclared Trailers after
					// the headers have possibly been written.
					h.Add(http2.TrailerPrefix+k, encodeMetadataHeader(k, v))
				}
			}
		}
	})

	if err == nil { // transport has not been closed
		if ht.stats != nil {
			ht.stats.HandleRPC(s.Context(), &stats.OutTrailer{})
		}
		ht.Close()
		close(ht.writes)
	}
	return err
}

// writeCommonHeaders sets common headers on the first write
// call (Write, WriteHeader, or WriteStatus).
func (ht *serverHandlerTransport) writeCommonHeaders(s *Stream) {
	if ht.didCommonHeaders {
		return
	}
	ht.didCommonHeaders = true

	h := ht.rw.Header()
	h["Date"] = nil // suppress Date to make tests happy; TODO: restore
	h.Set("Content-Type", ht.contentType)

	// Predeclare trailers we'll set later in WriteStatus (after the body).
	// This is a SHOULD in the HTTP RFC, and the way you add (known)
	// Trailers per the net/http.ResponseWriter contract.
	// See https://golang.org/pkg/net/http/#ResponseWriter
	// and https://golang.org/pkg/net/http/#example_ResponseWriter_trailers
	h.Add("Trailer", "Grpc-Status")
	h.Add("Trailer", "Grpc-Message")
	h.Add("Trailer", "Grpc-Status-Details-Bin")

	if s.sendCompress != "" {
		h.Set("Grpc-Encoding", s.sendCompress)
	}
}

func (ht *serverHandlerTransport) Write(s *Stream, data []byte, opts *Options) error {
	return ht.do(func() {
		ht.writeCommonHeaders(s)
		ht.rw.Write(msgdecoder.GetMessageHeader(len(data), opts.IsCompressed))
		ht.rw.Write(data)
		if !opts.Delay {
			ht.rw.(http.Flusher).Flush()
		}
	})
}

func (ht *serverHandlerTransport) WriteHeader(s *Stream, md metadata.MD) error {
	err := ht.do(func() {
		ht.writeCommonHeaders(s)
		h := ht.rw.Header()
		for k, vv := range md {
			// Clients don't tolerate reading restricted headers after some non restricted ones were sent.
			if isReservedHeader(k) {
				continue
			}
			for _, v := range vv {
				v = encodeMetadataHeader(k, v)
				h.Add(k, v)
			}
		}
		ht.rw.WriteHeader(200)
		ht.rw.(http.Flusher).Flush()
	})

	if err == nil {
		if ht.stats != nil {
			ht.stats.HandleRPC(s.Context(), &stats.OutHeader{})
		}
	}
	return err
}

func (ht *serverHandlerTransport) HandleStreams(startStream func(*Stream), traceCtx func(context.Context, string) context.Context) {
	// With this transport type there will be exactly 1 stream: this HTTP request.

	ctx := contextFromRequest(ht.req)
	var cancel context.CancelFunc
	if ht.timeoutSet {
		ctx, cancel = context.WithTimeout(ctx, ht.timeout)
	} else {
		ctx, cancel = context.WithCancel(ctx)
	}

	// requestOver is closed when either the request's context is done
	// or the status has been written via WriteStatus.
	requestOver := make(chan struct{})

	// clientGone receives a single value if peer is gone, either
	// because the underlying connection is dead or because the
	// peer sends an http2 RST_STREAM.
	clientGone := ht.rw.(http.CloseNotifier).CloseNotify()
	go func() {
		select {
		case <-requestOver:
			return
		case <-ht.closedCh:
		case <-clientGone:
		}
		cancel()
	}()

	req := ht.req

	s := newStream(ctx)
	s.cancel = cancel
	s.st = ht
	s.method = req.URL.Path
	s.recvCompress = req.Header.Get("grpc-encoding")
	s.contentSubtype = ht.contentSubtype

	pr := &peer.Peer{
		Addr: ht.RemoteAddr(),
	}
	if req.TLS != nil {
		pr.AuthInfo = credentials.TLSInfo{State: *req.TLS}
	}
	ctx = metadata.NewIncomingContext(ctx, ht.headerMD)
	s.ctx = peer.NewContext(ctx, pr)
	if ht.stats != nil {
		s.ctx = ht.stats.TagRPC(s.ctx, &stats.RPCTagInfo{FullMethodName: s.method})
		inHeader := &stats.InHeader{
			FullMethod:  s.method,
			RemoteAddr:  ht.RemoteAddr(),
			Compression: s.recvCompress,
		}
		ht.stats.HandleRPC(s.ctx, inHeader)
	}
<<<<<<< HEAD
=======
	s.trReader = &transportReader{
		reader:        &recvBufferReader{ctx: s.ctx, ctxDone: s.ctx.Done(), recv: s.buf},
		windowHandler: func(int) {},
	}
>>>>>>> db0f0713

	// readerDone is closed when the Body.Read-ing goroutine exits.
	readerDone := make(chan struct{})
	go func() {
		defer close(readerDone)

		// TODO: minimize garbage, optimize recvBuffer code/ownership
		const readSize = 8196
		for buf := make([]byte, readSize); ; {
			n, err := req.Body.Read(buf)
			if n > 0 {
				s.consume(buf[:n:n], 0)
				buf = buf[n:]
			}
			if err != nil {
				s.notifyErr(mapRecvMsgError(err))
				return
			}
			if len(buf) == 0 {
				buf = make([]byte, readSize)
			}
		}
	}()

	// startStream is provided by the *grpc.Server's serveStreams.
	// It starts a goroutine serving s and exits immediately.
	// The goroutine that is started is the one that then calls
	// into ht, calling WriteHeader, Write, WriteStatus, Close, etc.
	startStream(s)

	ht.runStream()
	close(requestOver)

	// Wait for reading goroutine to finish.
	req.Body.Close()
	<-readerDone
}

func (ht *serverHandlerTransport) runStream() {
	for {
		select {
		case fn, ok := <-ht.writes:
			if !ok {
				return
			}
			fn()
		case <-ht.closedCh:
			return
		}
	}
}

func (ht *serverHandlerTransport) IncrMsgSent() {}

func (ht *serverHandlerTransport) IncrMsgRecv() {}

func (ht *serverHandlerTransport) Drain() {
	panic("Drain() is not implemented")
}

// mapRecvMsgError returns the non-nil err into the appropriate
// error value as expected by callers of *grpc.parser.recvMsg.
// In particular, in can only be:
//   * io.EOF
//   * io.ErrUnexpectedEOF
//   * of type transport.ConnectionError
//   * of type transport.StreamError
func mapRecvMsgError(err error) error {
	if err == io.EOF || err == io.ErrUnexpectedEOF {
		return err
	}
	if se, ok := err.(http2.StreamError); ok {
		if code, ok := http2ErrConvTab[se.Code]; ok {
			return StreamError{
				Code: code,
				Desc: se.Error(),
			}
		}
	}
	return connectionErrorf(true, err, err.Error())
}<|MERGE_RESOLUTION|>--- conflicted
+++ resolved
@@ -362,13 +362,6 @@
 		}
 		ht.stats.HandleRPC(s.ctx, inHeader)
 	}
-<<<<<<< HEAD
-=======
-	s.trReader = &transportReader{
-		reader:        &recvBufferReader{ctx: s.ctx, ctxDone: s.ctx.Done(), recv: s.buf},
-		windowHandler: func(int) {},
-	}
->>>>>>> db0f0713
 
 	// readerDone is closed when the Body.Read-ing goroutine exits.
 	readerDone := make(chan struct{})
