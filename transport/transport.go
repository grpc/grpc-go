/*
 *
 * Copyright 2014 gRPC authors.
 *
 * Licensed under the Apache License, Version 2.0 (the "License");
 * you may not use this file except in compliance with the License.
 * You may obtain a copy of the License at
 *
 *     http://www.apache.org/licenses/LICENSE-2.0
 *
 * Unless required by applicable law or agreed to in writing, software
 * distributed under the License is distributed on an "AS IS" BASIS,
 * WITHOUT WARRANTIES OR CONDITIONS OF ANY KIND, either express or implied.
 * See the License for the specific language governing permissions and
 * limitations under the License.
 *
 */

// Package transport defines and implements message oriented communication
// channel to complete various transactions (e.g., an RPC).  It is meant for
// grpc-internal usage and is not intended to be imported directly by users.
package transport // externally used as import "google.golang.org/grpc/transport"

import (
	"errors"
	"fmt"
	"io"
	"net"
	"sync"
	"sync/atomic"

	"golang.org/x/net/context"
	"google.golang.org/grpc/codes"
	"google.golang.org/grpc/credentials"
	"google.golang.org/grpc/keepalive"
	"google.golang.org/grpc/metadata"
	"google.golang.org/grpc/stats"
	"google.golang.org/grpc/status"
	"google.golang.org/grpc/tap"
)

// recvMsg represents the received msg from the transport. All transport
// protocol specific info has been removed.
type recvMsg struct {
	data []byte
	// nil: received some data
	// io.EOF: stream is completed. data is nil.
	// other non-nil error: transport failure. data is nil.
	err error
}

// recvBuffer is an unbounded channel of recvMsg structs.
// Note recvBuffer differs from controlBuffer only in that recvBuffer
// holds a channel of only recvMsg structs instead of objects implementing "item" interface.
// recvBuffer is written to much more often than
// controlBuffer and using strict recvMsg structs helps avoid allocation in "recvBuffer.put"
type recvBuffer struct {
	c       chan recvMsg
	mu      sync.Mutex
	backlog []recvMsg
	err     error
}

func newRecvBuffer() *recvBuffer {
	b := &recvBuffer{
		c: make(chan recvMsg, 1),
	}
	return b
}

func (b *recvBuffer) put(r recvMsg) {
	b.mu.Lock()
	if b.err != nil {
		b.mu.Unlock()
		// An error had occurred earlier, don't accept more
		// data or errors.
		return
	}
	b.err = r.err
	if len(b.backlog) == 0 {
		select {
		case b.c <- r:
			b.mu.Unlock()
			return
		default:
		}
	}
	b.backlog = append(b.backlog, r)
	b.mu.Unlock()
}

func (b *recvBuffer) load() {
	b.mu.Lock()
	if len(b.backlog) > 0 {
		select {
		case b.c <- b.backlog[0]:
			b.backlog[0] = recvMsg{}
			b.backlog = b.backlog[1:]
		default:
		}
	}
	b.mu.Unlock()
}

// get returns the channel that receives a recvMsg in the buffer.
//
// Upon receipt of a recvMsg, the caller should call load to send another
// recvMsg onto the channel if there is any.
func (b *recvBuffer) get() <-chan recvMsg {
	return b.c
}

//
// recvBufferReader implements io.Reader interface to read the data from
// recvBuffer.
type recvBufferReader struct {
	ctx     context.Context
	ctxDone <-chan struct{} // cache of ctx.Done() (for performance).
	recv    *recvBuffer
	last    []byte // Stores the remaining data in the previous calls.
	err     error
}

// Read reads the next len(p) bytes from last. If last is drained, it tries to
// read additional data from recv. It blocks if there no additional data available
// in recv. If Read returns any non-nil error, it will continue to return that error.
func (r *recvBufferReader) Read(p []byte) (n int, err error) {
	if r.err != nil {
		return 0, r.err
	}
	n, r.err = r.read(p)
	return n, r.err
}

func (r *recvBufferReader) read(p []byte) (n int, err error) {
	if r.last != nil && len(r.last) > 0 {
		// Read remaining data left in last call.
		copied := copy(p, r.last)
		r.last = r.last[copied:]
		return copied, nil
	}
	select {
	case <-r.ctxDone:
		return 0, ContextErr(r.ctx.Err())
	case m := <-r.recv.get():
		r.recv.load()
		if m.err != nil {
			return 0, m.err
		}
		copied := copy(p, m.data)
		r.last = m.data[copied:]
		return copied, nil
	}
}

type streamState uint32

const (
	streamActive    streamState = iota
	streamWriteDone             // EndStream sent
	streamReadDone              // EndStream received
	streamDone                  // the entire stream is finished.
)

// Stream represents an RPC in the transport layer.
type Stream struct {
	id           uint32
	st           ServerTransport    // nil for client side Stream
	ctx          context.Context    // the associated context of the stream
	cancel       context.CancelFunc // always nil for client side Stream
	done         chan struct{}      // closed at the end of stream to unblock writers. On the client side.
	ctxDone      <-chan struct{}    // same as done chan but for server side. Cache of ctx.Done() (for performance)
	method       string             // the associated RPC method of the stream
	recvCompress string
	sendCompress string
	buf          *recvBuffer
	trReader     io.Reader
	fc           *inFlow
	recvQuota    uint32
	wq           *writeQuota

	// Callback to state application's intentions to read data. This
	// is used to adjust flow control, if needed.
	requestRead func(int)

	headerChan chan struct{} // closed to indicate the end of header metadata.
	headerDone uint32        // set when headerChan is closed. Used to avoid closing headerChan multiple times.
	header     metadata.MD   // the received header metadata.
	trailer    metadata.MD   // the key-value map of trailer metadata.

	headerOk bool // becomes true from the first header is about to send
	state    streamState

	status *status.Status // the status error received from the server

	bytesReceived uint32 // indicates whether any bytes have been received on this stream
	unprocessed   uint32 // set if the server sends a refused stream or GOAWAY including this stream

	// contentSubtype is the content-subtype for requests.
	// this must be lowercase or the behavior is undefined.
	contentSubtype string

	// eosReceived indicates whether a frame with eos bit set has been received on client side.
	// There a three possible values for it: -1, 0, 1.
	// 1 indicates: frame with eos bit set has been received.
	// 0 indicates: frame with eos bit set has not been received.
	// -1 indicates: eosReceived value has been read before and should not be counted again
	// for streams failed/successful.
	eosReceived int
}

func (s *Stream) swapState(st streamState) streamState {
	return streamState(atomic.SwapUint32((*uint32)(&s.state), uint32(st)))
}

func (s *Stream) compareAndSwapState(oldState, newState streamState) bool {
	return atomic.CompareAndSwapUint32((*uint32)(&s.state), uint32(oldState), uint32(newState))
}

func (s *Stream) getState() streamState {
	return streamState(atomic.LoadUint32((*uint32)(&s.state)))
}

func (s *Stream) waitOnHeader() error {
	if s.headerChan == nil {
		// On the server headerChan is always nil since a stream originates
		// only after having received headers.
		return nil
	}
	select {
	case <-s.ctx.Done():
		return ContextErr(s.ctx.Err())
	case <-s.headerChan:
		return nil
	}
}

// RecvCompress returns the compression algorithm applied to the inbound
// message. It is empty string if there is no compression applied.
func (s *Stream) RecvCompress() string {
	if err := s.waitOnHeader(); err != nil {
		return ""
	}
	return s.recvCompress
}

// SetSendCompress sets the compression algorithm to the stream.
func (s *Stream) SetSendCompress(str string) {
	s.sendCompress = str
}

// Done returns a chanel which is closed when it receives the final status
// from the server.
func (s *Stream) Done() <-chan struct{} {
	return s.done
}

// Header acquires the key-value pairs of header metadata once it
// is available. It blocks until i) the metadata is ready or ii) there is no
// header metadata or iii) the stream is canceled/expired.
func (s *Stream) Header() (metadata.MD, error) {
	err := s.waitOnHeader()
	// Even if the stream is closed, header is returned if available.
	select {
	case <-s.headerChan:
		if s.header == nil {
			return nil, nil
		}
		return s.header.Copy(), nil
	default:
	}
	return nil, err
}

// Trailer returns the cached trailer metedata. Note that if it is not called
// after the entire stream is done, it could return an empty MD. Client
// side only.
// It can be safely read only after stream has ended that is either read
// or write have returned io.EOF.
func (s *Stream) Trailer() metadata.MD {
	c := s.trailer.Copy()
	return c
}

// ServerTransport returns the underlying ServerTransport for the stream.
// The client side stream always returns nil.
func (s *Stream) ServerTransport() ServerTransport {
	return s.st
}

// ContentSubtype returns the content-subtype for a request. For example, a
// content-subtype of "proto" will result in a content-type of
// "application/grpc+proto". This will always be lowercase.  See
// https://github.com/grpc/grpc/blob/master/doc/PROTOCOL-HTTP2.md#requests for
// more details.
func (s *Stream) ContentSubtype() string {
	return s.contentSubtype
}

// Context returns the context of the stream.
func (s *Stream) Context() context.Context {
	return s.ctx
}

// Method returns the method for the stream.
func (s *Stream) Method() string {
	return s.method
}

// Status returns the status received from the server.
// Status can be read safely only after the stream has ended,
// that is, read or write has returned io.EOF.
func (s *Stream) Status() *status.Status {
	return s.status
}

// SetHeader sets the header metadata. This can be called multiple times.
// Server side only.
// This should not be called in parallel to other data writes.
func (s *Stream) SetHeader(md metadata.MD) error {
	if md.Len() == 0 {
		return nil
	}
	if s.headerOk || atomic.LoadUint32((*uint32)(&s.state)) == uint32(streamDone) {
		return ErrIllegalHeaderWrite
	}
	s.header = metadata.Join(s.header, md)
	return nil
}

// SendHeader sends the given header metadata. The given metadata is
// combined with any metadata set by previous calls to SetHeader and
// then written to the transport stream.
func (s *Stream) SendHeader(md metadata.MD) error {
	t := s.ServerTransport()
	return t.WriteHeader(s, md)
}

// SetTrailer sets the trailer metadata which will be sent with the RPC status
// by the server. This can be called multiple times. Server side only.
// This should not be called parallel to other data writes.
func (s *Stream) SetTrailer(md metadata.MD) error {
	if md.Len() == 0 {
		return nil
	}
	s.trailer = metadata.Join(s.trailer, md)
	return nil
}

func (s *Stream) write(m recvMsg) {
	s.buf.put(m)
}

// Read reads all p bytes from the wire for this stream.
func (s *Stream) Read(p []byte) (n int, err error) {
	// Don't request a read if there was an error earlier
	if er := s.trReader.(*transportReader).er; er != nil {
		return 0, er
	}
	s.requestRead(len(p))
	return io.ReadFull(s.trReader, p)
}

// tranportReader reads all the data available for this Stream from the transport and
// passes them into the decoder, which converts them into a gRPC message stream.
// The error is io.EOF when the stream is done or another non-nil error if
// the stream broke.
type transportReader struct {
	reader io.Reader
	// The handler to control the window update procedure for both this
	// particular stream and the associated transport.
	windowHandler func(int)
	er            error
}

func (t *transportReader) Read(p []byte) (n int, err error) {
	n, err = t.reader.Read(p)
	if err != nil {
		t.er = err
		return
	}
	t.windowHandler(n)
	return
}

<<<<<<< HEAD
// finish sets the stream's state, status and eosReceived, and closes the done channel.
// s.mu must be held by the caller.  st must always be non-nil.
func (s *Stream) finish(st *status.Status, succeeded bool) {
	s.status = st
	s.state = streamDone
	if succeeded {
		s.eosReceived = 1
	}
	close(s.done)
}

=======
>>>>>>> fc37cf13
// BytesReceived indicates whether any bytes have been received on this stream.
func (s *Stream) BytesReceived() bool {
	return atomic.LoadUint32(&s.bytesReceived) == 1
}

// Unprocessed indicates whether the server did not process this stream --
// i.e. it sent a refused stream or GOAWAY including this stream ID.
func (s *Stream) Unprocessed() bool {
	return atomic.LoadUint32(&s.unprocessed) == 1
}

// GoString is implemented by Stream so context.String() won't
// race when printing %#v.
func (s *Stream) GoString() string {
	return fmt.Sprintf("<stream: %p, %v>", s, s.method)
}

// state of transport
type transportState int

const (
	reachable transportState = iota
	closing
	draining
)

// ServerConfig consists of all the configurations to establish a server transport.
type ServerConfig struct {
	MaxStreams            uint32
	AuthInfo              credentials.AuthInfo
	InTapHandle           tap.ServerInHandle
	StatsHandler          stats.Handler
	KeepaliveParams       keepalive.ServerParameters
	KeepalivePolicy       keepalive.EnforcementPolicy
	InitialWindowSize     int32
	InitialConnWindowSize int32
	WriteBufferSize       int
	ReadBufferSize        int
	ChannelzParentID      int64
}

// NewServerTransport creates a ServerTransport with conn or non-nil error
// if it fails.
func NewServerTransport(protocol string, conn net.Conn, config *ServerConfig) (ServerTransport, error) {
	return newHTTP2Server(conn, config)
}

// ConnectOptions covers all relevant options for communicating with the server.
type ConnectOptions struct {
	// UserAgent is the application user agent.
	UserAgent string
	// Authority is the :authority pseudo-header to use. This field has no effect if
	// TransportCredentials is set.
	Authority string
	// Dialer specifies how to dial a network address.
	Dialer func(context.Context, string) (net.Conn, error)
	// FailOnNonTempDialError specifies if gRPC fails on non-temporary dial errors.
	FailOnNonTempDialError bool
	// PerRPCCredentials stores the PerRPCCredentials required to issue RPCs.
	PerRPCCredentials []credentials.PerRPCCredentials
	// TransportCredentials stores the Authenticator required to setup a client connection.
	TransportCredentials credentials.TransportCredentials
	// KeepaliveParams stores the keepalive parameters.
	KeepaliveParams keepalive.ClientParameters
	// StatsHandler stores the handler for stats.
	StatsHandler stats.Handler
	// InitialWindowSize sets the initial window size for a stream.
	InitialWindowSize int32
	// InitialConnWindowSize sets the initial window size for a connection.
	InitialConnWindowSize int32
	// WriteBufferSize sets the size of write buffer which in turn determines how much data can be batched before it's written on the wire.
	WriteBufferSize int
	// ReadBufferSize sets the size of read buffer, which in turn determines how much data can be read at most for one read syscall.
	ReadBufferSize int
	// ChannelzParentID sets the addrConn id which initiate the creation of this client transport.
	ChannelzParentID int64
}

// TargetInfo contains the information of the target such as network address and metadata.
type TargetInfo struct {
	Addr      string
	Metadata  interface{}
	Authority string
}

// NewClientTransport establishes the transport with the required ConnectOptions
// and returns it to the caller.
func NewClientTransport(connectCtx, ctx context.Context, target TargetInfo, opts ConnectOptions, onSuccess func()) (ClientTransport, error) {
	return newHTTP2Client(connectCtx, ctx, target, opts, onSuccess)
}

// Options provides additional hints and information for message
// transmission.
type Options struct {
	// Last indicates whether this write is the last piece for
	// this stream.
	Last bool

	// Delay is a hint to the transport implementation for whether
	// the data could be buffered for a batching write. The
	// transport implementation may ignore the hint.
	Delay bool
}

// CallHdr carries the information of a particular RPC.
type CallHdr struct {
	// Host specifies the peer's host.
	Host string

	// Method specifies the operation to perform.
	Method string

	// SendCompress specifies the compression algorithm applied on
	// outbound message.
	SendCompress string

	// Creds specifies credentials.PerRPCCredentials for a call.
	Creds credentials.PerRPCCredentials

	// Flush indicates whether a new stream command should be sent
	// to the peer without waiting for the first data. This is
	// only a hint.
	// If it's true, the transport may modify the flush decision
	// for performance purposes.
	// If it's false, new stream will never be flushed.
	Flush bool

	// ContentSubtype specifies the content-subtype for a request. For example, a
	// content-subtype of "proto" will result in a content-type of
	// "application/grpc+proto". The value of ContentSubtype must be all
	// lowercase, otherwise the behavior is undefined. See
	// https://github.com/grpc/grpc/blob/master/doc/PROTOCOL-HTTP2.md#requests
	// for more details.
	ContentSubtype string
}

// ClientTransport is the common interface for all gRPC client-side transport
// implementations.
type ClientTransport interface {
	// Close tears down this transport. Once it returns, the transport
	// should not be accessed any more. The caller must make sure this
	// is called only once.
	Close() error

	// GracefulClose starts to tear down the transport. It stops accepting
	// new RPCs and wait the completion of the pending RPCs.
	GracefulClose() error

	// Write sends the data for the given stream. A nil stream indicates
	// the write is to be performed on the transport as a whole.
	Write(s *Stream, hdr []byte, data []byte, opts *Options) error

	// NewStream creates a Stream for an RPC.
	NewStream(ctx context.Context, callHdr *CallHdr) (*Stream, error)

	// CloseStream clears the footprint of a stream when the stream is
	// not needed any more. The err indicates the error incurred when
	// CloseStream is called. Must be called when a stream is finished
	// unless the associated transport is closing.
	CloseStream(stream *Stream, err error)

	// Error returns a channel that is closed when some I/O error
	// happens. Typically the caller should have a goroutine to monitor
	// this in order to take action (e.g., close the current transport
	// and create a new one) in error case. It should not return nil
	// once the transport is initiated.
	Error() <-chan struct{}

	// GoAway returns a channel that is closed when ClientTransport
	// receives the draining signal from the server (e.g., GOAWAY frame in
	// HTTP/2).
	GoAway() <-chan struct{}

	// GetGoAwayReason returns the reason why GoAway frame was received.
	GetGoAwayReason() GoAwayReason

	// IncrMsgSent increments the number of message sent through this transport.
	IncrMsgSent()

	// IncrMsgRecv increments the number of message received through this transport.
	IncrMsgRecv()
}

// ServerTransport is the common interface for all gRPC server-side transport
// implementations.
//
// Methods may be called concurrently from multiple goroutines, but
// Write methods for a given Stream will be called serially.
type ServerTransport interface {
	// HandleStreams receives incoming streams using the given handler.
	HandleStreams(func(*Stream), func(context.Context, string) context.Context)

	// WriteHeader sends the header metadata for the given stream.
	// WriteHeader may not be called on all streams.
	WriteHeader(s *Stream, md metadata.MD) error

	// Write sends the data for the given stream.
	// Write may not be called on all streams.
	Write(s *Stream, hdr []byte, data []byte, opts *Options) error

	// WriteStatus sends the status of a stream to the client.  WriteStatus is
	// the final call made on a stream and always occurs.
	WriteStatus(s *Stream, st *status.Status) error

	// Close tears down the transport. Once it is called, the transport
	// should not be accessed any more. All the pending streams and their
	// handlers will be terminated asynchronously.
	Close() error

	// RemoteAddr returns the remote network address.
	RemoteAddr() net.Addr

	// Drain notifies the client this ServerTransport stops accepting new RPCs.
	Drain()

	// IncrMsgSent increments the number of message sent through this transport.
	IncrMsgSent()

	// IncrMsgRecv increments the number of message received through this transport.
	IncrMsgRecv()
}

// streamErrorf creates an StreamError with the specified error code and description.
func streamErrorf(c codes.Code, format string, a ...interface{}) StreamError {
	return StreamError{
		Code: c,
		Desc: fmt.Sprintf(format, a...),
	}
}

// connectionErrorf creates an ConnectionError with the specified error description.
func connectionErrorf(temp bool, e error, format string, a ...interface{}) ConnectionError {
	return ConnectionError{
		Desc: fmt.Sprintf(format, a...),
		temp: temp,
		err:  e,
	}
}

// ConnectionError is an error that results in the termination of the
// entire connection and the retry of all the active streams.
type ConnectionError struct {
	Desc string
	temp bool
	err  error
}

func (e ConnectionError) Error() string {
	return fmt.Sprintf("connection error: desc = %q", e.Desc)
}

// Temporary indicates if this connection error is temporary or fatal.
func (e ConnectionError) Temporary() bool {
	return e.temp
}

// Origin returns the original error of this connection error.
func (e ConnectionError) Origin() error {
	// Never return nil error here.
	// If the original error is nil, return itself.
	if e.err == nil {
		return e
	}
	return e.err
}

var (
	// ErrConnClosing indicates that the transport is closing.
	ErrConnClosing = connectionErrorf(true, nil, "transport is closing")
	// errStreamDrain indicates that the stream is rejected because the
	// connection is draining. This could be caused by goaway or balancer
	// removing the address.
	errStreamDrain = streamErrorf(codes.Unavailable, "the connection is draining")
	// errStreamDone is returned from write at the client side to indiacte application
	// layer of an error.
	errStreamDone = errors.New("the stream is done")
	// StatusGoAway indicates that the server sent a GOAWAY that included this
	// stream's ID in unprocessed RPCs.
	statusGoAway = status.New(codes.Unavailable, "the stream is rejected because server is draining the connection")
)

// TODO: See if we can replace StreamError with status package errors.

// StreamError is an error that only affects one stream within a connection.
type StreamError struct {
	Code codes.Code
	Desc string
}

func (e StreamError) Error() string {
	return fmt.Sprintf("stream error: code = %s desc = %q", e.Code, e.Desc)
}

// GoAwayReason contains the reason for the GoAway frame received.
type GoAwayReason uint8

const (
	// GoAwayInvalid indicates that no GoAway frame is received.
	GoAwayInvalid GoAwayReason = 0
	// GoAwayNoReason is the default value when GoAway frame is received.
	GoAwayNoReason GoAwayReason = 1
	// GoAwayTooManyPings indicates that a GoAway frame with
	// ErrCodeEnhanceYourCalm was received and that the debug data said
	// "too_many_pings".
	GoAwayTooManyPings GoAwayReason = 2
)<|MERGE_RESOLUTION|>--- conflicted
+++ resolved
@@ -383,20 +383,6 @@
 	return
 }
 
-<<<<<<< HEAD
-// finish sets the stream's state, status and eosReceived, and closes the done channel.
-// s.mu must be held by the caller.  st must always be non-nil.
-func (s *Stream) finish(st *status.Status, succeeded bool) {
-	s.status = st
-	s.state = streamDone
-	if succeeded {
-		s.eosReceived = 1
-	}
-	close(s.done)
-}
-
-=======
->>>>>>> fc37cf13
 // BytesReceived indicates whether any bytes have been received on this stream.
 func (s *Stream) BytesReceived() bool {
 	return atomic.LoadUint32(&s.bytesReceived) == 1
