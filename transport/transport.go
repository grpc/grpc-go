--- conflicted
+++ resolved
@@ -220,15 +220,12 @@
 	rstStream bool
 	// rstError is the error that needs to be sent along with the RST_STREAM frame.
 	rstError http2.ErrCode
-<<<<<<< HEAD
 	// contentType is the content-type.
 	contentType string
-=======
 	// bytesSent and bytesReceived indicates whether any bytes have been sent or
 	// received on this stream.
 	bytesSent     bool
 	bytesReceived bool
->>>>>>> 0eb507a2
 }
 
 // RecvCompress returns the compression algorithm applied to the inbound
