--- conflicted
+++ resolved
@@ -781,7 +781,6 @@
 
 func (t *http2Client) handleData(f *http2.DataFrame) {
 	size := f.Header().Length
-<<<<<<< HEAD
 	if size == 0 {
 		if f.StreamEnded() {
 			// The server has closed the stream without sending trailers.  Record that
@@ -791,11 +790,6 @@
 			}
 		}
 		return
-=======
-	var sendBDPPing bool
-	if t.bdpEst != nil {
-		sendBDPPing = t.bdpEst.add(size)
->>>>>>> 4172bfc2
 	}
 	// Decouple connection's flow control from application's read.
 	// An update on connection's flow control should not depend on
@@ -806,18 +800,8 @@
 	// active(fast) streams from starving in presence of slow or
 	// inactive streams.
 	//
-<<<<<<< HEAD
-	t.fc.onData(uint32(size))
-	if t.bdpEst != nil && t.bdpEst.add(uint32(size)) {
-=======
-	if w := t.fc.onData(size); w > 0 {
-		t.controlBuf.put(&outgoingWindowUpdate{
-			streamID:  0,
-			increment: w,
-		})
-	}
-	if sendBDPPing {
->>>>>>> 4172bfc2
+	t.fc.onData(size)
+	if t.bdpEst != nil && t.bdpEst.add(size) {
 		// Avoid excessive ping detection (e.g. in an L7 proxy)
 		// by sending a window update prior to the BDP ping.
 		t.fc.reset()
@@ -825,7 +809,6 @@
 	}
 
 	// Select the right stream to dispatch.
-<<<<<<< HEAD
 	if s, ok := t.getStream(f); ok {
 		d := f.Data()
 		padding := 0
@@ -840,29 +823,6 @@
 			// The server has closed the stream without sending trailers.  Record that
 			// the read direction is closed, and set the status appropriately.
 			t.closeStream(s, io.EOF, false, http2.ErrCodeNo, status.New(codes.Internal, "server closed the stream without sending trailers"), nil)
-=======
-	s, ok := t.getStream(f)
-	if !ok {
-		return
-	}
-	if size > 0 {
-		if err := s.fc.onData(size); err != nil {
-			t.closeStream(s, io.EOF, true, http2.ErrCodeFlowControl, status.New(codes.Internal, err.Error()), nil)
-			return
-		}
-		if f.Header().Flags.Has(http2.FlagDataPadded) {
-			if w := s.fc.onRead(size - uint32(len(f.Data()))); w > 0 {
-				t.controlBuf.put(&outgoingWindowUpdate{s.id, w})
-			}
-		}
-		// TODO(bradfitz, zhaoq): A copy is required here because there is no
-		// guarantee f.Data() is consumed before the arrival of next frame.
-		// Can this copy be eliminated?
-		if len(f.Data()) > 0 {
-			data := make([]byte, len(f.Data()))
-			copy(data, f.Data())
-			s.write(recvMsg{data: data})
->>>>>>> 4172bfc2
 		}
 	}
 }
@@ -872,13 +832,8 @@
 	if !ok {
 		return
 	}
-<<<<<<< HEAD
 	errorf("transport: client got RST_STREAM with error %v, for stream: %d", f.ErrCode, s.id)
-	code := http2.ErrCode(f.ErrCode)
-	if code == http2.ErrCodeRefusedStream {
-=======
 	if f.ErrCode == http2.ErrCodeRefusedStream {
->>>>>>> 4172bfc2
 		// The stream was unprocessed by the server.
 		atomic.StoreUint32(&s.unprocessed, 1)
 	}
