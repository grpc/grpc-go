/*
 *
 * Copyright 2014 gRPC authors.
 *
 * Licensed under the Apache License, Version 2.0 (the "License");
 * you may not use this file except in compliance with the License.
 * You may obtain a copy of the License at
 *
 *     http://www.apache.org/licenses/LICENSE-2.0
 *
 * Unless required by applicable law or agreed to in writing, software
 * distributed under the License is distributed on an "AS IS" BASIS,
 * WITHOUT WARRANTIES OR CONDITIONS OF ANY KIND, either express or implied.
 * See the License for the specific language governing permissions and
 * limitations under the License.
 *
 */

package transport

import (
	"io"
	"math"
	"net"
	"strings"
	"sync"
	"sync/atomic"
	"time"

	"golang.org/x/net/context"
	"golang.org/x/net/http2"
	"golang.org/x/net/http2/hpack"

	"google.golang.org/grpc/channelz"
	"google.golang.org/grpc/codes"
	"google.golang.org/grpc/credentials"
	"google.golang.org/grpc/keepalive"
	"google.golang.org/grpc/metadata"
	"google.golang.org/grpc/peer"
	"google.golang.org/grpc/stats"
	"google.golang.org/grpc/status"
)

// http2Client implements the ClientTransport interface with HTTP2.
type http2Client struct {
	ctx        context.Context
	cancel     context.CancelFunc
	ctxDone    <-chan struct{} // Cache the ctx.Done() chan.
	userAgent  string
	md         interface{}
	conn       net.Conn // underlying communication channel
	loopy      *loopyWriter
	remoteAddr net.Addr
	localAddr  net.Addr
	authInfo   credentials.AuthInfo // auth info about the connection

	readerDone chan struct{} // sync point to enable testing.
	writerDone chan struct{} // sync point to enable testing.
	// goAway is closed to notify the upper layer (i.e., addrConn.transportMonitor)
	// that the server sent GoAway on this transport.
	goAway chan struct{}
	// awakenKeepalive is used to wake up keepalive when after it has gone dormant.
	awakenKeepalive chan struct{}

	framer *framer
	// controlBuf delivers all the control related tasks (e.g., window
	// updates, reset streams, and various settings) to the controller.
	controlBuf *controlBuffer
	fc         *trInFlow
	// The scheme used: https if TLS is on, http otherwise.
	scheme string

	isSecure bool

	creds []credentials.PerRPCCredentials

	// Boolean to keep track of reading activity on transport.
	// 1 is true and 0 is false.
	activity uint32 // Accessed atomically.
	kp       keepalive.ClientParameters

	statsHandler stats.Handler

	initialWindowSize int32

	bdpEst *bdpEstimator
	// onSuccess is a callback that client transport calls upon
	// receiving server preface to signal that a succefull HTTP2
	// connection was established.
	onSuccess func()

	maxConcurrentStreams  uint32
	streamQuota           int64
	streamsQuotaAvailable chan struct{}
	waitingStreams        uint32
	nextID                uint32

	mu            sync.Mutex // guard the following variables
	state         transportState
	activeStreams map[uint32]*Stream
	// prevGoAway ID records the Last-Stream-ID in the previous GOAway frame.
	prevGoAwayID uint32
	// goAwayReason records the http2.ErrCode and debug data received with the
	// GoAway frame.
	goAwayReason GoAwayReason

<<<<<<< HEAD
	channelzID        int64 // channelz unique identification number
	czmu              sync.RWMutex
	kpCount           int64
	streamsStarted    int64
=======
	// Fields below are for channelz metric collection.
	channelzID int64 // channelz unique identification number
	czmu       sync.RWMutex
	kpCount    int64
	// The number of streams that have started, including already finished ones.
	streamsStarted int64
	// The number of streams that have ended successfully by receiving EoS bit set
	// frame from server.
>>>>>>> fc37cf13
	streamsSucceeded  int64
	streamsFailed     int64
	lastStreamCreated time.Time
	msgSent           int64
	msgRecv           int64
	lastMsgSent       time.Time
	lastMsgRecv       time.Time
}

func dial(ctx context.Context, fn func(context.Context, string) (net.Conn, error), addr string) (net.Conn, error) {
	if fn != nil {
		return fn(ctx, addr)
	}
	return dialContext(ctx, "tcp", addr)
}

func isTemporary(err error) bool {
	switch err := err.(type) {
	case interface {
		Temporary() bool
	}:
		return err.Temporary()
	case interface {
		Timeout() bool
	}:
		// Timeouts may be resolved upon retry, and are thus treated as
		// temporary.
		return err.Timeout()
	}
	return true
}

// newHTTP2Client constructs a connected ClientTransport to addr based on HTTP2
// and starts to receive messages on it. Non-nil error returns if construction
// fails.
func newHTTP2Client(connectCtx, ctx context.Context, addr TargetInfo, opts ConnectOptions, onSuccess func()) (_ ClientTransport, err error) {
	scheme := "http"
	ctx, cancel := context.WithCancel(ctx)
	defer func() {
		if err != nil {
			cancel()
		}
	}()

	conn, err := dial(connectCtx, opts.Dialer, addr.Addr)
	if err != nil {
		if opts.FailOnNonTempDialError {
			return nil, connectionErrorf(isTemporary(err), err, "transport: error while dialing: %v", err)
		}
		return nil, connectionErrorf(true, err, "transport: Error while dialing %v", err)
	}
	// Any further errors will close the underlying connection
	defer func(conn net.Conn) {
		if err != nil {
			conn.Close()
		}
	}(conn)
	var (
		isSecure bool
		authInfo credentials.AuthInfo
	)
	if creds := opts.TransportCredentials; creds != nil {
		scheme = "https"
		conn, authInfo, err = creds.ClientHandshake(connectCtx, addr.Authority, conn)
		if err != nil {
			return nil, connectionErrorf(isTemporary(err), err, "transport: authentication handshake failed: %v", err)
		}
		isSecure = true
	}
	kp := opts.KeepaliveParams
	// Validate keepalive parameters.
	if kp.Time == 0 {
		kp.Time = defaultClientKeepaliveTime
	}
	if kp.Timeout == 0 {
		kp.Timeout = defaultClientKeepaliveTimeout
	}
	dynamicWindow := true
	icwz := int32(initialWindowSize)
	if opts.InitialConnWindowSize >= defaultWindowSize {
		icwz = opts.InitialConnWindowSize
		dynamicWindow = false
	}
	writeBufSize := defaultWriteBufSize
	if opts.WriteBufferSize > 0 {
		writeBufSize = opts.WriteBufferSize
	}
	readBufSize := defaultReadBufSize
	if opts.ReadBufferSize > 0 {
		readBufSize = opts.ReadBufferSize
	}
	t := &http2Client{
		ctx:                   ctx,
		ctxDone:               ctx.Done(), // Cache Done chan.
		cancel:                cancel,
		userAgent:             opts.UserAgent,
		md:                    addr.Metadata,
		conn:                  conn,
		remoteAddr:            conn.RemoteAddr(),
		localAddr:             conn.LocalAddr(),
		authInfo:              authInfo,
		readerDone:            make(chan struct{}),
		writerDone:            make(chan struct{}),
		goAway:                make(chan struct{}),
		awakenKeepalive:       make(chan struct{}, 1),
		framer:                newFramer(conn, writeBufSize, readBufSize),
		fc:                    &trInFlow{limit: uint32(icwz)},
		scheme:                scheme,
		activeStreams:         make(map[uint32]*Stream),
		isSecure:              isSecure,
		creds:                 opts.PerRPCCredentials,
		kp:                    kp,
		statsHandler:          opts.StatsHandler,
		initialWindowSize:     initialWindowSize,
		onSuccess:             onSuccess,
		nextID:                1,
		maxConcurrentStreams:  defaultMaxStreamsClient,
		streamQuota:           defaultMaxStreamsClient,
		streamsQuotaAvailable: make(chan struct{}, 1),
	}
	t.controlBuf = newControlBuffer(t.ctxDone)
	if opts.InitialWindowSize >= defaultWindowSize {
		t.initialWindowSize = opts.InitialWindowSize
		dynamicWindow = false
	}
	if dynamicWindow {
		t.bdpEst = &bdpEstimator{
			bdp:               initialWindowSize,
			updateFlowControl: t.updateFlowControl,
		}
	}
	// Make sure awakenKeepalive can't be written upon.
	// keepalive routine will make it writable, if need be.
	t.awakenKeepalive <- struct{}{}
	if t.statsHandler != nil {
		t.ctx = t.statsHandler.TagConn(t.ctx, &stats.ConnTagInfo{
			RemoteAddr: t.remoteAddr,
			LocalAddr:  t.localAddr,
		})
		connBegin := &stats.ConnBegin{
			Client: true,
		}
		t.statsHandler.HandleConn(t.ctx, connBegin)
	}
	if channelz.IsOn() {
		t.channelzID = channelz.RegisterNormalSocket(t, opts.ChannelzParentID, "")
	}
	// Start the reader goroutine for incoming message. Each transport has
	// a dedicated goroutine which reads HTTP2 frame from network. Then it
	// dispatches the frame to the corresponding stream entity.
	go t.reader()
	// Send connection preface to server.
	n, err := t.conn.Write(clientPreface)
	if err != nil {
		t.Close()
		return nil, connectionErrorf(true, err, "transport: failed to write client preface: %v", err)
	}
	if n != len(clientPreface) {
		t.Close()
		return nil, connectionErrorf(true, err, "transport: preface mismatch, wrote %d bytes; want %d", n, len(clientPreface))
	}
	if t.initialWindowSize != defaultWindowSize {
		err = t.framer.fr.WriteSettings(http2.Setting{
			ID:  http2.SettingInitialWindowSize,
			Val: uint32(t.initialWindowSize),
		})
	} else {
		err = t.framer.fr.WriteSettings()
	}
	if err != nil {
		t.Close()
		return nil, connectionErrorf(true, err, "transport: failed to write initial settings frame: %v", err)
	}
	// Adjust the connection flow control window if needed.
	if delta := uint32(icwz - defaultWindowSize); delta > 0 {
		if err := t.framer.fr.WriteWindowUpdate(0, delta); err != nil {
			t.Close()
			return nil, connectionErrorf(true, err, "transport: failed to write window update: %v", err)
		}
	}
	t.framer.writer.Flush()
	go func() {
		t.loopy = newLoopyWriter(clientSide, t.framer, t.controlBuf, t.bdpEst)
		t.loopy.run()
		t.conn.Close()
		close(t.writerDone)
	}()
	if t.kp.Time != infinity {
		go t.keepalive()
	}
	return t, nil
}

func (t *http2Client) newStream(ctx context.Context, callHdr *CallHdr) *Stream {
	// TODO(zhaoq): Handle uint32 overflow of Stream.id.
	s := &Stream{
		done:           make(chan struct{}),
		method:         callHdr.Method,
		sendCompress:   callHdr.SendCompress,
		buf:            newRecvBuffer(),
		headerChan:     make(chan struct{}),
		contentSubtype: callHdr.ContentSubtype,
	}
	s.wq = newWriteQuota(defaultWriteQuota, s.done)
	s.requestRead = func(n int) {
		t.adjustWindow(s, uint32(n))
	}
	// The client side stream context should have exactly the same life cycle with the user provided context.
	// That means, s.ctx should be read-only. And s.ctx is done iff ctx is done.
	// So we use the original context here instead of creating a copy.
	s.ctx = ctx
	s.trReader = &transportReader{
		reader: &recvBufferReader{
			ctx:     s.ctx,
			ctxDone: s.ctx.Done(),
			recv:    s.buf,
		},
		windowHandler: func(n int) {
			t.updateWindow(s, uint32(n))
		},
	}
	return s
}

func (t *http2Client) getPeer() *peer.Peer {
	pr := &peer.Peer{
		Addr: t.remoteAddr,
	}
	// Attach Auth info if there is any.
	if t.authInfo != nil {
		pr.AuthInfo = t.authInfo
	}
	return pr
}

func (t *http2Client) createHeaderFields(ctx context.Context, callHdr *CallHdr) ([]hpack.HeaderField, error) {
	aud := t.createAudience(callHdr)
	authData, err := t.getTrAuthData(ctx, aud)
	if err != nil {
		return nil, err
	}
	callAuthData, err := t.getCallAuthData(ctx, aud, callHdr)
	if err != nil {
		return nil, err
	}
	// TODO(mmukhi): Benchmark if the performance gets better if count the metadata and other header fields
	// first and create a slice of that exact size.
	// Make the slice of certain predictable size to reduce allocations made by append.
	hfLen := 7 // :method, :scheme, :path, :authority, content-type, user-agent, te
	hfLen += len(authData) + len(callAuthData)
	headerFields := make([]hpack.HeaderField, 0, hfLen)
	headerFields = append(headerFields, hpack.HeaderField{Name: ":method", Value: "POST"})
	headerFields = append(headerFields, hpack.HeaderField{Name: ":scheme", Value: t.scheme})
	headerFields = append(headerFields, hpack.HeaderField{Name: ":path", Value: callHdr.Method})
	headerFields = append(headerFields, hpack.HeaderField{Name: ":authority", Value: callHdr.Host})
	headerFields = append(headerFields, hpack.HeaderField{Name: "content-type", Value: contentType(callHdr.ContentSubtype)})
	headerFields = append(headerFields, hpack.HeaderField{Name: "user-agent", Value: t.userAgent})
	headerFields = append(headerFields, hpack.HeaderField{Name: "te", Value: "trailers"})

	if callHdr.SendCompress != "" {
		headerFields = append(headerFields, hpack.HeaderField{Name: "grpc-encoding", Value: callHdr.SendCompress})
	}
	if dl, ok := ctx.Deadline(); ok {
		// Send out timeout regardless its value. The server can detect timeout context by itself.
		// TODO(mmukhi): Perhaps this field should be updated when actually writing out to the wire.
		timeout := dl.Sub(time.Now())
		headerFields = append(headerFields, hpack.HeaderField{Name: "grpc-timeout", Value: encodeTimeout(timeout)})
	}
	for k, v := range authData {
		headerFields = append(headerFields, hpack.HeaderField{Name: k, Value: encodeMetadataHeader(k, v)})
	}
	for k, v := range callAuthData {
		headerFields = append(headerFields, hpack.HeaderField{Name: k, Value: encodeMetadataHeader(k, v)})
	}
	if b := stats.OutgoingTags(ctx); b != nil {
		headerFields = append(headerFields, hpack.HeaderField{Name: "grpc-tags-bin", Value: encodeBinHeader(b)})
	}
	if b := stats.OutgoingTrace(ctx); b != nil {
		headerFields = append(headerFields, hpack.HeaderField{Name: "grpc-trace-bin", Value: encodeBinHeader(b)})
	}

	if md, added, ok := metadata.FromOutgoingContextRaw(ctx); ok {
		var k string
		for _, vv := range added {
			for i, v := range vv {
				if i%2 == 0 {
					k = v
					continue
				}
				// HTTP doesn't allow you to set pseudoheaders after non pseudoheaders were set.
				if isReservedHeader(k) {
					continue
				}
				headerFields = append(headerFields, hpack.HeaderField{Name: strings.ToLower(k), Value: encodeMetadataHeader(k, v)})
			}
		}
		for k, vv := range md {
			// HTTP doesn't allow you to set pseudoheaders after non pseudoheaders were set.
			if isReservedHeader(k) {
				continue
			}
			for _, v := range vv {
				headerFields = append(headerFields, hpack.HeaderField{Name: k, Value: encodeMetadataHeader(k, v)})
			}
		}
	}
	if md, ok := t.md.(*metadata.MD); ok {
		for k, vv := range *md {
			if isReservedHeader(k) {
				continue
			}
			for _, v := range vv {
				headerFields = append(headerFields, hpack.HeaderField{Name: k, Value: encodeMetadataHeader(k, v)})
			}
		}
	}
	return headerFields, nil
}

func (t *http2Client) createAudience(callHdr *CallHdr) string {
	// Create an audience string only if needed.
	if len(t.creds) == 0 && callHdr.Creds == nil {
		return ""
	}
	// Construct URI required to get auth request metadata.
	// Omit port if it is the default one.
	host := strings.TrimSuffix(callHdr.Host, ":443")
	pos := strings.LastIndex(callHdr.Method, "/")
	if pos == -1 {
		pos = len(callHdr.Method)
	}
	return "https://" + host + callHdr.Method[:pos]
}

func (t *http2Client) getTrAuthData(ctx context.Context, audience string) (map[string]string, error) {
	authData := map[string]string{}
	for _, c := range t.creds {
		data, err := c.GetRequestMetadata(ctx, audience)
		if err != nil {
			if _, ok := status.FromError(err); ok {
				return nil, err
			}

			return nil, streamErrorf(codes.Unauthenticated, "transport: %v", err)
		}
		for k, v := range data {
			// Capital header names are illegal in HTTP/2.
			k = strings.ToLower(k)
			authData[k] = v
		}
	}
	return authData, nil
}

func (t *http2Client) getCallAuthData(ctx context.Context, audience string, callHdr *CallHdr) (map[string]string, error) {
	callAuthData := map[string]string{}
	// Check if credentials.PerRPCCredentials were provided via call options.
	// Note: if these credentials are provided both via dial options and call
	// options, then both sets of credentials will be applied.
	if callCreds := callHdr.Creds; callCreds != nil {
		if !t.isSecure && callCreds.RequireTransportSecurity() {
			return nil, streamErrorf(codes.Unauthenticated, "transport: cannot send secure credentials on an insecure connection")
		}
		data, err := callCreds.GetRequestMetadata(ctx, audience)
		if err != nil {
			return nil, streamErrorf(codes.Internal, "transport: %v", err)
		}
		for k, v := range data {
			// Capital header names are illegal in HTTP/2
			k = strings.ToLower(k)
			callAuthData[k] = v
		}
	}
	return callAuthData, nil
}

// NewStream creates a stream and registers it into the transport as "active"
// streams.
func (t *http2Client) NewStream(ctx context.Context, callHdr *CallHdr) (_ *Stream, err error) {
	ctx = peer.NewContext(ctx, t.getPeer())
	headerFields, err := t.createHeaderFields(ctx, callHdr)
	if err != nil {
		return nil, err
	}
	s := t.newStream(ctx, callHdr)
	cleanup := func(err error) {
		if s.swapState(streamDone) == streamDone {
			// If it was already done, return.
			return
		}
		// The stream was unprocessed by the server.
		atomic.StoreUint32(&s.unprocessed, 1)
		s.write(recvMsg{err: err})
		close(s.done)
		// If headerChan isn't closed, then close it.
		if atomic.SwapUint32(&s.headerDone, 1) == 0 {
			close(s.headerChan)
		}

	}
	hdr := &headerFrame{
		hf:        headerFields,
		endStream: false,
<<<<<<< HEAD
	})
	t.mu.Unlock()

	if channelz.IsOn() {
		t.czmu.Lock()
		t.streamsStarted++
		t.lastStreamCreated = time.Now()
		t.czmu.Unlock()
=======
		initStream: func(id uint32) (bool, error) {
			t.mu.Lock()
			if state := t.state; state != reachable {
				t.mu.Unlock()
				// Do a quick cleanup.
				err := error(errStreamDrain)
				if state == closing {
					err = ErrConnClosing
				}
				cleanup(err)
				return false, err
			}
			t.activeStreams[id] = s
			if channelz.IsOn() {
				t.czmu.Lock()
				t.streamsStarted++
				t.lastStreamCreated = time.Now()
				t.czmu.Unlock()
			}
			var sendPing bool
			// If the number of active streams change from 0 to 1, then check if keepalive
			// has gone dormant. If so, wake it up.
			if len(t.activeStreams) == 1 {
				select {
				case t.awakenKeepalive <- struct{}{}:
					sendPing = true
					// Fill the awakenKeepalive channel again as this channel must be
					// kept non-writable except at the point that the keepalive()
					// goroutine is waiting either to be awaken or shutdown.
					t.awakenKeepalive <- struct{}{}
				default:
				}
			}
			t.mu.Unlock()
			return sendPing, nil
		},
		onOrphaned: cleanup,
		wq:         s.wq,
	}
	firstTry := true
	var ch chan struct{}
	checkForStreamQuota := func(it interface{}) bool {
		if t.streamQuota <= 0 { // Can go negative if server decreases it.
			if firstTry {
				t.waitingStreams++
			}
			ch = t.streamsQuotaAvailable
			return false
		}
		if !firstTry {
			t.waitingStreams--
		}
		t.streamQuota--
		h := it.(*headerFrame)
		h.streamID = t.nextID
		t.nextID += 2
		s.id = h.streamID
		s.fc = &inFlow{limit: uint32(t.initialWindowSize)}
		if t.streamQuota > 0 && t.waitingStreams > 0 {
			select {
			case t.streamsQuotaAvailable <- struct{}{}:
			default:
			}
		}
		return true
	}
	for {
		success, err := t.controlBuf.executeAndPut(checkForStreamQuota, hdr)
		if err != nil {
			return nil, err
		}
		if success {
			break
		}
		firstTry = false
		select {
		case <-ch:
		case <-s.ctx.Done():
			return nil, ContextErr(s.ctx.Err())
		case <-t.goAway:
			return nil, errStreamDrain
		case <-t.ctx.Done():
			return nil, ErrConnClosing
		}
>>>>>>> fc37cf13
	}
	if t.statsHandler != nil {
		outHeader := &stats.OutHeader{
			Client:      true,
			FullMethod:  callHdr.Method,
			RemoteAddr:  t.remoteAddr,
			LocalAddr:   t.localAddr,
			Compression: callHdr.SendCompress,
		}
		t.statsHandler.HandleRPC(s.ctx, outHeader)
	}
	return s, nil
}

// CloseStream clears the footprint of a stream when the stream is not needed any more.
// This must not be executed in reader's goroutine.
func (t *http2Client) CloseStream(s *Stream, err error) {
	var (
		rst     bool
		rstCode http2.ErrCode
	)
	if err != nil {
		rst = true
		rstCode = http2.ErrCodeCancel
	}
	t.closeStream(s, err, rst, rstCode, nil, nil, false)
}

func (t *http2Client) closeStream(s *Stream, err error, rst bool, rstCode http2.ErrCode, st *status.Status, mdata map[string][]string, eosReceived bool) {
	// Set stream status to done.
	if s.swapState(streamDone) == streamDone {
		// If it was already done, return.
		return
	}
<<<<<<< HEAD
	t.mu.Unlock()
	// rstStream is true in case the stream is being closed at the client-side
	// and the server needs to be intimated about it by sending a RST_STREAM
	// frame.
	// To make sure this frame is written to the wire before the headers of the
	// next stream waiting for streamsQuota, we add to streamsQuota pool only
	// after having acquired the writableChan to send RST_STREAM out (look at
	// the controller() routine).
	var rstStream bool
	var rstError http2.ErrCode
	defer func() {
		// In case, the client doesn't have to send RST_STREAM to server
		// we can safely add back to streamsQuota pool now.
		if !rstStream {
			t.streamsQuota.add(1)
			return
		}
		t.controlBuf.put(&resetStream{s.id, rstError})
	}()
	s.mu.Lock()
	rstStream = s.rstStream
	rstError = s.rstError
	if channelz.IsOn() {
		t.czmu.Lock()
		if s.eosReceived != -1 {
			t.streamsSucceeded += int64(s.eosReceived)
			t.streamsFailed += int64(1 - s.eosReceived)
			s.eosReceived = -1
		}
		t.czmu.Unlock()
	}
	if s.state == streamDone {
		s.mu.Unlock()
		return
=======
	// status and trailers can be updated here without any synchronization because the stream goroutine will
	// only read it after it sees an io.EOF error from read or write and we'll write those errors
	// only after updating this.
	s.status = st
	if len(mdata) > 0 {
		s.trailer = mdata
>>>>>>> fc37cf13
	}
	if err != nil {
		// This will unblock reads eventually.
		s.write(recvMsg{err: err})
	}
	// This will unblock write.
	close(s.done)
	// If headerChan isn't closed, then close it.
	if atomic.SwapUint32(&s.headerDone, 1) == 0 {
		close(s.headerChan)
	}
	cleanup := &cleanupStream{
		streamID: s.id,
		onWrite: func() {
			t.mu.Lock()
			if t.activeStreams != nil {
				delete(t.activeStreams, s.id)
			}
			t.mu.Unlock()
			if channelz.IsOn() {
				t.czmu.Lock()
				if eosReceived {
					t.streamsSucceeded++
				} else {
					t.streamsFailed++
				}
				t.czmu.Unlock()
			}
		},
		rst:     rst,
		rstCode: rstCode,
	}
	addBackStreamQuota := func(interface{}) bool {
		t.streamQuota++
		if t.streamQuota > 0 && t.waitingStreams > 0 {
			select {
			case t.streamsQuotaAvailable <- struct{}{}:
			default:
			}
		}
		return true
	}
	t.controlBuf.executeAndPut(addBackStreamQuota, cleanup)
}

// Close kicks off the shutdown process of the transport. This should be called
// only once on a transport. Once it is called, the transport should not be
// accessed any more.
func (t *http2Client) Close() error {
	t.mu.Lock()
	// Make sure we only Close once.
	if t.state == closing {
		t.mu.Unlock()
		return nil
	}
	t.state = closing
<<<<<<< HEAD
	t.mu.Unlock()
	t.cancel()
	err := t.conn.Close()
	if channelz.IsOn() {
		channelz.RemoveEntry(t.channelzID)
	}
	t.mu.Lock()
=======
>>>>>>> fc37cf13
	streams := t.activeStreams
	t.activeStreams = nil
	t.mu.Unlock()
	t.controlBuf.finish()
	t.cancel()
	err := t.conn.Close()
	if channelz.IsOn() {
		channelz.RemoveEntry(t.channelzID)
	}
	// Notify all active streams.
	for _, s := range streams {
		t.closeStream(s, ErrConnClosing, false, http2.ErrCodeNo, nil, nil, false)
	}
	if t.statsHandler != nil {
		connEnd := &stats.ConnEnd{
			Client: true,
		}
		t.statsHandler.HandleConn(t.ctx, connEnd)
	}
	return err
}

// GracefulClose sets the state to draining, which prevents new streams from
// being created and causes the transport to be closed when the last active
// stream is closed.  If there are no active streams, the transport is closed
// immediately.  This does nothing if the transport is already draining or
// closing.
func (t *http2Client) GracefulClose() error {
	t.mu.Lock()
	// Make sure we move to draining only from active.
	if t.state == draining || t.state == closing {
		t.mu.Unlock()
		return nil
	}
	t.state = draining
	active := len(t.activeStreams)
	t.mu.Unlock()
	if active == 0 {
		return t.Close()
	}
	return nil
}

// Write formats the data into HTTP2 data frame(s) and sends it out. The caller
// should proceed only if Write returns nil.
func (t *http2Client) Write(s *Stream, hdr []byte, data []byte, opts *Options) error {
	if opts.Last {
		// If it's the last message, update stream state.
		if !s.compareAndSwapState(streamActive, streamWriteDone) {
			return errStreamDone
		}
	} else if s.getState() != streamActive {
		return errStreamDone
	}
	df := &dataFrame{
		streamID:  s.id,
		endStream: opts.Last,
	}
	if hdr != nil || data != nil { // If it's not an empty data frame.
		// Add some data to grpc message header so that we can equally
		// distribute bytes across frames.
		emptyLen := http2MaxFrameLen - len(hdr)
		if emptyLen > len(data) {
			emptyLen = len(data)
		}
		hdr = append(hdr, data[:emptyLen]...)
		data = data[emptyLen:]
		df.h, df.d = hdr, data
		// TODO(mmukhi): The above logic in this if can be moved to loopyWriter's data handler.
		if err := s.wq.get(int32(len(hdr) + len(data))); err != nil {
			return err
		}
	}
	return t.controlBuf.put(df)
}

func (t *http2Client) getStream(f http2.Frame) (*Stream, bool) {
	t.mu.Lock()
	defer t.mu.Unlock()
	s, ok := t.activeStreams[f.Header().StreamID]
	return s, ok
}

// adjustWindow sends out extra window update over the initial window size
// of stream if the application is requesting data larger in size than
// the window.
func (t *http2Client) adjustWindow(s *Stream, n uint32) {
	if w := s.fc.maybeAdjust(n); w > 0 {
		t.controlBuf.put(&outgoingWindowUpdate{streamID: s.id, increment: w})
	}
}

// updateWindow adjusts the inbound quota for the stream.
// Window updates will be sent out when the cumulative quota
// exceeds the corresponding threshold.
func (t *http2Client) updateWindow(s *Stream, n uint32) {
	if w := s.fc.onRead(n); w > 0 {
		t.controlBuf.put(&outgoingWindowUpdate{streamID: s.id, increment: w})
	}
}

// updateFlowControl updates the incoming flow control windows
// for the transport and the stream based on the current bdp
// estimation.
func (t *http2Client) updateFlowControl(n uint32) {
	t.mu.Lock()
	for _, s := range t.activeStreams {
		s.fc.newLimit(n)
	}
	t.mu.Unlock()
	updateIWS := func(interface{}) bool {
		t.initialWindowSize = int32(n)
		return true
	}
	t.controlBuf.executeAndPut(updateIWS, &outgoingWindowUpdate{streamID: 0, increment: t.fc.newLimit(n)})
	t.controlBuf.put(&outgoingSettings{
		ss: []http2.Setting{
			{
				ID:  http2.SettingInitialWindowSize,
				Val: n,
			},
		},
	})
}

func (t *http2Client) handleData(f *http2.DataFrame) {
	size := f.Header().Length
	var sendBDPPing bool
	if t.bdpEst != nil {
		sendBDPPing = t.bdpEst.add(size)
	}
	// Decouple connection's flow control from application's read.
	// An update on connection's flow control should not depend on
	// whether user application has read the data or not. Such a
	// restriction is already imposed on the stream's flow control,
	// and therefore the sender will be blocked anyways.
	// Decoupling the connection flow control will prevent other
	// active(fast) streams from starving in presence of slow or
	// inactive streams.
	//
	if w := t.fc.onData(size); w > 0 {
		t.controlBuf.put(&outgoingWindowUpdate{
			streamID:  0,
			increment: w,
		})
	}
	if sendBDPPing {
		// Avoid excessive ping detection (e.g. in an L7 proxy)
		// by sending a window update prior to the BDP ping.

		if w := t.fc.reset(); w > 0 {
			t.controlBuf.put(&outgoingWindowUpdate{
				streamID:  0,
				increment: w,
			})
		}

		t.controlBuf.put(bdpPing)
	}
	// Select the right stream to dispatch.
	s, ok := t.getStream(f)
	if !ok {
		return
	}
	if size > 0 {
<<<<<<< HEAD
		s.mu.Lock()
		if s.state == streamDone {
			s.mu.Unlock()
			return
		}
		if err := s.fc.onData(uint32(size)); err != nil {
			s.rstStream = true
			s.rstError = http2.ErrCodeFlowControl
			s.finish(status.New(codes.Internal, err.Error()), false)
			s.mu.Unlock()
			s.write(recvMsg{err: io.EOF})
=======
		if err := s.fc.onData(size); err != nil {
			t.closeStream(s, io.EOF, true, http2.ErrCodeFlowControl, status.New(codes.Internal, err.Error()), nil, false)
>>>>>>> fc37cf13
			return
		}
		if f.Header().Flags.Has(http2.FlagDataPadded) {
			if w := s.fc.onRead(size - uint32(len(f.Data()))); w > 0 {
				t.controlBuf.put(&outgoingWindowUpdate{s.id, w})
			}
		}
		// TODO(bradfitz, zhaoq): A copy is required here because there is no
		// guarantee f.Data() is consumed before the arrival of next frame.
		// Can this copy be eliminated?
		if len(f.Data()) > 0 {
			data := make([]byte, len(f.Data()))
			copy(data, f.Data())
			s.write(recvMsg{data: data})
		}
	}
	// The server has closed the stream without sending trailers.  Record that
	// the read direction is closed, and set the status appropriately.
	if f.FrameHeader.Flags.Has(http2.FlagDataEndStream) {
<<<<<<< HEAD
		s.mu.Lock()
		if s.state == streamDone {
			s.mu.Unlock()
			return
		}
		s.finish(status.New(codes.Internal, "server closed the stream without sending trailers"), true)
		s.mu.Unlock()
		s.write(recvMsg{err: io.EOF})
=======
		t.closeStream(s, io.EOF, false, http2.ErrCodeNo, status.New(codes.Internal, "server closed the stream without sending trailers"), nil, true)
>>>>>>> fc37cf13
	}
}

func (t *http2Client) handleRSTStream(f *http2.RSTStreamFrame) {
	s, ok := t.getStream(f)
	if !ok {
		return
	}
<<<<<<< HEAD

	s.mu.Lock()
	if s.state == streamDone {
		s.mu.Unlock()
		return
	}
	if !s.headerDone {
		close(s.headerChan)
		s.headerDone = true
	}
	code := http2.ErrCode(f.ErrCode)
	if code == http2.ErrCodeRefusedStream {
=======
	if f.ErrCode == http2.ErrCodeRefusedStream {
>>>>>>> fc37cf13
		// The stream was unprocessed by the server.
		atomic.StoreUint32(&s.unprocessed, 1)
	}
	statusCode, ok := http2ErrConvTab[f.ErrCode]
	if !ok {
		warningf("transport: http2Client.handleRSTStream found no mapped gRPC status for the received http2 error %v", f.ErrCode)
		statusCode = codes.Unknown
	}
<<<<<<< HEAD
	s.finish(status.Newf(statusCode, "stream terminated by RST_STREAM with error code: %v", f.ErrCode), false)
	s.mu.Unlock()
	s.write(recvMsg{err: io.EOF})
=======
	t.closeStream(s, io.EOF, false, http2.ErrCodeNo, status.Newf(statusCode, "stream terminated by RST_STREAM with error code: %v", f.ErrCode), nil, false)
>>>>>>> fc37cf13
}

func (t *http2Client) handleSettings(f *http2.SettingsFrame, isFirst bool) {
	if f.IsAck() {
		return
	}
	var maxStreams *uint32
	var ss []http2.Setting
	f.ForeachSetting(func(s http2.Setting) error {
		if s.ID == http2.SettingMaxConcurrentStreams {
			maxStreams = new(uint32)
			*maxStreams = s.Val
			return nil
		}
		ss = append(ss, s)
		return nil
	})
	if isFirst && maxStreams == nil {
		maxStreams = new(uint32)
		*maxStreams = math.MaxUint32
	}
	sf := &incomingSettings{
		ss: ss,
	}
	if maxStreams == nil {
		t.controlBuf.put(sf)
		return
	}
	updateStreamQuota := func(interface{}) bool {
		delta := int64(*maxStreams) - int64(t.maxConcurrentStreams)
		t.maxConcurrentStreams = *maxStreams
		t.streamQuota += delta
		if delta > 0 && t.waitingStreams > 0 {
			close(t.streamsQuotaAvailable) // wake all of them up.
			t.streamsQuotaAvailable = make(chan struct{}, 1)
		}
		return true
	}
	t.controlBuf.executeAndPut(updateStreamQuota, sf)
}

func (t *http2Client) handlePing(f *http2.PingFrame) {
	if f.IsAck() {
		// Maybe it's a BDP ping.
		if t.bdpEst != nil {
			t.bdpEst.calculate(f.Data)
		}
		return
	}
	pingAck := &ping{ack: true}
	copy(pingAck.data[:], f.Data[:])
	t.controlBuf.put(pingAck)
}

func (t *http2Client) handleGoAway(f *http2.GoAwayFrame) {
	t.mu.Lock()
	if t.state == closing {
		t.mu.Unlock()
		return
	}
	if f.ErrCode == http2.ErrCodeEnhanceYourCalm {
		infof("Client received GoAway with http2.ErrCodeEnhanceYourCalm.")
	}
	id := f.LastStreamID
	if id > 0 && id%2 != 1 {
		t.mu.Unlock()
		t.Close()
		return
	}
	// A client can receive multiple GoAways from the server (see
	// https://github.com/grpc/grpc-go/issues/1387).  The idea is that the first
	// GoAway will be sent with an ID of MaxInt32 and the second GoAway will be
	// sent after an RTT delay with the ID of the last stream the server will
	// process.
	//
	// Therefore, when we get the first GoAway we don't necessarily close any
	// streams. While in case of second GoAway we close all streams created after
	// the GoAwayId. This way streams that were in-flight while the GoAway from
	// server was being sent don't get killed.
	select {
	case <-t.goAway: // t.goAway has been closed (i.e.,multiple GoAways).
		// If there are multiple GoAways the first one should always have an ID greater than the following ones.
		if id > t.prevGoAwayID {
			t.mu.Unlock()
			t.Close()
			return
		}
	default:
		t.setGoAwayReason(f)
		close(t.goAway)
		t.state = draining
		t.controlBuf.put(&incomingGoAway{})
	}
	// All streams with IDs greater than the GoAwayId
	// and smaller than the previous GoAway ID should be killed.
	upperLimit := t.prevGoAwayID
	if upperLimit == 0 { // This is the first GoAway Frame.
		upperLimit = math.MaxUint32 // Kill all streams after the GoAway ID.
	}
	for streamID, stream := range t.activeStreams {
		if streamID > id && streamID <= upperLimit {
			// The stream was unprocessed by the server.
<<<<<<< HEAD
			stream.mu.Lock()
			stream.unprocessed = true
			stream.finish(statusGoAway, false)
			stream.mu.Unlock()
			close(stream.goAway)
=======
			atomic.StoreUint32(&stream.unprocessed, 1)
			t.closeStream(stream, errStreamDrain, false, http2.ErrCodeNo, statusGoAway, nil, false)
>>>>>>> fc37cf13
		}
	}
	t.prevGoAwayID = id
	active := len(t.activeStreams)
	t.mu.Unlock()
	if active == 0 {
		t.Close()
	}
}

// setGoAwayReason sets the value of t.goAwayReason based
// on the GoAway frame received.
// It expects a lock on transport's mutext to be held by
// the caller.
func (t *http2Client) setGoAwayReason(f *http2.GoAwayFrame) {
	t.goAwayReason = GoAwayNoReason
	switch f.ErrCode {
	case http2.ErrCodeEnhanceYourCalm:
		if string(f.DebugData()) == "too_many_pings" {
			t.goAwayReason = GoAwayTooManyPings
		}
	}
}

func (t *http2Client) GetGoAwayReason() GoAwayReason {
	t.mu.Lock()
	defer t.mu.Unlock()
	return t.goAwayReason
}

func (t *http2Client) handleWindowUpdate(f *http2.WindowUpdateFrame) {
	t.controlBuf.put(&incomingWindowUpdate{
		streamID:  f.Header().StreamID,
		increment: f.Increment,
	})
}

// operateHeaders takes action on the decoded headers.
func (t *http2Client) operateHeaders(frame *http2.MetaHeadersFrame) {
	s, ok := t.getStream(frame)
	if !ok {
		return
	}
	atomic.StoreUint32(&s.bytesReceived, 1)
	var state decodeState
	if err := state.decodeResponseHeader(frame); err != nil {
		// TODO(mmukhi, dfawley): Perhaps send a reset stream.
		t.closeStream(s, err, false, http2.ErrCodeNo, nil, nil, false)
		// Something wrong. Stops reading even when there is remaining.
		return
	}

	endStream := frame.StreamEnded()
	var isHeader bool
	defer func() {
		if t.statsHandler != nil {
			if isHeader {
				inHeader := &stats.InHeader{
					Client:     true,
					WireLength: int(frame.Header().Length),
				}
				t.statsHandler.HandleRPC(s.ctx, inHeader)
			} else {
				inTrailer := &stats.InTrailer{
					Client:     true,
					WireLength: int(frame.Header().Length),
				}
				t.statsHandler.HandleRPC(s.ctx, inTrailer)
			}
		}
	}()
	// If headers haven't been received yet.
	if atomic.SwapUint32(&s.headerDone, 1) == 0 {
		if !endStream {
			// Headers frame is not actually a trailers-only frame.
			isHeader = true
			// These values can be set without any synchronization because
			// stream goroutine will read it only after seeing a closed
			// headerChan which we'll close after setting this.
			s.recvCompress = state.encoding
			if len(state.mdata) > 0 {
				s.header = state.mdata
			}
		}
		close(s.headerChan)
	}
	if !endStream {
		return
	}
<<<<<<< HEAD
	if len(state.mdata) > 0 {
		s.trailer = state.mdata
	}
	s.finish(state.status(), true)
	s.mu.Unlock()
	s.write(recvMsg{err: io.EOF})
}

func handleMalformedHTTP2(s *Stream, err error) {
	s.mu.Lock()
	if !s.headerDone {
		close(s.headerChan)
		s.headerDone = true
	}
	s.mu.Unlock()
	s.write(recvMsg{err: err})
=======
	t.closeStream(s, io.EOF, false, http2.ErrCodeNo, state.status(), state.mdata, true)
>>>>>>> fc37cf13
}

// reader runs as a separate goroutine in charge of reading data from network
// connection.
//
// TODO(zhaoq): currently one reader per transport. Investigate whether this is
// optimal.
// TODO(zhaoq): Check the validity of the incoming frame sequence.
func (t *http2Client) reader() {
	defer close(t.readerDone)
	// Check the validity of server preface.
	frame, err := t.framer.fr.ReadFrame()
	if err != nil {
		t.Close()
		return
	}
	atomic.CompareAndSwapUint32(&t.activity, 0, 1)
	sf, ok := frame.(*http2.SettingsFrame)
	if !ok {
		t.Close()
		return
	}
	t.onSuccess()
	t.handleSettings(sf, true)

	// loop to keep reading incoming messages on this transport.
	for {
		frame, err := t.framer.fr.ReadFrame()
		atomic.CompareAndSwapUint32(&t.activity, 0, 1)
		if err != nil {
			// Abort an active stream if the http2.Framer returns a
			// http2.StreamError. This can happen only if the server's response
			// is malformed http2.
			if se, ok := err.(http2.StreamError); ok {
				t.mu.Lock()
				s := t.activeStreams[se.StreamID]
				t.mu.Unlock()
				if s != nil {
					// use error detail to provide better err message
					// TODO(mmukhi, dfawley): Perhaps send a RST_STREAM to the server.
					t.closeStream(s, streamErrorf(http2ErrConvTab[se.Code], "%v", t.framer.fr.ErrorDetail()), false, http2.ErrCodeNo, nil, nil, false)
				}
				continue
			} else {
				// Transport error.
				t.Close()
				return
			}
		}
		switch frame := frame.(type) {
		case *http2.MetaHeadersFrame:
			t.operateHeaders(frame)
		case *http2.DataFrame:
			t.handleData(frame)
		case *http2.RSTStreamFrame:
			t.handleRSTStream(frame)
		case *http2.SettingsFrame:
			t.handleSettings(frame, false)
		case *http2.PingFrame:
			t.handlePing(frame)
		case *http2.GoAwayFrame:
			t.handleGoAway(frame)
		case *http2.WindowUpdateFrame:
			t.handleWindowUpdate(frame)
		default:
			errorf("transport: http2Client.reader got unhandled frame type %v.", frame)
		}
	}
}

// keepalive running in a separate goroutune makes sure the connection is alive by sending pings.
func (t *http2Client) keepalive() {
	p := &ping{data: [8]byte{}}
	timer := time.NewTimer(t.kp.Time)
	for {
		select {
		case <-timer.C:
			if atomic.CompareAndSwapUint32(&t.activity, 1, 0) {
				timer.Reset(t.kp.Time)
				continue
			}
			// Check if keepalive should go dormant.
			t.mu.Lock()
			if len(t.activeStreams) < 1 && !t.kp.PermitWithoutStream {
				// Make awakenKeepalive writable.
				<-t.awakenKeepalive
				t.mu.Unlock()
				select {
				case <-t.awakenKeepalive:
					// If the control gets here a ping has been sent
					// need to reset the timer with keepalive.Timeout.
				case <-t.ctx.Done():
					return
				}
			} else {
				t.mu.Unlock()
<<<<<<< HEAD
				t.czmu.Lock()
				t.kpCount++
				t.czmu.Unlock()
=======
				if channelz.IsOn() {
					t.czmu.Lock()
					t.kpCount++
					t.czmu.Unlock()
				}
>>>>>>> fc37cf13
				// Send ping.
				t.controlBuf.put(p)
			}

			// By the time control gets here a ping has been sent one way or the other.
			timer.Reset(t.kp.Timeout)
			select {
			case <-timer.C:
				if atomic.CompareAndSwapUint32(&t.activity, 1, 0) {
					timer.Reset(t.kp.Time)
					continue
				}
				t.Close()
				return
			case <-t.ctx.Done():
				if !timer.Stop() {
					<-timer.C
				}
				return
			}
		case <-t.ctx.Done():
			if !timer.Stop() {
				<-timer.C
			}
			return
		}
	}
}

func (t *http2Client) Error() <-chan struct{} {
	return t.ctx.Done()
}

func (t *http2Client) GoAway() <-chan struct{} {
	return t.goAway
}

func (t *http2Client) ChannelzMetric() *channelz.SocketInternalMetric {
	t.czmu.RLock()
	s := channelz.SocketInternalMetric{
		StreamsStarted:                  t.streamsStarted,
		StreamsSucceeded:                t.streamsSucceeded,
		StreamsFailed:                   t.streamsFailed,
		MessagesSent:                    t.msgSent,
		MessagesReceived:                t.msgRecv,
		KeepAlivesSent:                  t.kpCount,
		LastLocalStreamCreatedTimestamp: t.lastStreamCreated,
		LastMessageSentTimestamp:        t.lastMsgSent,
		LastMessageReceivedTimestamp:    t.lastMsgRecv,
<<<<<<< HEAD
		LocalFlowControlWindow:          t.fc.getInFlowWindow(),
		RemoteFlowControlWindow:         t.sendQuotaPool.getOutFlowWindow(),
		SocketOptions:                   channelz.GetSocketOption(t.conn),
		LocalAddr:                       t.localAddr,
		RemoteAddr:                      t.remoteAddr,
		// RemoteName :
	}
	if au, ok := t.authInfo.(channelz.Security); ok {
		s.Security = au.GetSecurityValue()
	}
	t.czmu.RUnlock()
=======
		LocalFlowControlWindow:          int64(t.fc.getSize()),
		//socket options
		LocalAddr:  t.localAddr,
		RemoteAddr: t.remoteAddr,
		// Security
		// RemoteName :
	}
	t.czmu.RUnlock()
	s.RemoteFlowControlWindow = t.getOutFlowWindow()
>>>>>>> fc37cf13
	return &s
}

func (t *http2Client) IncrMsgSent() {
	t.czmu.Lock()
	t.msgSent++
	t.lastMsgSent = time.Now()
	t.czmu.Unlock()
}

func (t *http2Client) IncrMsgRecv() {
	t.czmu.Lock()
	t.msgRecv++
	t.lastMsgRecv = time.Now()
	t.czmu.Unlock()
<<<<<<< HEAD
=======
}

func (t *http2Client) getOutFlowWindow() int64 {
	resp := make(chan uint32, 1)
	timer := time.NewTimer(time.Second)
	defer timer.Stop()
	t.controlBuf.put(&outFlowControlSizeRequest{resp})
	select {
	case sz := <-resp:
		return int64(sz)
	case <-t.ctxDone:
		return -1
	case <-timer.C:
		return -2
	}
>>>>>>> fc37cf13
}<|MERGE_RESOLUTION|>--- conflicted
+++ resolved
@@ -104,12 +104,6 @@
 	// GoAway frame.
 	goAwayReason GoAwayReason
 
-<<<<<<< HEAD
-	channelzID        int64 // channelz unique identification number
-	czmu              sync.RWMutex
-	kpCount           int64
-	streamsStarted    int64
-=======
 	// Fields below are for channelz metric collection.
 	channelzID int64 // channelz unique identification number
 	czmu       sync.RWMutex
@@ -118,7 +112,6 @@
 	streamsStarted int64
 	// The number of streams that have ended successfully by receiving EoS bit set
 	// frame from server.
->>>>>>> fc37cf13
 	streamsSucceeded  int64
 	streamsFailed     int64
 	lastStreamCreated time.Time
@@ -522,16 +515,6 @@
 	hdr := &headerFrame{
 		hf:        headerFields,
 		endStream: false,
-<<<<<<< HEAD
-	})
-	t.mu.Unlock()
-
-	if channelz.IsOn() {
-		t.czmu.Lock()
-		t.streamsStarted++
-		t.lastStreamCreated = time.Now()
-		t.czmu.Unlock()
-=======
 		initStream: func(id uint32) (bool, error) {
 			t.mu.Lock()
 			if state := t.state; state != reachable {
@@ -616,7 +599,6 @@
 		case <-t.ctx.Done():
 			return nil, ErrConnClosing
 		}
->>>>>>> fc37cf13
 	}
 	if t.statsHandler != nil {
 		outHeader := &stats.OutHeader{
@@ -651,49 +633,12 @@
 		// If it was already done, return.
 		return
 	}
-<<<<<<< HEAD
-	t.mu.Unlock()
-	// rstStream is true in case the stream is being closed at the client-side
-	// and the server needs to be intimated about it by sending a RST_STREAM
-	// frame.
-	// To make sure this frame is written to the wire before the headers of the
-	// next stream waiting for streamsQuota, we add to streamsQuota pool only
-	// after having acquired the writableChan to send RST_STREAM out (look at
-	// the controller() routine).
-	var rstStream bool
-	var rstError http2.ErrCode
-	defer func() {
-		// In case, the client doesn't have to send RST_STREAM to server
-		// we can safely add back to streamsQuota pool now.
-		if !rstStream {
-			t.streamsQuota.add(1)
-			return
-		}
-		t.controlBuf.put(&resetStream{s.id, rstError})
-	}()
-	s.mu.Lock()
-	rstStream = s.rstStream
-	rstError = s.rstError
-	if channelz.IsOn() {
-		t.czmu.Lock()
-		if s.eosReceived != -1 {
-			t.streamsSucceeded += int64(s.eosReceived)
-			t.streamsFailed += int64(1 - s.eosReceived)
-			s.eosReceived = -1
-		}
-		t.czmu.Unlock()
-	}
-	if s.state == streamDone {
-		s.mu.Unlock()
-		return
-=======
 	// status and trailers can be updated here without any synchronization because the stream goroutine will
 	// only read it after it sees an io.EOF error from read or write and we'll write those errors
 	// only after updating this.
 	s.status = st
 	if len(mdata) > 0 {
 		s.trailer = mdata
->>>>>>> fc37cf13
 	}
 	if err != nil {
 		// This will unblock reads eventually.
@@ -750,16 +695,6 @@
 		return nil
 	}
 	t.state = closing
-<<<<<<< HEAD
-	t.mu.Unlock()
-	t.cancel()
-	err := t.conn.Close()
-	if channelz.IsOn() {
-		channelz.RemoveEntry(t.channelzID)
-	}
-	t.mu.Lock()
-=======
->>>>>>> fc37cf13
 	streams := t.activeStreams
 	t.activeStreams = nil
 	t.mu.Unlock()
@@ -925,22 +860,8 @@
 		return
 	}
 	if size > 0 {
-<<<<<<< HEAD
-		s.mu.Lock()
-		if s.state == streamDone {
-			s.mu.Unlock()
-			return
-		}
-		if err := s.fc.onData(uint32(size)); err != nil {
-			s.rstStream = true
-			s.rstError = http2.ErrCodeFlowControl
-			s.finish(status.New(codes.Internal, err.Error()), false)
-			s.mu.Unlock()
-			s.write(recvMsg{err: io.EOF})
-=======
 		if err := s.fc.onData(size); err != nil {
 			t.closeStream(s, io.EOF, true, http2.ErrCodeFlowControl, status.New(codes.Internal, err.Error()), nil, false)
->>>>>>> fc37cf13
 			return
 		}
 		if f.Header().Flags.Has(http2.FlagDataPadded) {
@@ -960,18 +881,7 @@
 	// The server has closed the stream without sending trailers.  Record that
 	// the read direction is closed, and set the status appropriately.
 	if f.FrameHeader.Flags.Has(http2.FlagDataEndStream) {
-<<<<<<< HEAD
-		s.mu.Lock()
-		if s.state == streamDone {
-			s.mu.Unlock()
-			return
-		}
-		s.finish(status.New(codes.Internal, "server closed the stream without sending trailers"), true)
-		s.mu.Unlock()
-		s.write(recvMsg{err: io.EOF})
-=======
 		t.closeStream(s, io.EOF, false, http2.ErrCodeNo, status.New(codes.Internal, "server closed the stream without sending trailers"), nil, true)
->>>>>>> fc37cf13
 	}
 }
 
@@ -980,22 +890,7 @@
 	if !ok {
 		return
 	}
-<<<<<<< HEAD
-
-	s.mu.Lock()
-	if s.state == streamDone {
-		s.mu.Unlock()
-		return
-	}
-	if !s.headerDone {
-		close(s.headerChan)
-		s.headerDone = true
-	}
-	code := http2.ErrCode(f.ErrCode)
-	if code == http2.ErrCodeRefusedStream {
-=======
 	if f.ErrCode == http2.ErrCodeRefusedStream {
->>>>>>> fc37cf13
 		// The stream was unprocessed by the server.
 		atomic.StoreUint32(&s.unprocessed, 1)
 	}
@@ -1004,13 +899,7 @@
 		warningf("transport: http2Client.handleRSTStream found no mapped gRPC status for the received http2 error %v", f.ErrCode)
 		statusCode = codes.Unknown
 	}
-<<<<<<< HEAD
-	s.finish(status.Newf(statusCode, "stream terminated by RST_STREAM with error code: %v", f.ErrCode), false)
-	s.mu.Unlock()
-	s.write(recvMsg{err: io.EOF})
-=======
 	t.closeStream(s, io.EOF, false, http2.ErrCodeNo, status.Newf(statusCode, "stream terminated by RST_STREAM with error code: %v", f.ErrCode), nil, false)
->>>>>>> fc37cf13
 }
 
 func (t *http2Client) handleSettings(f *http2.SettingsFrame, isFirst bool) {
@@ -1113,16 +1002,8 @@
 	for streamID, stream := range t.activeStreams {
 		if streamID > id && streamID <= upperLimit {
 			// The stream was unprocessed by the server.
-<<<<<<< HEAD
-			stream.mu.Lock()
-			stream.unprocessed = true
-			stream.finish(statusGoAway, false)
-			stream.mu.Unlock()
-			close(stream.goAway)
-=======
 			atomic.StoreUint32(&stream.unprocessed, 1)
 			t.closeStream(stream, errStreamDrain, false, http2.ErrCodeNo, statusGoAway, nil, false)
->>>>>>> fc37cf13
 		}
 	}
 	t.prevGoAwayID = id
@@ -1212,26 +1093,7 @@
 	if !endStream {
 		return
 	}
-<<<<<<< HEAD
-	if len(state.mdata) > 0 {
-		s.trailer = state.mdata
-	}
-	s.finish(state.status(), true)
-	s.mu.Unlock()
-	s.write(recvMsg{err: io.EOF})
-}
-
-func handleMalformedHTTP2(s *Stream, err error) {
-	s.mu.Lock()
-	if !s.headerDone {
-		close(s.headerChan)
-		s.headerDone = true
-	}
-	s.mu.Unlock()
-	s.write(recvMsg{err: err})
-=======
 	t.closeStream(s, io.EOF, false, http2.ErrCodeNo, state.status(), state.mdata, true)
->>>>>>> fc37cf13
 }
 
 // reader runs as a separate goroutine in charge of reading data from network
@@ -1328,17 +1190,11 @@
 				}
 			} else {
 				t.mu.Unlock()
-<<<<<<< HEAD
-				t.czmu.Lock()
-				t.kpCount++
-				t.czmu.Unlock()
-=======
 				if channelz.IsOn() {
 					t.czmu.Lock()
 					t.kpCount++
 					t.czmu.Unlock()
 				}
->>>>>>> fc37cf13
 				// Send ping.
 				t.controlBuf.put(p)
 			}
@@ -1388,9 +1244,7 @@
 		LastLocalStreamCreatedTimestamp: t.lastStreamCreated,
 		LastMessageSentTimestamp:        t.lastMsgSent,
 		LastMessageReceivedTimestamp:    t.lastMsgRecv,
-<<<<<<< HEAD
-		LocalFlowControlWindow:          t.fc.getInFlowWindow(),
-		RemoteFlowControlWindow:         t.sendQuotaPool.getOutFlowWindow(),
+		LocalFlowControlWindow:          int64(t.fc.getSize()),
 		SocketOptions:                   channelz.GetSocketOption(t.conn),
 		LocalAddr:                       t.localAddr,
 		RemoteAddr:                      t.remoteAddr,
@@ -1400,17 +1254,7 @@
 		s.Security = au.GetSecurityValue()
 	}
 	t.czmu.RUnlock()
-=======
-		LocalFlowControlWindow:          int64(t.fc.getSize()),
-		//socket options
-		LocalAddr:  t.localAddr,
-		RemoteAddr: t.remoteAddr,
-		// Security
-		// RemoteName :
-	}
-	t.czmu.RUnlock()
 	s.RemoteFlowControlWindow = t.getOutFlowWindow()
->>>>>>> fc37cf13
 	return &s
 }
 
@@ -1426,8 +1270,6 @@
 	t.msgRecv++
 	t.lastMsgRecv = time.Now()
 	t.czmu.Unlock()
-<<<<<<< HEAD
-=======
 }
 
 func (t *http2Client) getOutFlowWindow() int64 {
@@ -1443,5 +1285,4 @@
 	case <-timer.C:
 		return -2
 	}
->>>>>>> fc37cf13
 }