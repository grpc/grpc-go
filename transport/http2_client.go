--- conflicted
+++ resolved
@@ -299,13 +299,9 @@
 		buf:            newRecvBuffer(),
 		fc:             &inFlow{limit: uint32(t.initialWindowSize)},
 		sendQuotaPool:  newQuotaPool(int(t.streamSendQuota)),
-<<<<<<< HEAD
+		localSendQuota: newQuotaPool(defaultLocalSendQuota),
 		headerChan:     make(chan struct{}),
 		contentSubtype: callHdr.ContentSubtype,
-=======
-		localSendQuota: newQuotaPool(defaultLocalSendQuota),
-		headerChan:     make(chan struct{}),
->>>>>>> a68137c9
 	}
 	t.nextID += 2
 	s.requestRead = func(n int) {
@@ -406,56 +402,6 @@
 	if sq > 1 {
 		t.streamsQuota.add(sq - 1)
 	}
-<<<<<<< HEAD
-	if _, err := wait(ctx, nil, nil, t.shutdownChan, t.writableChan); err != nil {
-		// Return the quota back now because there is no stream returned to the caller.
-		if _, ok := err.(StreamError); ok {
-			t.streamsQuota.add(1)
-		}
-		return nil, err
-	}
-	t.mu.Lock()
-	if t.state == draining {
-		t.mu.Unlock()
-		t.streamsQuota.add(1)
-		// Need to make t writable again so that the rpc in flight can still proceed.
-		t.writableChan <- 0
-		return nil, ErrStreamDrain
-	}
-	if t.state != reachable {
-		t.mu.Unlock()
-		return nil, ErrConnClosing
-	}
-	s := t.newStream(ctx, callHdr)
-	t.activeStreams[s.id] = s
-	// If the number of active streams change from 0 to 1, then check if keepalive
-	// has gone dormant. If so, wake it up.
-	if len(t.activeStreams) == 1 {
-		select {
-		case t.awakenKeepalive <- struct{}{}:
-			t.framer.writePing(false, false, [8]byte{})
-			// Fill the awakenKeepalive channel again as this channel must be
-			// kept non-writable except at the point that the keepalive()
-			// goroutine is waiting either to be awaken or shutdown.
-			t.awakenKeepalive <- struct{}{}
-		default:
-		}
-	}
-
-	t.mu.Unlock()
-
-	// HPACK encodes various headers. Note that once WriteField(...) is
-	// called, the corresponding headers/continuation frame has to be sent
-	// because hpack.Encoder is stateful.
-	t.hBuf.Reset()
-	t.hEnc.WriteField(hpack.HeaderField{Name: ":method", Value: "POST"})
-	t.hEnc.WriteField(hpack.HeaderField{Name: ":scheme", Value: t.scheme})
-	t.hEnc.WriteField(hpack.HeaderField{Name: ":path", Value: callHdr.Method})
-	t.hEnc.WriteField(hpack.HeaderField{Name: ":authority", Value: callHdr.Host})
-	t.hEnc.WriteField(hpack.HeaderField{Name: "content-type", Value: getContentTypeForSubtype(callHdr.ContentSubtype)})
-	t.hEnc.WriteField(hpack.HeaderField{Name: "user-agent", Value: t.userAgent})
-	t.hEnc.WriteField(hpack.HeaderField{Name: "te", Value: "trailers"})
-=======
 	// HPACK encodes various headers.
 	hBuf := bytes.NewBuffer([]byte{})
 	hEnc := hpack.NewEncoder(hBuf)
@@ -463,10 +409,9 @@
 	hEnc.WriteField(hpack.HeaderField{Name: ":scheme", Value: t.scheme})
 	hEnc.WriteField(hpack.HeaderField{Name: ":path", Value: callHdr.Method})
 	hEnc.WriteField(hpack.HeaderField{Name: ":authority", Value: callHdr.Host})
-	hEnc.WriteField(hpack.HeaderField{Name: "content-type", Value: "application/grpc"})
+	hEnc.WriteField(hpack.HeaderField{Name: "content-type", Value: getContentTypeForSubtype(callHdr.ContentSubtype)})
 	hEnc.WriteField(hpack.HeaderField{Name: "user-agent", Value: t.userAgent})
 	hEnc.WriteField(hpack.HeaderField{Name: "te", Value: "trailers"})
->>>>>>> a68137c9
 
 	if callHdr.SendCompress != "" {
 		hEnc.WriteField(hpack.HeaderField{Name: "grpc-encoding", Value: callHdr.SendCompress})
