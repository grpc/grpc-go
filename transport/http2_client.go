--- conflicted
+++ resolved
@@ -815,7 +815,7 @@
 			// The server has closed the stream without sending trailers.  Record that
 			// the read direction is closed, and set the status appropriately.
 			if s, ok := t.getStream(f); ok {
-				t.closeStream(s, io.EOF, false, http2.ErrCodeNo, status.New(codes.Internal, "server closed the stream without sending trailers"), nil)
+				t.closeStream(s, io.EOF, false, http2.ErrCodeNo, status.New(codes.Internal, "server closed the stream without sending trailers"), nil, true)
 			}
 		}
 		return
@@ -838,7 +838,6 @@
 	}
 
 	// Select the right stream to dispatch.
-<<<<<<< HEAD
 	if s, ok := t.getStream(f); ok {
 		d := f.Data()
 		padding := 0
@@ -846,32 +845,15 @@
 			padding = int(size) - len(d)
 		}
 		if err := s.consume(d, padding); err != nil {
-			t.closeStream(s, io.EOF, true, http2.ErrCodeFlowControl, status.New(codes.Internal, err.Error()), nil)
-=======
-	s, ok := t.getStream(f)
-	if !ok {
-		return
-	}
-	if size > 0 {
-		if err := s.fc.onData(size); err != nil {
 			t.closeStream(s, io.EOF, true, http2.ErrCodeFlowControl, status.New(codes.Internal, err.Error()), nil, false)
->>>>>>> 247a5d44
 			return
 		}
 		if f.StreamEnded() {
 			// The server has closed the stream without sending trailers.  Record that
 			// the read direction is closed, and set the status appropriately.
-			t.closeStream(s, io.EOF, false, http2.ErrCodeNo, status.New(codes.Internal, "server closed the stream without sending trailers"), nil)
-		}
-	}
-<<<<<<< HEAD
-=======
-	// The server has closed the stream without sending trailers.  Record that
-	// the read direction is closed, and set the status appropriately.
-	if f.FrameHeader.Flags.Has(http2.FlagDataEndStream) {
-		t.closeStream(s, io.EOF, false, http2.ErrCodeNo, status.New(codes.Internal, "server closed the stream without sending trailers"), nil, true)
-	}
->>>>>>> 247a5d44
+			t.closeStream(s, io.EOF, false, http2.ErrCodeNo, status.New(codes.Internal, "server closed the stream without sending trailers"), nil, true)
+		}
+	}
 }
 
 func (t *http2Client) handleRSTStream(f *http2.RSTStreamFrame) {
