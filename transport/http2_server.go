--- conflicted
+++ resolved
@@ -92,8 +92,6 @@
 	initialWindowSize int32
 	bdpEst            *bdpEstimator
 
-	channelzID int64 // channelz unique identification number
-
 	mu sync.Mutex // guard the following
 
 	// drainChan is initialized when drain(...) is called the first time.
@@ -111,11 +109,6 @@
 	// When the connection is busy, this value is set to 0.
 	idle time.Time
 
-<<<<<<< HEAD
-	czmu              sync.RWMutex
-	kpCount           int64
-	streamsStarted    int64
-=======
 	// Fields below are for channelz metric collection.
 	channelzID int64 // channelz unique identification number
 	czmu       sync.RWMutex
@@ -124,7 +117,6 @@
 	streamsStarted int64
 	// The number of streams that have ended successfully by sending frame with
 	// EoS bit set.
->>>>>>> fc37cf13
 	streamsSucceeded  int64
 	streamsFailed     int64
 	lastStreamCreated time.Time
@@ -440,9 +432,6 @@
 				s := t.activeStreams[se.StreamID]
 				t.mu.Unlock()
 				if s != nil {
-<<<<<<< HEAD
-					t.closeStream(s, false)
-=======
 					t.closeStream(s, true, se.Code, nil, false)
 				} else {
 					t.controlBuf.put(&cleanupStream{
@@ -451,7 +440,6 @@
 						rstCode:  se.Code,
 						onWrite:  func() {},
 					})
->>>>>>> fc37cf13
 				}
 				continue
 			}
@@ -533,17 +521,11 @@
 	}
 	t.initialWindowSize = int32(n)
 	t.mu.Unlock()
-<<<<<<< HEAD
-
-	t.controlBuf.put(&windowUpdate{0, t.fc.newLimit(n)})
-	t.controlBuf.put(&settings{
-=======
 	t.controlBuf.put(&outgoingWindowUpdate{
 		streamID:  0,
 		increment: t.fc.newLimit(n),
 	})
 	t.controlBuf.put(&outgoingSettings{
->>>>>>> fc37cf13
 		ss: []http2.Setting{
 			{
 				ID:  http2.SettingInitialWindowSize,
@@ -591,20 +573,8 @@
 		return
 	}
 	if size > 0 {
-<<<<<<< HEAD
-		s.mu.Lock()
-		if s.state == streamDone {
-			s.mu.Unlock()
-			return
-		}
-		if err := s.fc.onData(uint32(size)); err != nil {
-			s.mu.Unlock()
-			t.closeStream(s, false)
-			t.controlBuf.put(&resetStream{s.id, http2.ErrCodeFlowControl})
-=======
 		if err := s.fc.onData(size); err != nil {
 			t.closeStream(s, true, http2.ErrCodeFlowControl, nil, false)
->>>>>>> fc37cf13
 			return
 		}
 		if f.Header().Flags.Has(http2.FlagDataPadded) {
@@ -633,11 +603,7 @@
 	if !ok {
 		return
 	}
-<<<<<<< HEAD
-	t.closeStream(s, false)
-=======
 	t.closeStream(s, false, 0, nil, false)
->>>>>>> fc37cf13
 }
 
 func (t *http2Server) handleSettings(f *http2.SettingsFrame) {
@@ -821,10 +787,6 @@
 	if t.stats != nil {
 		t.stats.HandleRPC(s.Context(), &stats.OutTrailer{})
 	}
-<<<<<<< HEAD
-	t.closeStream(s, true)
-=======
->>>>>>> fc37cf13
 	return nil
 }
 
@@ -856,65 +818,6 @@
 	}
 	hdr = append(hdr, data[:emptyLen]...)
 	data = data[emptyLen:]
-<<<<<<< HEAD
-	var (
-		streamQuota    int
-		streamQuotaVer uint32
-		err            error
-	)
-	for _, r := range [][]byte{hdr, data} {
-		for len(r) > 0 {
-			size := http2MaxFrameLen
-			if size > len(r) {
-				size = len(r)
-			}
-			if streamQuota == 0 { // Used up all the locally cached stream quota.
-				// Get all the stream quota there is.
-				streamQuota, streamQuotaVer, err = s.sendQuotaPool.get(math.MaxInt32, s.waiters)
-				if err != nil {
-					return err
-				}
-			}
-			if size > streamQuota {
-				size = streamQuota
-			}
-			// Get size worth quota from transport.
-			tq, _, err := t.sendQuotaPool.get(size, s.waiters)
-			if err != nil {
-				return err
-			}
-			if tq < size {
-				size = tq
-			}
-			ltq, _, err := t.localSendQuota.get(size, s.waiters)
-			if err != nil {
-				// Add the acquired quota back to transport.
-				t.sendQuotaPool.add(tq)
-				return err
-			}
-			// even if ltq is smaller than size we don't adjust size since,
-			// ltq is only a soft limit.
-			streamQuota -= size
-			p := r[:size]
-			success := func() {
-				ltq := ltq
-				t.controlBuf.put(&dataFrame{streamID: s.id, endStream: false, d: p, f: func() {
-					t.localSendQuota.add(ltq)
-				}})
-				r = r[size:]
-			}
-			failure := func() { // The stream quota version must have changed.
-				// Our streamQuota cache is invalidated now, so give it back.
-				s.sendQuotaPool.lockedAdd(streamQuota + size)
-			}
-			if !s.sendQuotaPool.compareAndExecute(streamQuotaVer, success, failure) {
-				// Couldn't send this chunk out.
-				t.sendQuotaPool.add(size)
-				t.localSendQuota.add(ltq)
-				streamQuota = 0
-			}
-		}
-=======
 	df := &dataFrame{
 		streamID: s.id,
 		h:        hdr,
@@ -922,7 +825,6 @@
 		onEachWrite: func() {
 			atomic.StoreUint32(&t.resetPingStrikes, 1)
 		},
->>>>>>> fc37cf13
 	}
 	if err := s.wq.get(int32(len(hdr) + len(data))); err != nil {
 		select {
@@ -1007,17 +909,11 @@
 				return
 			}
 			pingSent = true
-<<<<<<< HEAD
-			t.czmu.Lock()
-			t.kpCount++
-			t.czmu.Unlock()
-=======
 			if channelz.IsOn() {
 				t.czmu.Lock()
 				t.kpCount++
 				t.czmu.Unlock()
 			}
->>>>>>> fc37cf13
 			t.controlBuf.put(p)
 			keepalive.Reset(t.kp.Timeout)
 		case <-t.ctx.Done():
@@ -1026,139 +922,6 @@
 	}
 }
 
-<<<<<<< HEAD
-var goAwayPing = &ping{data: [8]byte{1, 6, 1, 8, 0, 3, 3, 9}}
-
-// TODO(mmukhi): A lot of this code(and code in other places in the tranpsort layer)
-// is duplicated between the client and the server.
-// The transport layer needs to be refactored to take care of this.
-func (t *http2Server) itemHandler(i item) error {
-	switch i := i.(type) {
-	case *dataFrame:
-		// Reset ping strikes when sending data since this might cause
-		// the peer to send ping.
-		atomic.StoreUint32(&t.resetPingStrikes, 1)
-		if err := t.framer.fr.WriteData(i.streamID, i.endStream, i.d); err != nil {
-			return err
-		}
-		i.f()
-		return nil
-	case *headerFrame:
-		t.hBuf.Reset()
-		for _, f := range i.hf {
-			t.hEnc.WriteField(f)
-		}
-		first := true
-		endHeaders := false
-		for !endHeaders {
-			size := t.hBuf.Len()
-			if size > http2MaxFrameLen {
-				size = http2MaxFrameLen
-			} else {
-				endHeaders = true
-			}
-			var err error
-			if first {
-				first = false
-				err = t.framer.fr.WriteHeaders(http2.HeadersFrameParam{
-					StreamID:      i.streamID,
-					BlockFragment: t.hBuf.Next(size),
-					EndStream:     i.endStream,
-					EndHeaders:    endHeaders,
-				})
-			} else {
-				err = t.framer.fr.WriteContinuation(
-					i.streamID,
-					endHeaders,
-					t.hBuf.Next(size),
-				)
-			}
-			if err != nil {
-				return err
-			}
-		}
-		atomic.StoreUint32(&t.resetPingStrikes, 1)
-		return nil
-	case *windowUpdate:
-		return t.framer.fr.WriteWindowUpdate(i.streamID, i.increment)
-	case *settings:
-		return t.framer.fr.WriteSettings(i.ss...)
-	case *settingsAck:
-		return t.framer.fr.WriteSettingsAck()
-	case *resetStream:
-		return t.framer.fr.WriteRSTStream(i.streamID, i.code)
-	case *goAway:
-		t.mu.Lock()
-		if t.state == closing {
-			t.mu.Unlock()
-			// The transport is closing.
-			return fmt.Errorf("transport: Connection closing")
-		}
-		sid := t.maxStreamID
-		if !i.headsUp {
-			// Stop accepting more streams now.
-			t.state = draining
-			if len(t.activeStreams) == 0 {
-				i.closeConn = true
-			}
-			t.mu.Unlock()
-			if err := t.framer.fr.WriteGoAway(sid, i.code, i.debugData); err != nil {
-				return err
-			}
-			if i.closeConn {
-				// Abruptly close the connection following the GoAway (via
-				// loopywriter).  But flush out what's inside the buffer first.
-				t.controlBuf.put(&flushIO{closeTr: true})
-			}
-			return nil
-		}
-		t.mu.Unlock()
-		// For a graceful close, send out a GoAway with stream ID of MaxUInt32,
-		// Follow that with a ping and wait for the ack to come back or a timer
-		// to expire. During this time accept new streams since they might have
-		// originated before the GoAway reaches the client.
-		// After getting the ack or timer expiration send out another GoAway this
-		// time with an ID of the max stream server intends to process.
-		if err := t.framer.fr.WriteGoAway(math.MaxUint32, http2.ErrCodeNo, []byte{}); err != nil {
-			return err
-		}
-		if err := t.framer.fr.WritePing(false, goAwayPing.data); err != nil {
-			return err
-		}
-		go func() {
-			timer := time.NewTimer(time.Minute)
-			defer timer.Stop()
-			select {
-			case <-t.drainChan:
-			case <-timer.C:
-			case <-t.ctx.Done():
-				return
-			}
-			t.controlBuf.put(&goAway{code: i.code, debugData: i.debugData})
-		}()
-		return nil
-	case *flushIO:
-		if err := t.framer.writer.Flush(); err != nil {
-			return err
-		}
-		if i.closeTr {
-			return ErrConnClosing
-		}
-		return nil
-	case *ping:
-		if !i.ack {
-			t.bdpEst.timesnap(i.data)
-		}
-		return t.framer.fr.WritePing(i.ack, i.data)
-	default:
-		err := status.Errorf(codes.Internal, "transport: http2Server.controller got unexpected item type %t", i)
-		errorf("%v", err)
-		return err
-	}
-}
-
-=======
->>>>>>> fc37cf13
 // Close starts shutting down the http2Server transport.
 // TODO(zhaoq): Now the destruction is not blocked on any pending streams. This
 // could cause some resource issue. Revisit this later.
@@ -1191,21 +954,10 @@
 
 // closeStream clears the footprint of a stream when the stream is not needed
 // any more.
-<<<<<<< HEAD
-func (t *http2Server) closeStream(s *Stream, succeeded bool) {
-	t.mu.Lock()
-	delete(t.activeStreams, s.id)
-	if len(t.activeStreams) == 0 {
-		t.idle = time.Now()
-	}
-	if t.state == draining && len(t.activeStreams) == 0 {
-		defer t.controlBuf.put(&flushIO{closeTr: true})
-=======
 func (t *http2Server) closeStream(s *Stream, rst bool, rstCode http2.ErrCode, hdr *headerFrame, eosReceived bool) {
 	if s.swapState(streamDone) == streamDone {
 		// If the stream was already done, return.
 		return
->>>>>>> fc37cf13
 	}
 	// In case stream sending and receiving are invoked in separate
 	// goroutines (e.g., bi-directional streaming), cancel needs to be
@@ -1241,20 +993,6 @@
 	} else {
 		t.controlBuf.put(cleanup)
 	}
-<<<<<<< HEAD
-	s.state = streamDone
-	s.mu.Unlock()
-	if channelz.IsOn() {
-		t.czmu.Lock()
-		if succeeded {
-			t.streamsSucceeded++
-		} else {
-			t.streamsFailed++
-		}
-		t.czmu.Unlock()
-	}
-=======
->>>>>>> fc37cf13
 }
 
 func (t *http2Server) RemoteAddr() net.Addr {
@@ -1275,8 +1013,6 @@
 	t.controlBuf.put(&goAway{code: code, debugData: debugData, headsUp: true})
 }
 
-<<<<<<< HEAD
-=======
 var goAwayPing = &ping{data: [8]byte{1, 6, 1, 8, 0, 3, 3, 9}}
 
 // Handles outgoing GoAway and returns true if loopy needs to put itself
@@ -1334,7 +1070,6 @@
 	return false, nil
 }
 
->>>>>>> fc37cf13
 func (t *http2Server) ChannelzMetric() *channelz.SocketInternalMetric {
 	t.czmu.RLock()
 	s := channelz.SocketInternalMetric{
@@ -1347,9 +1082,7 @@
 		LastRemoteStreamCreatedTimestamp: t.lastStreamCreated,
 		LastMessageSentTimestamp:         t.lastMsgSent,
 		LastMessageReceivedTimestamp:     t.lastMsgRecv,
-<<<<<<< HEAD
-		LocalFlowControlWindow:           t.fc.getInFlowWindow(),
-		RemoteFlowControlWindow:          t.sendQuotaPool.getOutFlowWindow(),
+		LocalFlowControlWindow:           int64(t.fc.getSize()),
 		SocketOptions:                    channelz.GetSocketOption(t.conn),
 		LocalAddr:                        t.localAddr,
 		RemoteAddr:                       t.remoteAddr,
@@ -1359,17 +1092,7 @@
 		s.Security = au.GetSecurityValue()
 	}
 	t.czmu.RUnlock()
-=======
-		LocalFlowControlWindow:           int64(t.fc.getSize()),
-		//socket options
-		LocalAddr:  t.localAddr,
-		RemoteAddr: t.remoteAddr,
-		// Security
-		// RemoteName :
-	}
-	t.czmu.RUnlock()
 	s.RemoteFlowControlWindow = t.getOutFlowWindow()
->>>>>>> fc37cf13
 	return &s
 }
 
@@ -1387,8 +1110,6 @@
 	t.czmu.Unlock()
 }
 
-<<<<<<< HEAD
-=======
 func (t *http2Server) getOutFlowWindow() int64 {
 	resp := make(chan uint32)
 	timer := time.NewTimer(time.Second)
@@ -1404,7 +1125,6 @@
 	}
 }
 
->>>>>>> fc37cf13
 var rgen = rand.New(rand.NewSource(time.Now().UnixNano()))
 
 func getJitter(v time.Duration) time.Duration {
