--- conflicted
+++ resolved
@@ -199,10 +199,6 @@
 		writerDone:        make(chan struct{}),
 		maxStreams:        maxStreams,
 		inTapHandle:       config.InTapHandle,
-<<<<<<< HEAD
-=======
-		fc:                &trInFlow{limit: uint32(icwz)},
->>>>>>> db0f0713
 		state:             reachable,
 		activeStreams:     make(map[uint32]*Stream),
 		stats:             config.StatsHandler,
@@ -212,7 +208,6 @@
 		initialWindowSize: iwz,
 	}
 	t.controlBuf = newControlBuffer(t.ctxDone)
-<<<<<<< HEAD
 	t.fc = &trInFlow{
 		limit: uint32(icwz),
 		scheduleWU: func(w uint32) {
@@ -222,8 +217,6 @@
 			})
 		},
 	}
-=======
->>>>>>> db0f0713
 	if dynamicWindow {
 		t.bdpEst = &bdpEstimator{
 			bdp:               initialWindowSize,
@@ -336,11 +329,7 @@
 		if err != nil {
 			warningf("transport: http2Server.operateHeaders got an error from InTapHandle: %v", err)
 			t.controlBuf.put(&cleanupStream{
-<<<<<<< HEAD
 				streamID: streamID,
-=======
-				streamID: s.id,
->>>>>>> db0f0713
 				rst:      true,
 				rstCode:  http2.ErrCodeRefusedStream,
 				onWrite:  func() {},
@@ -406,21 +395,6 @@
 		}
 		t.stats.HandleRPC(s.ctx, inHeader)
 	}
-<<<<<<< HEAD
-=======
-	s.ctxDone = s.ctx.Done()
-	s.wq = newWriteQuota(defaultWriteQuota, s.ctxDone)
-	s.trReader = &transportReader{
-		reader: &recvBufferReader{
-			ctx:     s.ctx,
-			ctxDone: s.ctxDone,
-			recv:    s.buf,
-		},
-		windowHandler: func(n int) {
-			t.updateWindow(s, uint32(n))
-		},
-	}
->>>>>>> db0f0713
 	handle(s)
 	return
 }
@@ -498,30 +472,6 @@
 	return s, true
 }
 
-<<<<<<< HEAD
-=======
-// adjustWindow sends out extra window update over the initial window size
-// of stream if the application is requesting data larger in size than
-// the window.
-func (t *http2Server) adjustWindow(s *Stream, n uint32) {
-	if w := s.fc.maybeAdjust(n); w > 0 {
-		t.controlBuf.put(&outgoingWindowUpdate{streamID: s.id, increment: w})
-	}
-
-}
-
-// updateWindow adjusts the inbound quota for the stream and the transport.
-// Window updates will deliver to the controller for sending when
-// the cumulative quota exceeds the corresponding threshold.
-func (t *http2Server) updateWindow(s *Stream, n uint32) {
-	if w := s.fc.onRead(n); w > 0 {
-		t.controlBuf.put(&outgoingWindowUpdate{streamID: s.id,
-			increment: w,
-		})
-	}
-}
-
->>>>>>> db0f0713
 // updateFlowControl updates the incoming flow control windows
 // for the transport and the stream based on the current bdp
 // estimation.
@@ -534,15 +484,8 @@
 	// Update all the future streams' window.
 	t.initialWindowSize = int32(n)
 	t.mu.Unlock()
-<<<<<<< HEAD
 	t.fc.newLimit(n) // Update transport's window.
 	// Notify the other side of the updated value.
-=======
-	t.controlBuf.put(&outgoingWindowUpdate{
-		streamID:  0,
-		increment: t.fc.newLimit(n),
-	})
->>>>>>> db0f0713
 	t.controlBuf.put(&outgoingSettings{
 		ss: []http2.Setting{
 			{
@@ -574,7 +517,6 @@
 	// Decoupling the connection flow control will prevent other
 	// active(fast) streams from starving in presence of slow or
 	// inactive streams.
-<<<<<<< HEAD
 	t.fc.onData(uint32(size))
 	if t.bdpEst != nil && t.bdpEst.add(uint32(size)) {
 		// Avoid excessive ping detection (e.g. in an L7 proxy)
@@ -599,53 +541,6 @@
 			s.compareAndSwapState(streamActive, streamReadDone)
 			s.notifyErr(io.EOF)
 		}
-=======
-	if w := t.fc.onData(uint32(size)); w > 0 {
-		t.controlBuf.put(&outgoingWindowUpdate{
-			streamID:  0,
-			increment: w,
-		})
-	}
-	if sendBDPPing {
-		// Avoid excessive ping detection (e.g. in an L7 proxy)
-		// by sending a window update prior to the BDP ping.
-		if w := t.fc.reset(); w > 0 {
-			t.controlBuf.put(&outgoingWindowUpdate{
-				streamID:  0,
-				increment: w,
-			})
-		}
-		t.controlBuf.put(bdpPing)
-	}
-	// Select the right stream to dispatch.
-	s, ok := t.getStream(f)
-	if !ok {
-		return
-	}
-	if size > 0 {
-		if err := s.fc.onData(uint32(size)); err != nil {
-			t.closeStream(s, true, http2.ErrCodeFlowControl, nil)
-			return
-		}
-		if f.Header().Flags.Has(http2.FlagDataPadded) {
-			if w := s.fc.onRead(uint32(size) - uint32(len(f.Data()))); w > 0 {
-				t.controlBuf.put(&outgoingWindowUpdate{s.id, w})
-			}
-		}
-		// TODO(bradfitz, zhaoq): A copy is required here because there is no
-		// guarantee f.Data() is consumed before the arrival of next frame.
-		// Can this copy be eliminated?
-		if len(f.Data()) > 0 {
-			data := make([]byte, len(f.Data()))
-			copy(data, f.Data())
-			s.write(recvMsg{data: data})
-		}
-	}
-	if f.Header().Flags.Has(http2.FlagDataEndStream) {
-		// Received the end of stream from the client.
-		s.compareAndSwapState(streamActive, streamReadDone)
-		s.write(recvMsg{err: io.EOF})
->>>>>>> db0f0713
 	}
 }
 
@@ -843,11 +738,7 @@
 
 // Write converts the data into HTTP2 data frame and sends it out. Non-nil error
 // is returns if it fails (e.g., framing error, transport error).
-<<<<<<< HEAD
 func (t *http2Server) Write(s *Stream, data []byte, opts *Options) error {
-=======
-func (t *http2Server) Write(s *Stream, hdr []byte, data []byte, opts *Options) error {
->>>>>>> db0f0713
 	if !s.headerOk { // Headers haven't been written yet.
 		if err := t.WriteHeader(s, nil); err != nil {
 			// TODO(mmukhi, dfawley): Make sure this is the right code to return.
@@ -866,11 +757,8 @@
 			return ContextErr(s.ctx.Err())
 		}
 	}
-<<<<<<< HEAD
 	// Get a gRPC-specific header for this message.
 	hdr := msgdecoder.GetMessageHeader(len(data), opts.IsCompressed)
-=======
->>>>>>> db0f0713
 	// Add some data to header frame so that we can equally distribute bytes across frames.
 	emptyLen := http2MaxFrameLen - len(hdr)
 	if emptyLen > len(data) {
@@ -1116,8 +1004,6 @@
 	return false, nil
 }
 
-<<<<<<< HEAD
-=======
 func (t *http2Server) ChannelzMetric() *channelz.SocketInternalMetric {
 	return &channelz.SocketInternalMetric{}
 }
@@ -1125,7 +1011,6 @@
 func (t *http2Server) IncrMsgSent() {}
 func (t *http2Server) IncrMsgRecv() {}
 
->>>>>>> db0f0713
 var rgen = rand.New(rand.NewSource(time.Now().UnixNano()))
 
 func getJitter(v time.Duration) time.Duration {
