--- conflicted
+++ resolved
@@ -500,7 +500,6 @@
 
 func (t *http2Server) handleData(f *http2.DataFrame) {
 	size := f.Header().Length
-<<<<<<< HEAD
 	if size == 0 {
 		if f.StreamEnded() {
 			if s, ok := t.getStream(f); ok {
@@ -510,11 +509,6 @@
 			}
 		}
 		return
-=======
-	var sendBDPPing bool
-	if t.bdpEst != nil {
-		sendBDPPing = t.bdpEst.add(size)
->>>>>>> 4172bfc2
 	}
 	// Decouple connection's flow control from application's read.
 	// An update on connection's flow control should not depend on
@@ -524,25 +518,14 @@
 	// Decoupling the connection flow control will prevent other
 	// active(fast) streams from starving in presence of slow or
 	// inactive streams.
-<<<<<<< HEAD
-	t.fc.onData(uint32(size))
-	if t.bdpEst != nil && t.bdpEst.add(uint32(size)) {
-=======
-	if w := t.fc.onData(size); w > 0 {
-		t.controlBuf.put(&outgoingWindowUpdate{
-			streamID:  0,
-			increment: w,
-		})
-	}
-	if sendBDPPing {
->>>>>>> 4172bfc2
+	t.fc.onData(size)
+	if t.bdpEst != nil && t.bdpEst.add(size) {
 		// Avoid excessive ping detection (e.g. in an L7 proxy)
 		// by sending a window update prior to the BDP ping.
 		t.fc.reset()
 		t.controlBuf.put(bdpPing)
 	}
 	// Select the right stream to dispatch.
-<<<<<<< HEAD
 	if s, ok := t.getStream(f); ok {
 		d := f.Data()
 		padding := 0
@@ -558,29 +541,6 @@
 			// Received the end of stream from the client.
 			s.compareAndSwapState(streamActive, streamReadDone)
 			s.notifyErr(io.EOF)
-=======
-	s, ok := t.getStream(f)
-	if !ok {
-		return
-	}
-	if size > 0 {
-		if err := s.fc.onData(size); err != nil {
-			t.closeStream(s, true, http2.ErrCodeFlowControl, nil)
-			return
-		}
-		if f.Header().Flags.Has(http2.FlagDataPadded) {
-			if w := s.fc.onRead(size - uint32(len(f.Data()))); w > 0 {
-				t.controlBuf.put(&outgoingWindowUpdate{s.id, w})
-			}
-		}
-		// TODO(bradfitz, zhaoq): A copy is required here because there is no
-		// guarantee f.Data() is consumed before the arrival of next frame.
-		// Can this copy be eliminated?
-		if len(f.Data()) > 0 {
-			data := make([]byte, len(f.Data()))
-			copy(data, f.Data())
-			s.write(recvMsg{data: data})
->>>>>>> 4172bfc2
 		}
 	}
 }
