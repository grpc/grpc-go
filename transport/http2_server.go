/*
 *
 * Copyright 2014 gRPC authors.
 *
 * Licensed under the Apache License, Version 2.0 (the "License");
 * you may not use this file except in compliance with the License.
 * You may obtain a copy of the License at
 *
 *     http://www.apache.org/licenses/LICENSE-2.0
 *
 * Unless required by applicable law or agreed to in writing, software
 * distributed under the License is distributed on an "AS IS" BASIS,
 * WITHOUT WARRANTIES OR CONDITIONS OF ANY KIND, either express or implied.
 * See the License for the specific language governing permissions and
 * limitations under the License.
 *
 */

package transport

import (
	"bytes"
	"errors"
	"fmt"
	"io"
	"math"
	"math/rand"
	"net"
	"strconv"
	"sync"
	"sync/atomic"
	"time"

	"github.com/golang/protobuf/proto"
	"golang.org/x/net/context"
	"golang.org/x/net/http2"
	"golang.org/x/net/http2/hpack"
	"google.golang.org/grpc/codes"
	"google.golang.org/grpc/credentials"
	"google.golang.org/grpc/keepalive"
	"google.golang.org/grpc/metadata"
	"google.golang.org/grpc/peer"
	"google.golang.org/grpc/stats"
	"google.golang.org/grpc/status"
	"google.golang.org/grpc/tap"
)

// ErrIllegalHeaderWrite indicates that setting header is illegal because of
// the stream's state.
var ErrIllegalHeaderWrite = errors.New("transport: the stream is done or WriteHeader was already called")

// http2Server implements the ServerTransport interface with HTTP2.
type http2Server struct {
	ctx         context.Context
	conn        net.Conn
	remoteAddr  net.Addr
	localAddr   net.Addr
	maxStreamID uint32               // max stream ID ever seen
	authInfo    credentials.AuthInfo // auth info about the connection
	inTapHandle tap.ServerInHandle
	// shutdownChan is closed when Close is called.
	// Blocking operations should select on shutdownChan to avoid
	// blocking forever after Close.
	shutdownChan chan struct{}
	framer       *framer
	// The max number of concurrent streams.
	maxStreams uint32
	// controlBuf delivers all the control related tasks (e.g., window
	// updates, reset streams, and various settings) to the controller.
	controlBuf *controlBuffer
	fc         *inFlow
	// sendQuotaPool provides flow control to outbound message.
	sendQuotaPool *quotaPool
	stats         stats.Handler
	// Flag to keep track of reading activity on transport.
	// 1 is true and 0 is false.
	activity uint32 // Accessed atomically.
	// Keepalive and max-age parameters for the server.
	kp keepalive.ServerParameters

	// Keepalive enforcement policy.
	kep keepalive.EnforcementPolicy
	// The time instance last ping was received.
	lastPingAt time.Time
	// Number of times the client has violated keepalive ping policy so far.
	pingStrikes uint8
	// Flag to signify that number of ping strikes should be reset to 0.
	// This is set whenever data or header frames are sent.
	// 1 means yes.
	resetPingStrikes  uint32 // Accessed atomically.
	initialWindowSize int32
	bdpEst            *bdpEstimator

	mu sync.Mutex // guard the following

	// drainChan is initialized when drain(...) is called the first time.
	// After which the server writes out the first GoAway(with ID 2^31-1) frame.
	// Then an independent goroutine will be launched to later send the second GoAway.
	// During this time we don't want to write another first GoAway(with ID 2^31 -1) frame.
	// Thus call to drain(...) will be a no-op if drainChan is already initialized since draining is
	// already underway.
	drainChan     chan struct{}
	state         transportState
	activeStreams map[uint32]*Stream
	// the per-stream outbound flow control window size set by the peer.
	streamSendQuota uint32
	// idle is the time instant when the connection went idle.
	// This is either the beginning of the connection or when the number of
	// RPCs go down to 0.
	// When the connection is busy, this value is set to 0.
	idle time.Time
}

// newHTTP2Server constructs a ServerTransport based on HTTP2. ConnectionError is
// returned if something goes wrong.
func newHTTP2Server(conn net.Conn, config *ServerConfig) (_ ServerTransport, err error) {
	framer := newFramer(conn)
	// Send initial settings as connection preface to client.
	var isettings []http2.Setting
	// TODO(zhaoq): Have a better way to signal "no limit" because 0 is
	// permitted in the HTTP2 spec.
	maxStreams := config.MaxStreams
	if maxStreams == 0 {
		maxStreams = math.MaxUint32
	} else {
		isettings = append(isettings, http2.Setting{
			ID:  http2.SettingMaxConcurrentStreams,
			Val: maxStreams,
		})
	}
	dynamicWindow := true
	iwz := int32(initialWindowSize)
	if config.InitialWindowSize >= defaultWindowSize {
		iwz = config.InitialWindowSize
		dynamicWindow = false
	}
	icwz := int32(initialWindowSize)
	if config.InitialConnWindowSize >= defaultWindowSize {
		icwz = config.InitialConnWindowSize
		dynamicWindow = false
	}
	if iwz != defaultWindowSize {
		isettings = append(isettings, http2.Setting{
			ID:  http2.SettingInitialWindowSize,
			Val: uint32(iwz)})
	}
	if err := framer.fr.WriteSettings(isettings...); err != nil {
		return nil, connectionErrorf(true, err, "transport: %v", err)
	}
	// Adjust the connection flow control window if needed.
	if delta := uint32(icwz - defaultWindowSize); delta > 0 {
		if err := framer.fr.WriteWindowUpdate(0, delta); err != nil {
			return nil, connectionErrorf(true, err, "transport: %v", err)
		}
	}
	kp := config.KeepaliveParams
	if kp.MaxConnectionIdle == 0 {
		kp.MaxConnectionIdle = defaultMaxConnectionIdle
	}
	if kp.MaxConnectionAge == 0 {
		kp.MaxConnectionAge = defaultMaxConnectionAge
	}
	// Add a jitter to MaxConnectionAge.
	kp.MaxConnectionAge += getJitter(kp.MaxConnectionAge)
	if kp.MaxConnectionAgeGrace == 0 {
		kp.MaxConnectionAgeGrace = defaultMaxConnectionAgeGrace
	}
	if kp.Time == 0 {
		kp.Time = defaultServerKeepaliveTime
	}
	if kp.Timeout == 0 {
		kp.Timeout = defaultServerKeepaliveTimeout
	}
	kep := config.KeepalivePolicy
	if kep.MinTime == 0 {
		kep.MinTime = defaultKeepalivePolicyMinTime
	}
	t := &http2Server{
		ctx:               context.Background(),
		conn:              conn,
		remoteAddr:        conn.RemoteAddr(),
		localAddr:         conn.LocalAddr(),
		authInfo:          config.AuthInfo,
		framer:            framer,
		maxStreams:        maxStreams,
		inTapHandle:       config.InTapHandle,
		controlBuf:        newControlBuffer(),
		fc:                &inFlow{limit: uint32(icwz)},
		sendQuotaPool:     newQuotaPool(defaultWindowSize),
		state:             reachable,
		shutdownChan:      make(chan struct{}),
		activeStreams:     make(map[uint32]*Stream),
		streamSendQuota:   defaultWindowSize,
		stats:             config.StatsHandler,
		kp:                kp,
		idle:              time.Now(),
		kep:               kep,
		initialWindowSize: iwz,
	}
	if dynamicWindow {
		t.bdpEst = &bdpEstimator{
			bdp:               initialWindowSize,
			updateFlowControl: t.updateFlowControl,
		}
	}
	if t.stats != nil {
		t.ctx = t.stats.TagConn(t.ctx, &stats.ConnTagInfo{
			RemoteAddr: t.remoteAddr,
			LocalAddr:  t.localAddr,
		})
		connBegin := &stats.ConnBegin{}
		t.stats.HandleConn(t.ctx, connBegin)
	}
	t.framer.writer.Flush()
	go loopyWriter(t.controlBuf, t.shutdownChan, t.itemHandler)
	go t.keepalive()
	return t, nil
}

// operateHeader takes action on the decoded headers.
func (t *http2Server) operateHeaders(frame *http2.MetaHeadersFrame, handle func(*Stream), traceCtx func(context.Context, string) context.Context) (close bool) {
	streamID := frame.Header().StreamID

	var state decodeState
	for _, hf := range frame.Fields {
		if err := state.processHeaderField(hf); err != nil {
			if se, ok := err.(StreamError); ok {
				t.controlBuf.put(&resetStream{streamID, statusCodeConvTab[se.Code]})
			}
			return
		}
	}

	buf := newRecvBuffer()
	s := &Stream{
		id:             streamID,
		st:             t,
		buf:            buf,
		fc:             &inFlow{limit: uint32(t.initialWindowSize)},
		recvCompress:   state.encoding,
		method:         state.method,
		contentSubtype: state.contentSubtype,
	}

	if frame.StreamEnded() {
		// s is just created by the caller. No lock needed.
		s.state = streamReadDone
	}
	if state.timeoutSet {
		s.ctx, s.cancel = context.WithTimeout(t.ctx, state.timeout)
	} else {
		s.ctx, s.cancel = context.WithCancel(t.ctx)
	}
	pr := &peer.Peer{
		Addr: t.remoteAddr,
	}
	// Attach Auth info if there is any.
	if t.authInfo != nil {
		pr.AuthInfo = t.authInfo
	}
	s.ctx = peer.NewContext(s.ctx, pr)
	// Cache the current stream to the context so that the server application
	// can find out. Required when the server wants to send some metadata
	// back to the client (unary call only).
	s.ctx = newContextWithStream(s.ctx, s)
	// Attach the received metadata to the context.
	if len(state.mdata) > 0 {
		s.ctx = metadata.NewIncomingContext(s.ctx, state.mdata)
	}
	if state.statsTags != nil {
		s.ctx = stats.SetIncomingTags(s.ctx, state.statsTags)
	}
	if state.statsTrace != nil {
		s.ctx = stats.SetIncomingTrace(s.ctx, state.statsTrace)
	}
	if t.inTapHandle != nil {
		var err error
		info := &tap.Info{
			FullMethodName: state.method,
		}
		s.ctx, err = t.inTapHandle(s.ctx, info)
		if err != nil {
			warningf("transport: http2Server.operateHeaders got an error from InTapHandle: %v", err)
			t.controlBuf.put(&resetStream{s.id, http2.ErrCodeRefusedStream})
			return
		}
	}
	t.mu.Lock()
	if t.state != reachable {
		t.mu.Unlock()
		return
	}
	if uint32(len(t.activeStreams)) >= t.maxStreams {
		t.mu.Unlock()
		t.controlBuf.put(&resetStream{streamID, http2.ErrCodeRefusedStream})
		return
	}
	if streamID%2 != 1 || streamID <= t.maxStreamID {
		t.mu.Unlock()
		// illegal gRPC stream id.
		errorf("transport: http2Server.HandleStreams received an illegal stream id: %v", streamID)
		return true
	}
	t.maxStreamID = streamID
	s.sendQuotaPool = newQuotaPool(int(t.streamSendQuota))
	s.localSendQuota = newQuotaPool(defaultLocalSendQuota)
	t.activeStreams[streamID] = s
	if len(t.activeStreams) == 1 {
		t.idle = time.Time{}
	}
	t.mu.Unlock()
	s.requestRead = func(n int) {
		t.adjustWindow(s, uint32(n))
	}
	s.ctx = traceCtx(s.ctx, s.method)
	if t.stats != nil {
		s.ctx = t.stats.TagRPC(s.ctx, &stats.RPCTagInfo{FullMethodName: s.method})
		inHeader := &stats.InHeader{
			FullMethod:  s.method,
			RemoteAddr:  t.remoteAddr,
			LocalAddr:   t.localAddr,
			Compression: s.recvCompress,
			WireLength:  int(frame.Header().Length),
		}
		t.stats.HandleRPC(s.ctx, inHeader)
	}
	s.trReader = &transportReader{
		reader: &recvBufferReader{
			ctx:  s.ctx,
			recv: s.buf,
		},
		windowHandler: func(n int) {
			t.updateWindow(s, uint32(n))
		},
	}
	handle(s)
	return
}

// HandleStreams receives incoming streams using the given handler. This is
// typically run in a separate goroutine.
// traceCtx attaches trace to ctx and returns the new context.
func (t *http2Server) HandleStreams(handle func(*Stream), traceCtx func(context.Context, string) context.Context) {
	// Check the validity of client preface.
	preface := make([]byte, len(clientPreface))
	if _, err := io.ReadFull(t.conn, preface); err != nil {
		// Only log if it isn't a simple tcp accept check (ie: tcp balancer doing open/close socket)
		if err != io.EOF {
			errorf("transport: http2Server.HandleStreams failed to receive the preface from client: %v", err)
		}
		t.Close()
		return
	}
	if !bytes.Equal(preface, clientPreface) {
		errorf("transport: http2Server.HandleStreams received bogus greeting from client: %q", preface)
		t.Close()
		return
	}

	frame, err := t.framer.fr.ReadFrame()
	if err == io.EOF || err == io.ErrUnexpectedEOF {
		t.Close()
		return
	}
	if err != nil {
		errorf("transport: http2Server.HandleStreams failed to read initial settings frame: %v", err)
		t.Close()
		return
	}
	atomic.StoreUint32(&t.activity, 1)
	sf, ok := frame.(*http2.SettingsFrame)
	if !ok {
		errorf("transport: http2Server.HandleStreams saw invalid preface type %T from client", frame)
		t.Close()
		return
	}
	t.handleSettings(sf)

	for {
		frame, err := t.framer.fr.ReadFrame()
		atomic.StoreUint32(&t.activity, 1)
		if err != nil {
			if se, ok := err.(http2.StreamError); ok {
				t.mu.Lock()
				s := t.activeStreams[se.StreamID]
				t.mu.Unlock()
				if s != nil {
					t.closeStream(s)
				}
				t.controlBuf.put(&resetStream{se.StreamID, se.Code})
				continue
			}
			if err == io.EOF || err == io.ErrUnexpectedEOF {
				t.Close()
				return
			}
			warningf("transport: http2Server.HandleStreams failed to read frame: %v", err)
			t.Close()
			return
		}
		switch frame := frame.(type) {
		case *http2.MetaHeadersFrame:
			if t.operateHeaders(frame, handle, traceCtx) {
				t.Close()
				break
			}
		case *http2.DataFrame:
			t.handleData(frame)
		case *http2.RSTStreamFrame:
			t.handleRSTStream(frame)
		case *http2.SettingsFrame:
			t.handleSettings(frame)
		case *http2.PingFrame:
			t.handlePing(frame)
		case *http2.WindowUpdateFrame:
			t.handleWindowUpdate(frame)
		case *http2.GoAwayFrame:
			// TODO: Handle GoAway from the client appropriately.
		default:
			errorf("transport: http2Server.HandleStreams found unhandled frame type %v.", frame)
		}
	}
}

func (t *http2Server) getStream(f http2.Frame) (*Stream, bool) {
	t.mu.Lock()
	defer t.mu.Unlock()
	if t.activeStreams == nil {
		// The transport is closing.
		return nil, false
	}
	s, ok := t.activeStreams[f.Header().StreamID]
	if !ok {
		// The stream is already done.
		return nil, false
	}
	return s, true
}

// adjustWindow sends out extra window update over the initial window size
// of stream if the application is requesting data larger in size than
// the window.
func (t *http2Server) adjustWindow(s *Stream, n uint32) {
	s.mu.Lock()
	defer s.mu.Unlock()
	if s.state == streamDone {
		return
	}
	if w := s.fc.maybeAdjust(n); w > 0 {
		if cw := t.fc.resetPendingUpdate(); cw > 0 {
			t.controlBuf.put(&windowUpdate{0, cw})
		}
		t.controlBuf.put(&windowUpdate{s.id, w})
	}
}

// updateWindow adjusts the inbound quota for the stream and the transport.
// Window updates will deliver to the controller for sending when
// the cumulative quota exceeds the corresponding threshold.
func (t *http2Server) updateWindow(s *Stream, n uint32) {
	s.mu.Lock()
	defer s.mu.Unlock()
	if s.state == streamDone {
		return
	}
	if w := s.fc.onRead(n); w > 0 {
		if cw := t.fc.resetPendingUpdate(); cw > 0 {
			t.controlBuf.put(&windowUpdate{0, cw})
		}
		t.controlBuf.put(&windowUpdate{s.id, w})
	}
}

// updateFlowControl updates the incoming flow control windows
// for the transport and the stream based on the current bdp
// estimation.
func (t *http2Server) updateFlowControl(n uint32) {
	t.mu.Lock()
	for _, s := range t.activeStreams {
		s.fc.newLimit(n)
	}
	t.initialWindowSize = int32(n)
	t.mu.Unlock()
	t.controlBuf.put(&windowUpdate{0, t.fc.newLimit(n)})
	t.controlBuf.put(&settings{
		ack: false,
		ss: []http2.Setting{
			{
				ID:  http2.SettingInitialWindowSize,
				Val: uint32(n),
			},
		},
	})

}

func (t *http2Server) handleData(f *http2.DataFrame) {
	size := f.Header().Length
	var sendBDPPing bool
	if t.bdpEst != nil {
		sendBDPPing = t.bdpEst.add(uint32(size))
	}
	// Decouple connection's flow control from application's read.
	// An update on connection's flow control should not depend on
	// whether user application has read the data or not. Such a
	// restriction is already imposed on the stream's flow control,
	// and therefore the sender will be blocked anyways.
	// Decoupling the connection flow control will prevent other
	// active(fast) streams from starving in presence of slow or
	// inactive streams.
	//
	// Furthermore, if a bdpPing is being sent out we can piggyback
	// connection's window update for the bytes we just received.
	if sendBDPPing {
		if size != 0 { // Could be an empty frame.
			t.controlBuf.put(&windowUpdate{0, uint32(size)})
		}
		t.controlBuf.put(bdpPing)
	} else {
		if err := t.fc.onData(uint32(size)); err != nil {
			errorf("transport: http2Server %v", err)
			t.Close()
			return
		}
		if w := t.fc.onRead(uint32(size)); w > 0 {
			t.controlBuf.put(&windowUpdate{0, w})
		}
	}
	// Select the right stream to dispatch.
	s, ok := t.getStream(f)
	if !ok {
		return
	}
	if size > 0 {
		s.mu.Lock()
		if s.state == streamDone {
			s.mu.Unlock()
			return
		}
		if err := s.fc.onData(uint32(size)); err != nil {
			s.mu.Unlock()
			t.closeStream(s)
			t.controlBuf.put(&resetStream{s.id, http2.ErrCodeFlowControl})
			return
		}
		if f.Header().Flags.Has(http2.FlagDataPadded) {
			if w := s.fc.onRead(uint32(size) - uint32(len(f.Data()))); w > 0 {
				t.controlBuf.put(&windowUpdate{s.id, w})
			}
		}
		s.mu.Unlock()
		// TODO(bradfitz, zhaoq): A copy is required here because there is no
		// guarantee f.Data() is consumed before the arrival of next frame.
		// Can this copy be eliminated?
		if len(f.Data()) > 0 {
			data := make([]byte, len(f.Data()))
			copy(data, f.Data())
			s.write(recvMsg{data: data})
		}
	}
	if f.Header().Flags.Has(http2.FlagDataEndStream) {
		// Received the end of stream from the client.
		s.mu.Lock()
		if s.state != streamDone {
			s.state = streamReadDone
		}
		s.mu.Unlock()
		s.write(recvMsg{err: io.EOF})
	}
}

func (t *http2Server) handleRSTStream(f *http2.RSTStreamFrame) {
	s, ok := t.getStream(f)
	if !ok {
		return
	}
	t.closeStream(s)
}

func (t *http2Server) handleSettings(f *http2.SettingsFrame) {
	if f.IsAck() {
		return
	}
	var ss []http2.Setting
	f.ForeachSetting(func(s http2.Setting) error {
		ss = append(ss, s)
		return nil
	})
	t.controlBuf.put(&settings{ack: true, ss: ss})
}

func (t *http2Server) applySettings(ss []http2.Setting) {
	for _, s := range ss {
		if s.ID == http2.SettingInitialWindowSize {
			t.mu.Lock()
			for _, stream := range t.activeStreams {
				stream.sendQuotaPool.addAndUpdate(int(s.Val) - int(t.streamSendQuota))
			}
			t.streamSendQuota = s.Val
			t.mu.Unlock()
		}

	}
}

const (
	maxPingStrikes     = 2
	defaultPingTimeout = 2 * time.Hour
)

func (t *http2Server) handlePing(f *http2.PingFrame) {
	if f.IsAck() {
		if f.Data == goAwayPing.data && t.drainChan != nil {
			close(t.drainChan)
			return
		}
		// Maybe it's a BDP ping.
		if t.bdpEst != nil {
			t.bdpEst.calculate(f.Data)
		}
		return
	}
	pingAck := &ping{ack: true}
	copy(pingAck.data[:], f.Data[:])
	t.controlBuf.put(pingAck)

	now := time.Now()
	defer func() {
		t.lastPingAt = now
	}()
	// A reset ping strikes means that we don't need to check for policy
	// violation for this ping and the pingStrikes counter should be set
	// to 0.
	if atomic.CompareAndSwapUint32(&t.resetPingStrikes, 1, 0) {
		t.pingStrikes = 0
		return
	}
	t.mu.Lock()
	ns := len(t.activeStreams)
	t.mu.Unlock()
	if ns < 1 && !t.kep.PermitWithoutStream {
		// Keepalive shouldn't be active thus, this new ping should
		// have come after atleast defaultPingTimeout.
		if t.lastPingAt.Add(defaultPingTimeout).After(now) {
			t.pingStrikes++
		}
	} else {
		// Check if keepalive policy is respected.
		if t.lastPingAt.Add(t.kep.MinTime).After(now) {
			t.pingStrikes++
		}
	}

	if t.pingStrikes > maxPingStrikes {
		// Send goaway and close the connection.
		errorf("transport: Got to too many pings from the client, closing the connection.")
		t.controlBuf.put(&goAway{code: http2.ErrCodeEnhanceYourCalm, debugData: []byte("too_many_pings"), closeConn: true})
	}
}

func (t *http2Server) handleWindowUpdate(f *http2.WindowUpdateFrame) {
	id := f.Header().StreamID
	incr := f.Increment
	if id == 0 {
		t.sendQuotaPool.add(int(incr))
		return
	}
	if s, ok := t.getStream(f); ok {
		s.sendQuotaPool.add(int(incr))
	}
}

func (t *http2Server) writeHeaders(s *Stream, b *bytes.Buffer, endStream bool) error {
	first := true
	endHeaders := false
	// Sends the headers in a single batch.
	for !endHeaders {
		size := b.Len()
		if size > http2MaxFrameLen {
			size = http2MaxFrameLen
		} else {
			endHeaders = true
		}
		if first {
			p := http2.HeadersFrameParam{
				StreamID:      s.id,
				BlockFragment: b.Next(size),
				EndStream:     endStream,
				EndHeaders:    endHeaders,
			}
			t.controlBuf.put(&headerFrame{p})
			first = false
		} else {
			t.controlBuf.put(&continuationFrame{streamID: s.id, endHeaders: endHeaders, headerBlockFragment: b.Next(size)})
		}
	}
	atomic.StoreUint32(&t.resetPingStrikes, 1)
	return nil
}

// WriteHeader sends the header metedata md back to the client.
func (t *http2Server) WriteHeader(s *Stream, md metadata.MD) error {
	select {
	case <-s.ctx.Done():
		return ContextErr(s.ctx.Err())
	case <-t.shutdownChan:
		return ErrConnClosing
	default:
	}

	s.mu.Lock()
	if s.headerOk || s.state == streamDone {
		s.mu.Unlock()
		return ErrIllegalHeaderWrite
	}
	s.headerOk = true
	if md.Len() > 0 {
		if s.header.Len() > 0 {
			s.header = metadata.Join(s.header, md)
		} else {
			s.header = md
		}
	}
	md = s.header
	s.mu.Unlock()
<<<<<<< HEAD
	if _, err := wait(s.ctx, nil, nil, t.shutdownChan, t.writableChan); err != nil {
		return err
	}
	t.hBuf.Reset()
	t.hEnc.WriteField(hpack.HeaderField{Name: ":status", Value: "200"})
	// we just mirror the request content-type
	t.hEnc.WriteField(hpack.HeaderField{Name: "content-type", Value: getContentTypeForSubtype(s.contentSubtype)})
=======

	hBuf := bytes.NewBuffer([]byte{}) // TODO(mmukhi): Try and re-use this memory later.
	hEnc := hpack.NewEncoder(hBuf)
	hEnc.WriteField(hpack.HeaderField{Name: ":status", Value: "200"})
	hEnc.WriteField(hpack.HeaderField{Name: "content-type", Value: "application/grpc"})
>>>>>>> a68137c9
	if s.sendCompress != "" {
		hEnc.WriteField(hpack.HeaderField{Name: "grpc-encoding", Value: s.sendCompress})
	}
	for k, vv := range md {
		if isReservedHeader(k) {
			// Clients don't tolerate reading restricted headers after some non restricted ones were sent.
			continue
		}
		for _, v := range vv {
			hEnc.WriteField(hpack.HeaderField{Name: k, Value: encodeMetadataHeader(k, v)})
		}
	}
	bufLen := hBuf.Len()
	if err := t.writeHeaders(s, hBuf, false); err != nil {
		return err
	}
	if t.stats != nil {
		outHeader := &stats.OutHeader{
			WireLength: bufLen,
		}
		t.stats.HandleRPC(s.Context(), outHeader)
	}
	return nil
}

// WriteStatus sends stream status to the client and terminates the stream.
// There is no further I/O operations being able to perform on this stream.
// TODO(zhaoq): Now it indicates the end of entire stream. Revisit if early
// OK is adopted.
func (t *http2Server) WriteStatus(s *Stream, st *status.Status) error {
	select {
	case <-t.shutdownChan:
		return ErrConnClosing
	default:
	}

	var headersSent, hasHeader bool
	s.mu.Lock()
	if s.state == streamDone {
		s.mu.Unlock()
		return nil
	}
	if s.headerOk {
		headersSent = true
	}
	if s.header.Len() > 0 {
		hasHeader = true
	}
	s.mu.Unlock()

	if !headersSent && hasHeader {
		t.WriteHeader(s, nil)
		headersSent = true
	}

	hBuf := bytes.NewBuffer([]byte{}) // TODO(mmukhi): Try and re-use this memory.
	hEnc := hpack.NewEncoder(hBuf)
	if !headersSent {
<<<<<<< HEAD
		t.hEnc.WriteField(hpack.HeaderField{Name: ":status", Value: "200"})
		// we just mirror the request content-type
		t.hEnc.WriteField(hpack.HeaderField{Name: "content-type", Value: getContentTypeForSubtype(s.contentSubtype)})
=======
		hEnc.WriteField(hpack.HeaderField{Name: ":status", Value: "200"})
		hEnc.WriteField(hpack.HeaderField{Name: "content-type", Value: "application/grpc"})
>>>>>>> a68137c9
	}
	hEnc.WriteField(
		hpack.HeaderField{
			Name:  "grpc-status",
			Value: strconv.Itoa(int(st.Code())),
		})
	hEnc.WriteField(hpack.HeaderField{Name: "grpc-message", Value: encodeGrpcMessage(st.Message())})

	if p := st.Proto(); p != nil && len(p.Details) > 0 {
		stBytes, err := proto.Marshal(p)
		if err != nil {
			// TODO: return error instead, when callers are able to handle it.
			panic(err)
		}

		hEnc.WriteField(hpack.HeaderField{Name: "grpc-status-details-bin", Value: encodeBinHeader(stBytes)})
	}

	// Attach the trailer metadata.
	for k, vv := range s.trailer {
		// Clients don't tolerate reading restricted headers after some non restricted ones were sent.
		if isReservedHeader(k) {
			continue
		}
		for _, v := range vv {
			hEnc.WriteField(hpack.HeaderField{Name: k, Value: encodeMetadataHeader(k, v)})
		}
	}
	bufLen := hBuf.Len()
	if err := t.writeHeaders(s, hBuf, true); err != nil {
		t.Close()
		return err
	}
	if t.stats != nil {
		outTrailer := &stats.OutTrailer{
			WireLength: bufLen,
		}
		t.stats.HandleRPC(s.Context(), outTrailer)
	}
	t.closeStream(s)
	return nil
}

// Write converts the data into HTTP2 data frame and sends it out. Non-nil error
// is returns if it fails (e.g., framing error, transport error).
func (t *http2Server) Write(s *Stream, hdr []byte, data []byte, opts *Options) (err error) {
	select {
	case <-s.ctx.Done():
		return ContextErr(s.ctx.Err())
	case <-t.shutdownChan:
		return ErrConnClosing
	default:
	}

	var writeHeaderFrame bool
	s.mu.Lock()
	if s.state == streamDone {
		s.mu.Unlock()
		return streamErrorf(codes.Unknown, "the stream has been done")
	}
	if !s.headerOk {
		writeHeaderFrame = true
	}
	s.mu.Unlock()
	if writeHeaderFrame {
		t.WriteHeader(s, nil)
	}
	// Add data to header frame so that we can equally distribute data across frames.
	emptyLen := http2MaxFrameLen - len(hdr)
	if emptyLen > len(data) {
		emptyLen = len(data)
	}
	hdr = append(hdr, data[:emptyLen]...)
	data = data[emptyLen:]
	for _, r := range [][]byte{hdr, data} {
		for len(r) > 0 {
			size := http2MaxFrameLen
			// Wait until the stream has some quota to send the data.
			quotaChan, quotaVer := s.sendQuotaPool.acquireWithVersion()
			sq, err := wait(s.ctx, nil, nil, t.shutdownChan, quotaChan)
			if err != nil {
				return err
			}
			// Wait until the transport has some quota to send the data.
			tq, err := wait(s.ctx, nil, nil, t.shutdownChan, t.sendQuotaPool.acquire())
			if err != nil {
				return err
			}
			if sq < size {
				size = sq
			}
			if tq < size {
				size = tq
			}
			if size > len(r) {
				size = len(r)
			}
			p := r[:size]
			ps := len(p)
			if ps < tq {
				// Overbooked transport quota. Return it back.
				t.sendQuotaPool.add(tq - ps)
			}
			// Acquire local send quota to be able to write to the controlBuf.
			ltq, err := wait(s.ctx, nil, nil, t.shutdownChan, s.localSendQuota.acquire())
			if err != nil {
				if _, ok := err.(ConnectionError); !ok {
					t.sendQuotaPool.add(ps)
				}
				return err
			}
			s.localSendQuota.add(ltq - ps) // It's ok we make this negative.
			// Reset ping strikes when sending data since this might cause
			// the peer to send ping.
			atomic.StoreUint32(&t.resetPingStrikes, 1)
			success := func() {
				t.controlBuf.put(&dataFrame{streamID: s.id, endStream: false, d: p, f: func() {
					//fmt.Println("Adding quota back to localEendQuota", ps)
					s.localSendQuota.add(ps)
				}})
				if ps < sq {
					// Overbooked stream quota. Return it back.
					s.sendQuotaPool.lockedAdd(sq - ps)
				}
				r = r[ps:]
			}
			failure := func() {
				s.sendQuotaPool.lockedAdd(sq)
			}
			if !s.sendQuotaPool.compareAndExecute(quotaVer, success, failure) {
				t.sendQuotaPool.add(ps)
				s.localSendQuota.add(ps)
			}
		}
	}
	return nil
}

// keepalive running in a separate goroutine does the following:
// 1. Gracefully closes an idle connection after a duration of keepalive.MaxConnectionIdle.
// 2. Gracefully closes any connection after a duration of keepalive.MaxConnectionAge.
// 3. Forcibly closes a connection after an additive period of keepalive.MaxConnectionAgeGrace over keepalive.MaxConnectionAge.
// 4. Makes sure a connection is alive by sending pings with a frequency of keepalive.Time and closes a non-responsive connection
// after an additional duration of keepalive.Timeout.
func (t *http2Server) keepalive() {
	p := &ping{}
	var pingSent bool
	maxIdle := time.NewTimer(t.kp.MaxConnectionIdle)
	maxAge := time.NewTimer(t.kp.MaxConnectionAge)
	keepalive := time.NewTimer(t.kp.Time)
	// NOTE: All exit paths of this function should reset their
	// respective timers. A failure to do so will cause the
	// following clean-up to deadlock and eventually leak.
	defer func() {
		if !maxIdle.Stop() {
			<-maxIdle.C
		}
		if !maxAge.Stop() {
			<-maxAge.C
		}
		if !keepalive.Stop() {
			<-keepalive.C
		}
	}()
	for {
		select {
		case <-maxIdle.C:
			t.mu.Lock()
			idle := t.idle
			if idle.IsZero() { // The connection is non-idle.
				t.mu.Unlock()
				maxIdle.Reset(t.kp.MaxConnectionIdle)
				continue
			}
			val := t.kp.MaxConnectionIdle - time.Since(idle)
			t.mu.Unlock()
			if val <= 0 {
				// The connection has been idle for a duration of keepalive.MaxConnectionIdle or more.
				// Gracefully close the connection.
				t.drain(http2.ErrCodeNo, []byte{})
				// Reseting the timer so that the clean-up doesn't deadlock.
				maxIdle.Reset(infinity)
				return
			}
			maxIdle.Reset(val)
		case <-maxAge.C:
			t.drain(http2.ErrCodeNo, []byte{})
			maxAge.Reset(t.kp.MaxConnectionAgeGrace)
			select {
			case <-maxAge.C:
				// Close the connection after grace period.
				t.Close()
				// Reseting the timer so that the clean-up doesn't deadlock.
				maxAge.Reset(infinity)
			case <-t.shutdownChan:
			}
			return
		case <-keepalive.C:
			if atomic.CompareAndSwapUint32(&t.activity, 1, 0) {
				pingSent = false
				keepalive.Reset(t.kp.Time)
				continue
			}
			if pingSent {
				t.Close()
				// Reseting the timer so that the clean-up doesn't deadlock.
				keepalive.Reset(infinity)
				return
			}
			pingSent = true
			t.controlBuf.put(p)
			keepalive.Reset(t.kp.Timeout)
		case <-t.shutdownChan:
			return
		}
	}
}

var goAwayPing = &ping{data: [8]byte{1, 6, 1, 8, 0, 3, 3, 9}}

func (t *http2Server) itemHandler(i item) error {
	var err error
	defer func() {
		if err != nil {
			t.Close()
			errorf("transport: Error while writing: %v", err)
		}
	}()
	switch i := i.(type) {
	case *dataFrame:
		err = t.framer.fr.WriteData(i.streamID, i.endStream, i.d)
		if err == nil {
			i.f()
		}
	case *headerFrame:
		err = t.framer.fr.WriteHeaders(i.p)
	case *continuationFrame:
		err = t.framer.fr.WriteContinuation(i.streamID, i.endHeaders, i.headerBlockFragment)
	case *windowUpdate:
		err = t.framer.fr.WriteWindowUpdate(i.streamID, i.increment)
	case *settings:
		if i.ack {
			t.applySettings(i.ss)
			err = t.framer.fr.WriteSettingsAck()
		} else {
			err = t.framer.fr.WriteSettings(i.ss...)
		}
	case *resetStream:
		err = t.framer.fr.WriteRSTStream(i.streamID, i.code)
	case *goAway:
		t.mu.Lock()
		if t.state == closing {
			t.mu.Unlock()
			// The transport is closing.
			return fmt.Errorf("transport: Connection closing")
		}
		sid := t.maxStreamID
		if !i.headsUp {
			// Stop accepting more streams now.
			t.state = draining
			t.mu.Unlock()
			err = t.framer.fr.WriteGoAway(sid, i.code, i.debugData)
			if err != nil {
				return err
			}
			if i.closeConn {
				// Abruptly close the connection following the GoAway.
				// But flush out what's inside the buffer first.
				t.framer.writer.Flush()
				t.Close()
				return fmt.Errorf("transport: Connection closing")
			}
			return nil
		}
		t.mu.Unlock()
		// For a graceful close, send out a GoAway with stream ID of MaxUInt32,
		// Follow that with a ping and wait for the ack to come back or a timer
		// to expire. During this time accept new streams since they might have
		// originated before the GoAway reaches the client.
		// After getting the ack or timer expiration send out another GoAway this
		// time with an ID of the max stream server intends to process.
		err = t.framer.fr.WriteGoAway(math.MaxUint32, http2.ErrCodeNo, []byte{})
		err = t.framer.fr.WritePing(false, goAwayPing.data)
		go func() {
			timer := time.NewTimer(time.Minute)
			defer timer.Stop()
			select {
			case <-t.drainChan:
			case <-timer.C:
			case <-t.shutdownChan:
				return
			}
			t.controlBuf.put(&goAway{code: i.code, debugData: i.debugData})
		}()
	case *flushIO:
		err = t.framer.writer.Flush()
	case *ping:
		if !i.ack {
			t.bdpEst.timesnap(i.data)
		}
		err = t.framer.fr.WritePing(i.ack, i.data)
	default:
		errorf("transport: http2Server.controller got unexpected item type %v\n", i)
	}
	return err
}

// Close starts shutting down the http2Server transport.
// TODO(zhaoq): Now the destruction is not blocked on any pending streams. This
// could cause some resource issue. Revisit this later.
func (t *http2Server) Close() (err error) {
	t.mu.Lock()
	if t.state == closing {
		t.mu.Unlock()
		return errors.New("transport: Close() was already called")
	}
	t.state = closing
	streams := t.activeStreams
	t.activeStreams = nil
	t.mu.Unlock()
	close(t.shutdownChan)
	err = t.conn.Close()
	// Cancel all active streams.
	for _, s := range streams {
		s.cancel()
	}
	if t.stats != nil {
		connEnd := &stats.ConnEnd{}
		t.stats.HandleConn(t.ctx, connEnd)
	}
	return
}

// closeStream clears the footprint of a stream when the stream is not needed
// any more.
func (t *http2Server) closeStream(s *Stream) {
	t.mu.Lock()
	delete(t.activeStreams, s.id)
	if len(t.activeStreams) == 0 {
		t.idle = time.Now()
	}
	if t.state == draining && len(t.activeStreams) == 0 {
		defer t.Close()
	}
	t.mu.Unlock()
	// In case stream sending and receiving are invoked in separate
	// goroutines (e.g., bi-directional streaming), cancel needs to be
	// called to interrupt the potential blocking on other goroutines.
	s.cancel()
	s.mu.Lock()
	if s.state == streamDone {
		s.mu.Unlock()
		return
	}
	s.state = streamDone
	s.mu.Unlock()
}

func (t *http2Server) RemoteAddr() net.Addr {
	return t.remoteAddr
}

func (t *http2Server) Drain() {
	t.drain(http2.ErrCodeNo, []byte{})
}

func (t *http2Server) drain(code http2.ErrCode, debugData []byte) {
	t.mu.Lock()
	defer t.mu.Unlock()
	if t.drainChan != nil {
		return
	}
	t.drainChan = make(chan struct{})
	t.controlBuf.put(&goAway{code: code, debugData: debugData, headsUp: true})
}

var rgen = rand.New(rand.NewSource(time.Now().UnixNano()))

func getJitter(v time.Duration) time.Duration {
	if v == infinity {
		return 0
	}
	// Generate a jitter between +/- 10% of the value.
	r := int64(v / 10)
	j := rgen.Int63n(2*r) - r
	return time.Duration(j)
}<|MERGE_RESOLUTION|>--- conflicted
+++ resolved
@@ -723,21 +723,12 @@
 	}
 	md = s.header
 	s.mu.Unlock()
-<<<<<<< HEAD
-	if _, err := wait(s.ctx, nil, nil, t.shutdownChan, t.writableChan); err != nil {
-		return err
-	}
-	t.hBuf.Reset()
-	t.hEnc.WriteField(hpack.HeaderField{Name: ":status", Value: "200"})
-	// we just mirror the request content-type
-	t.hEnc.WriteField(hpack.HeaderField{Name: "content-type", Value: getContentTypeForSubtype(s.contentSubtype)})
-=======
 
 	hBuf := bytes.NewBuffer([]byte{}) // TODO(mmukhi): Try and re-use this memory later.
 	hEnc := hpack.NewEncoder(hBuf)
 	hEnc.WriteField(hpack.HeaderField{Name: ":status", Value: "200"})
-	hEnc.WriteField(hpack.HeaderField{Name: "content-type", Value: "application/grpc"})
->>>>>>> a68137c9
+	// we just mirror the request content-type
+	hEnc.WriteField(hpack.HeaderField{Name: "content-type", Value: getContentTypeForSubtype(s.contentSubtype)})
 	if s.sendCompress != "" {
 		hEnc.WriteField(hpack.HeaderField{Name: "grpc-encoding", Value: s.sendCompress})
 	}
@@ -796,14 +787,9 @@
 	hBuf := bytes.NewBuffer([]byte{}) // TODO(mmukhi): Try and re-use this memory.
 	hEnc := hpack.NewEncoder(hBuf)
 	if !headersSent {
-<<<<<<< HEAD
-		t.hEnc.WriteField(hpack.HeaderField{Name: ":status", Value: "200"})
+		hEnc.WriteField(hpack.HeaderField{Name: ":status", Value: "200"})
 		// we just mirror the request content-type
-		t.hEnc.WriteField(hpack.HeaderField{Name: "content-type", Value: getContentTypeForSubtype(s.contentSubtype)})
-=======
-		hEnc.WriteField(hpack.HeaderField{Name: ":status", Value: "200"})
-		hEnc.WriteField(hpack.HeaderField{Name: "content-type", Value: "application/grpc"})
->>>>>>> a68137c9
+		hEnc.WriteField(hpack.HeaderField{Name: "content-type", Value: getContentTypeForSubtype(s.contentSubtype)})
 	}
 	hEnc.WriteField(
 		hpack.HeaderField{
