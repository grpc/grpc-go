/*
 * Copyright 2016, Google Inc.
 * All rights reserved.
 *
 * Redistribution and use in source and binary forms, with or without
 * modification, are permitted provided that the following conditions are
 * met:
 *
 *     * Redistributions of source code must retain the above copyright
 * notice, this list of conditions and the following disclaimer.
 *     * Redistributions in binary form must reproduce the above
 * copyright notice, this list of conditions and the following disclaimer
 * in the documentation and/or other materials provided with the
 * distribution.
 *     * Neither the name of Google Inc. nor the names of its
 * contributors may be used to endorse or promote products derived from
 * this software without specific prior written permission.
 *
 * THIS SOFTWARE IS PROVIDED BY THE COPYRIGHT HOLDERS AND CONTRIBUTORS
 * "AS IS" AND ANY EXPRESS OR IMPLIED WARRANTIES, INCLUDING, BUT NOT
 * LIMITED TO, THE IMPLIED WARRANTIES OF MERCHANTABILITY AND FITNESS FOR
 * A PARTICULAR PURPOSE ARE DISCLAIMED. IN NO EVENT SHALL THE COPYRIGHT
 * OWNER OR CONTRIBUTORS BE LIABLE FOR ANY DIRECT, INDIRECT, INCIDENTAL,
 * SPECIAL, EXEMPLARY, OR CONSEQUENTIAL DAMAGES (INCLUDING, BUT NOT
 * LIMITED TO, PROCUREMENT OF SUBSTITUTE GOODS OR SERVICES; LOSS OF USE,
 * DATA, OR PROFITS; OR BUSINESS INTERRUPTION) HOWEVER CAUSED AND ON ANY
 * THEORY OF LIABILITY, WHETHER IN CONTRACT, STRICT LIABILITY, OR TORT
 * (INCLUDING NEGLIGENCE OR OTHERWISE) ARISING IN ANY WAY OUT OF THE USE
 * OF THIS SOFTWARE, EVEN IF ADVISED OF THE POSSIBILITY OF SUCH DAMAGE.
 *
 */

package transport

import (
	"errors"
	"fmt"
	"io"
	"net/http"
	"net/http/httptest"
	"net/url"
	"reflect"
	"testing"
	"time"

	"golang.org/x/net/context"
	"google.golang.org/grpc/codes"
	"google.golang.org/grpc/metadata"
	"google.golang.org/grpc/status"
)

func TestHandlerTransport_NewServerHandlerTransport(t *testing.T) {
	type testCase struct {
		name    string
		req     *http.Request
		wantErr string
		modrw   func(http.ResponseWriter) http.ResponseWriter
		check   func(*serverHandlerTransport, *testCase) error
	}
	tests := []testCase{
		{
			name: "http/1.1",
			req: &http.Request{
				ProtoMajor: 1,
				ProtoMinor: 1,
			},
			wantErr: "gRPC requires HTTP/2",
		},
		{
			name: "bad method",
			req: &http.Request{
				ProtoMajor: 2,
				Method:     "GET",
				Header:     http.Header{},
				RequestURI: "/",
			},
			wantErr: "invalid gRPC request method",
		},
		{
			name: "bad content type",
			req: &http.Request{
				ProtoMajor: 2,
				Method:     "POST",
				Header: http.Header{
					"Content-Type": {"application/foo"},
				},
				RequestURI: "/service/foo.bar",
			},
			wantErr: "invalid gRPC request content-type",
		},
		{
			name: "not flusher",
			req: &http.Request{
				ProtoMajor: 2,
				Method:     "POST",
				Header: http.Header{
					"Content-Type": {"application/grpc"},
				},
				RequestURI: "/service/foo.bar",
			},
			modrw: func(w http.ResponseWriter) http.ResponseWriter {
				// Return w without its Flush method
				type onlyCloseNotifier interface {
					http.ResponseWriter
					http.CloseNotifier
				}
				return struct{ onlyCloseNotifier }{w.(onlyCloseNotifier)}
			},
			wantErr: "gRPC requires a ResponseWriter supporting http.Flusher",
		},
		{
			name: "not closenotifier",
			req: &http.Request{
				ProtoMajor: 2,
				Method:     "POST",
				Header: http.Header{
					"Content-Type": {"application/grpc"},
				},
				RequestURI: "/service/foo.bar",
			},
			modrw: func(w http.ResponseWriter) http.ResponseWriter {
				// Return w without its CloseNotify method
				type onlyFlusher interface {
					http.ResponseWriter
					http.Flusher
				}
				return struct{ onlyFlusher }{w.(onlyFlusher)}
			},
			wantErr: "gRPC requires a ResponseWriter supporting http.CloseNotifier",
		},
		{
			name: "valid",
			req: &http.Request{
				ProtoMajor: 2,
				Method:     "POST",
				Header: http.Header{
					"Content-Type": {"application/grpc"},
				},
				URL: &url.URL{
					Path: "/service/foo.bar",
				},
				RequestURI: "/service/foo.bar",
			},
			check: func(t *serverHandlerTransport, tt *testCase) error {
				if t.req != tt.req {
					return fmt.Errorf("t.req = %p; want %p", t.req, tt.req)
				}
				if t.rw == nil {
					return errors.New("t.rw = nil; want non-nil")
				}
				return nil
			},
		},
		{
			name: "with timeout",
			req: &http.Request{
				ProtoMajor: 2,
				Method:     "POST",
				Header: http.Header{
					"Content-Type": []string{"application/grpc"},
					"Grpc-Timeout": {"200m"},
				},
				URL: &url.URL{
					Path: "/service/foo.bar",
				},
				RequestURI: "/service/foo.bar",
			},
			check: func(t *serverHandlerTransport, tt *testCase) error {
				if !t.timeoutSet {
					return errors.New("timeout not set")
				}
				if want := 200 * time.Millisecond; t.timeout != want {
					return fmt.Errorf("timeout = %v; want %v", t.timeout, want)
				}
				return nil
			},
		},
		{
			name: "with bad timeout",
			req: &http.Request{
				ProtoMajor: 2,
				Method:     "POST",
				Header: http.Header{
					"Content-Type": []string{"application/grpc"},
					"Grpc-Timeout": {"tomorrow"},
				},
				URL: &url.URL{
					Path: "/service/foo.bar",
				},
				RequestURI: "/service/foo.bar",
			},
			wantErr: `stream error: code = Internal desc = "malformed time-out: transport: timeout unit is not recognized: \"tomorrow\""`,
		},
		{
			name: "with metadata",
			req: &http.Request{
				ProtoMajor: 2,
				Method:     "POST",
				Header: http.Header{
					"Content-Type": []string{"application/grpc"},
					"meta-foo":     {"foo-val"},
					"meta-bar":     {"bar-val1", "bar-val2"},
					"user-agent":   {"x/y a/b"},
				},
				URL: &url.URL{
					Path: "/service/foo.bar",
				},
				RequestURI: "/service/foo.bar",
			},
			check: func(ht *serverHandlerTransport, tt *testCase) error {
				want := metadata.MD{
<<<<<<< HEAD
					"meta-bar":     {"bar-val1", "bar-val2"},
					"user-agent":   {"x/y"},
					"meta-foo":     {"foo-val"},
					"content-type": {"application/grpc"},
=======
					"meta-bar":   {"bar-val1", "bar-val2"},
					"user-agent": {"x/y a/b"},
					"meta-foo":   {"foo-val"},
>>>>>>> 06c98486
				}
				if !reflect.DeepEqual(ht.headerMD, want) {
					return fmt.Errorf("metdata = %#v; want %#v", ht.headerMD, want)
				}
				return nil
			},
		},
	}

	for _, tt := range tests {
		rw := newTestHandlerResponseWriter()
		if tt.modrw != nil {
			rw = tt.modrw(rw)
		}
		got, gotErr := NewServerHandlerTransport(rw, tt.req)
		if (gotErr != nil) != (tt.wantErr != "") || (gotErr != nil && gotErr.Error() != tt.wantErr) {
			t.Errorf("%s: error = %v; want %q", tt.name, gotErr, tt.wantErr)
			continue
		}
		if gotErr != nil {
			continue
		}
		if tt.check != nil {
			if err := tt.check(got.(*serverHandlerTransport), &tt); err != nil {
				t.Errorf("%s: %v", tt.name, err)
			}
		}
	}
}

type testHandlerResponseWriter struct {
	*httptest.ResponseRecorder
	closeNotify chan bool
}

func (w testHandlerResponseWriter) CloseNotify() <-chan bool { return w.closeNotify }
func (w testHandlerResponseWriter) Flush()                   {}

func newTestHandlerResponseWriter() http.ResponseWriter {
	return testHandlerResponseWriter{
		ResponseRecorder: httptest.NewRecorder(),
		closeNotify:      make(chan bool, 1),
	}
}

type handleStreamTest struct {
	t     *testing.T
	bodyw *io.PipeWriter
	req   *http.Request
	rw    testHandlerResponseWriter
	ht    *serverHandlerTransport
}

func newHandleStreamTest(t *testing.T) *handleStreamTest {
	bodyr, bodyw := io.Pipe()
	req := &http.Request{
		ProtoMajor: 2,
		Method:     "POST",
		Header: http.Header{
			"Content-Type": {"application/grpc"},
		},
		URL: &url.URL{
			Path: "/service/foo.bar",
		},
		RequestURI: "/service/foo.bar",
		Body:       bodyr,
	}
	rw := newTestHandlerResponseWriter().(testHandlerResponseWriter)
	ht, err := NewServerHandlerTransport(rw, req)
	if err != nil {
		t.Fatal(err)
	}
	return &handleStreamTest{
		t:     t,
		bodyw: bodyw,
		ht:    ht.(*serverHandlerTransport),
		rw:    rw,
	}
}

func TestHandlerTransport_HandleStreams(t *testing.T) {
	st := newHandleStreamTest(t)
	handleStream := func(s *Stream) {
		if want := "/service/foo.bar"; s.method != want {
			t.Errorf("stream method = %q; want %q", s.method, want)
		}
		st.bodyw.Close() // no body
		st.ht.WriteStatus(s, status.New(codes.OK, ""))
	}
	st.ht.HandleStreams(
		func(s *Stream) { go handleStream(s) },
		func(ctx context.Context, method string) context.Context { return ctx },
	)
	wantHeader := http.Header{
		"Date":         nil,
		"Content-Type": {"application/grpc"},
		"Trailer":      {"Grpc-Status", "Grpc-Message"},
		"Grpc-Status":  {"0"},
	}
	if !reflect.DeepEqual(st.rw.HeaderMap, wantHeader) {
		t.Errorf("Header+Trailer Map: %#v; want %#v", st.rw.HeaderMap, wantHeader)
	}
}

// Tests that codes.Unimplemented will close the body, per comment in handler_server.go.
func TestHandlerTransport_HandleStreams_Unimplemented(t *testing.T) {
	handleStreamCloseBodyTest(t, codes.Unimplemented, "thingy is unimplemented")
}

// Tests that codes.InvalidArgument will close the body, per comment in handler_server.go.
func TestHandlerTransport_HandleStreams_InvalidArgument(t *testing.T) {
	handleStreamCloseBodyTest(t, codes.InvalidArgument, "bad arg")
}

func handleStreamCloseBodyTest(t *testing.T, statusCode codes.Code, msg string) {
	st := newHandleStreamTest(t)
	handleStream := func(s *Stream) {
		st.ht.WriteStatus(s, status.New(statusCode, msg))
	}
	st.ht.HandleStreams(
		func(s *Stream) { go handleStream(s) },
		func(ctx context.Context, method string) context.Context { return ctx },
	)
	wantHeader := http.Header{
		"Date":         nil,
		"Content-Type": {"application/grpc"},
		"Trailer":      {"Grpc-Status", "Grpc-Message"},
		"Grpc-Status":  {fmt.Sprint(uint32(statusCode))},
		"Grpc-Message": {encodeGrpcMessage(msg)},
	}
	if !reflect.DeepEqual(st.rw.HeaderMap, wantHeader) {
		t.Errorf("Header+Trailer mismatch.\n got: %#v\nwant: %#v", st.rw.HeaderMap, wantHeader)
	}
}

func TestHandlerTransport_HandleStreams_Timeout(t *testing.T) {
	bodyr, bodyw := io.Pipe()
	req := &http.Request{
		ProtoMajor: 2,
		Method:     "POST",
		Header: http.Header{
			"Content-Type": {"application/grpc"},
			"Grpc-Timeout": {"200m"},
		},
		URL: &url.URL{
			Path: "/service/foo.bar",
		},
		RequestURI: "/service/foo.bar",
		Body:       bodyr,
	}
	rw := newTestHandlerResponseWriter().(testHandlerResponseWriter)
	ht, err := NewServerHandlerTransport(rw, req)
	if err != nil {
		t.Fatal(err)
	}
	runStream := func(s *Stream) {
		defer bodyw.Close()
		select {
		case <-s.ctx.Done():
		case <-time.After(5 * time.Second):
			t.Errorf("timeout waiting for ctx.Done")
			return
		}
		err := s.ctx.Err()
		if err != context.DeadlineExceeded {
			t.Errorf("ctx.Err = %v; want %v", err, context.DeadlineExceeded)
			return
		}
		ht.WriteStatus(s, status.New(codes.DeadlineExceeded, "too slow"))
	}
	ht.HandleStreams(
		func(s *Stream) { go runStream(s) },
		func(ctx context.Context, method string) context.Context { return ctx },
	)
	wantHeader := http.Header{
		"Date":         nil,
		"Content-Type": {"application/grpc"},
		"Trailer":      {"Grpc-Status", "Grpc-Message"},
		"Grpc-Status":  {"4"},
		"Grpc-Message": {encodeGrpcMessage("too slow")},
	}
	if !reflect.DeepEqual(rw.HeaderMap, wantHeader) {
		t.Errorf("Header+Trailer Map mismatch.\n got: %#v\nwant: %#v", rw.HeaderMap, wantHeader)
	}
}<|MERGE_RESOLUTION|>--- conflicted
+++ resolved
@@ -209,16 +209,10 @@
 			},
 			check: func(ht *serverHandlerTransport, tt *testCase) error {
 				want := metadata.MD{
-<<<<<<< HEAD
 					"meta-bar":     {"bar-val1", "bar-val2"},
-					"user-agent":   {"x/y"},
+					"user-agent":   {"x/y a/b"},
 					"meta-foo":     {"foo-val"},
 					"content-type": {"application/grpc"},
-=======
-					"meta-bar":   {"bar-val1", "bar-val2"},
-					"user-agent": {"x/y a/b"},
-					"meta-foo":   {"foo-val"},
->>>>>>> 06c98486
 				}
 				if !reflect.DeepEqual(ht.headerMD, want) {
 					return fmt.Errorf("metdata = %#v; want %#v", ht.headerMD, want)
