/*
 *
 * Copyright 2014 gRPC authors.
 *
 * Licensed under the Apache License, Version 2.0 (the "License");
 * you may not use this file except in compliance with the License.
 * You may obtain a copy of the License at
 *
 *     http://www.apache.org/licenses/LICENSE-2.0
 *
 * Unless required by applicable law or agreed to in writing, software
 * distributed under the License is distributed on an "AS IS" BASIS,
 * WITHOUT WARRANTIES OR CONDITIONS OF ANY KIND, either express or implied.
 * See the License for the specific language governing permissions and
 * limitations under the License.
 *
 */

package transport

import (
	"bufio"
	"bytes"
	"encoding/base64"
	"fmt"
	"io"
	"net"
	"net/http"
	"strconv"
	"strings"
	"sync/atomic"
	"time"

	"github.com/golang/protobuf/proto"
	"golang.org/x/net/http2"
	"golang.org/x/net/http2/hpack"
	spb "google.golang.org/genproto/googleapis/rpc/status"
	"google.golang.org/grpc/codes"
	"google.golang.org/grpc/status"
)

const (
	// http2MaxFrameLen specifies the max length of a HTTP2 frame.
	http2MaxFrameLen = 16384 // 16KB frame
	// http://http2.github.io/http2-spec/#SettingValues
	http2InitHeaderTableSize = 4096
	// http2IOBufSize specifies the buffer size for sending frames.
	http2IOBufSize = 32 * 1024
	// baseContentType is the base content-type.
	baseContentType = "application/grpc"
)

var (
	clientPreface   = []byte(http2.ClientPreface)
	http2ErrConvTab = map[http2.ErrCode]codes.Code{
		http2.ErrCodeNo:                 codes.Internal,
		http2.ErrCodeProtocol:           codes.Internal,
		http2.ErrCodeInternal:           codes.Internal,
		http2.ErrCodeFlowControl:        codes.ResourceExhausted,
		http2.ErrCodeSettingsTimeout:    codes.Internal,
		http2.ErrCodeStreamClosed:       codes.Internal,
		http2.ErrCodeFrameSize:          codes.Internal,
		http2.ErrCodeRefusedStream:      codes.Unavailable,
		http2.ErrCodeCancel:             codes.Canceled,
		http2.ErrCodeCompression:        codes.Internal,
		http2.ErrCodeConnect:            codes.Internal,
		http2.ErrCodeEnhanceYourCalm:    codes.ResourceExhausted,
		http2.ErrCodeInadequateSecurity: codes.PermissionDenied,
		http2.ErrCodeHTTP11Required:     codes.FailedPrecondition,
	}
	statusCodeConvTab = map[codes.Code]http2.ErrCode{
		codes.Internal:          http2.ErrCodeInternal,
		codes.Canceled:          http2.ErrCodeCancel,
		codes.Unavailable:       http2.ErrCodeRefusedStream,
		codes.ResourceExhausted: http2.ErrCodeEnhanceYourCalm,
		codes.PermissionDenied:  http2.ErrCodeInadequateSecurity,
	}
	httpStatusConvTab = map[int]codes.Code{
		// 400 Bad Request - INTERNAL.
		http.StatusBadRequest: codes.Internal,
		// 401 Unauthorized  - UNAUTHENTICATED.
		http.StatusUnauthorized: codes.Unauthenticated,
		// 403 Forbidden - PERMISSION_DENIED.
		http.StatusForbidden: codes.PermissionDenied,
		// 404 Not Found - UNIMPLEMENTED.
		http.StatusNotFound: codes.Unimplemented,
		// 429 Too Many Requests - UNAVAILABLE.
		http.StatusTooManyRequests: codes.Unavailable,
		// 502 Bad Gateway - UNAVAILABLE.
		http.StatusBadGateway: codes.Unavailable,
		// 503 Service Unavailable - UNAVAILABLE.
		http.StatusServiceUnavailable: codes.Unavailable,
		// 504 Gateway timeout - UNAVAILABLE.
		http.StatusGatewayTimeout: codes.Unavailable,
	}
)

// Records the states during HPACK decoding. Must be reset once the
// decoding of the entire headers are finished.
type decodeState struct {
	contentType string
	encoding    string
	// statusGen caches the stream status received from the trailer the server
	// sent.  Client side only.  Do not access directly.  After all trailers are
	// parsed, use the status method to retrieve the status.
	statusGen *status.Status
	// rawStatusCode and rawStatusMsg are set from the raw trailer fields and are not
	// intended for direct access outside of parsing.
	rawStatusCode *int
	rawStatusMsg  string
	httpStatus    *int
	// Server side only fields.
	timeoutSet bool
	timeout    time.Duration
	method     string
	// key-value metadata map from the peer.
	mdata map[string][]string
}

// isReservedHeader checks whether hdr belongs to HTTP2 headers
// reserved by gRPC protocol. Any other headers are classified as the
// user-specified metadata.
func isReservedHeader(hdr string) bool {
	if hdr != "" && hdr[0] == ':' {
		return true
	}
	switch hdr {
	case "content-type",
		"grpc-message-type",
		"grpc-encoding",
		"grpc-message",
		"grpc-status",
		"grpc-timeout",
		"grpc-status-details-bin",
		"te":
		return true
	default:
		return false
	}
}

// isWhitelistedPseudoHeader checks whether hdr belongs to HTTP2 pseudoheaders
// that should be propagated into metadata visible to users.
func isWhitelistedPseudoHeader(hdr string) bool {
	switch hdr {
	case ":authority":
		return true
	default:
		return false
	}
}

func validContentType(t string) bool {
	if !strings.HasPrefix(t, baseContentType) {
		return false
	}
	// Support variations on the content-type
	// (e.g. "application/grpc+blah", "application/grpc;blah").
	if len(t) > len(baseContentType) && t[len(baseContentType)] != '+' && t[len(baseContentType)] != ';' {
		return false
	}
	return true
}

func getContentSubtype(t string) string {
	if !strings.HasPrefix(t, baseContentType) || len(t) == len(baseContentType) {
		return ""
	}
	switch t[len(baseContentType)] {
	case '+', ';':
		return t[len(baseContentType)+1:]
	default:
		// really an error case
		return ""
	}
}

func getContentTypeForSubtype(s string) string {
	if s == "" {
		return baseContentType
	}
	return baseContentType + "+" + s
}

func (d *decodeState) status() *status.Status {
	if d.statusGen == nil {
		// No status-details were provided; generate status using code/msg.
		d.statusGen = status.New(codes.Code(int32(*(d.rawStatusCode))), d.rawStatusMsg)
	}
	return d.statusGen
}

const binHdrSuffix = "-bin"

func encodeBinHeader(v []byte) string {
	return base64.RawStdEncoding.EncodeToString(v)
}

func decodeBinHeader(v string) ([]byte, error) {
	if len(v)%4 == 0 {
		// Input was padded, or padding was not necessary.
		return base64.StdEncoding.DecodeString(v)
	}
	return base64.RawStdEncoding.DecodeString(v)
}

func encodeMetadataHeader(k, v string) string {
	if strings.HasSuffix(k, binHdrSuffix) {
		return encodeBinHeader(([]byte)(v))
	}
	return v
}

func decodeMetadataHeader(k, v string) (string, error) {
	if strings.HasSuffix(k, binHdrSuffix) {
		b, err := decodeBinHeader(v)
		return string(b), err
	}
	return v, nil
}

func (d *decodeState) decodeResponseHeader(frame *http2.MetaHeadersFrame) error {
	for _, hf := range frame.Fields {
		if err := d.processHeaderField(hf); err != nil {
			return err
		}
	}

	// If grpc status exists, no need to check further.
	if d.rawStatusCode != nil || d.statusGen != nil {
		return nil
	}

	// If grpc status doesn't exist and http status doesn't exist,
	// then it's a malformed header.
	if d.httpStatus == nil {
		return streamErrorf(codes.Internal, "malformed header: doesn't contain status(gRPC or HTTP)")
	}

	if *(d.httpStatus) != http.StatusOK {
		code, ok := httpStatusConvTab[*(d.httpStatus)]
		if !ok {
			code = codes.Unknown
		}
		return streamErrorf(code, http.StatusText(*(d.httpStatus)))
	}

	// gRPC status doesn't exist and http status is OK.
	// Set rawStatusCode to be unknown and return nil error.
	// So that, if the stream has ended this Unknown status
	// will be propogated to the user.
	// Otherwise, it will be ignored. In which case, status from
	// a later trailer, that has StreamEnded flag set, is propogated.
	code := int(codes.Unknown)
	d.rawStatusCode = &code
	return nil

}

func (d *decodeState) processHeaderField(f hpack.HeaderField) error {
	switch f.Name {
	case "content-type":
		if !validContentType(f.Value) {
			return streamErrorf(codes.FailedPrecondition, "transport: received the unexpected content-type %q", f.Value)
		}
		d.contentType = f.Value
		d.addMetadata(f)
	case "grpc-encoding":
		d.encoding = f.Value
	case "grpc-status":
		code, err := strconv.Atoi(f.Value)
		if err != nil {
			return streamErrorf(codes.Internal, "transport: malformed grpc-status: %v", err)
		}
		d.rawStatusCode = &code
	case "grpc-message":
		d.rawStatusMsg = decodeGrpcMessage(f.Value)
	case "grpc-status-details-bin":
		v, err := decodeBinHeader(f.Value)
		if err != nil {
			return streamErrorf(codes.Internal, "transport: malformed grpc-status-details-bin: %v", err)
		}
		s := &spb.Status{}
		if err := proto.Unmarshal(v, s); err != nil {
			return streamErrorf(codes.Internal, "transport: malformed grpc-status-details-bin: %v", err)
		}
		d.statusGen = status.FromProto(s)
	case "grpc-timeout":
		d.timeoutSet = true
		var err error
		if d.timeout, err = decodeTimeout(f.Value); err != nil {
			return streamErrorf(codes.Internal, "transport: malformed time-out: %v", err)
		}
	case ":path":
		d.method = f.Value
	case ":status":
		code, err := strconv.Atoi(f.Value)
		if err != nil {
			return streamErrorf(codes.Internal, "transport: malformed http-status: %v", err)
		}
		d.httpStatus = &code
	default:
		if !isReservedHeader(f.Name) || isWhitelistedPseudoHeader(f.Name) {
<<<<<<< HEAD
			d.addMetadata(f)
=======
			if d.mdata == nil {
				d.mdata = make(map[string][]string)
			}
			v, err := decodeMetadataHeader(f.Name, f.Value)
			if err != nil {
				errorf("Failed to decode metadata header (%q, %q): %v", f.Name, f.Value, err)
				return nil
			}
			d.mdata[f.Name] = append(d.mdata[f.Name], v)
>>>>>>> 53ae6b7e
		}
	}
	return nil
}

func (d *decodeState) addMetadata(f hpack.HeaderField) {
	if d.mdata == nil {
		d.mdata = make(map[string][]string)
	}
	v, err := decodeMetadataHeader(f.Name, f.Value)
	if err != nil {
		grpclog.Printf("Failed to decode (%q, %q): %v", f.Name, f.Value, err)
		return
	}
	d.mdata[f.Name] = append(d.mdata[f.Name], v)
}

type timeoutUnit uint8

const (
	hour        timeoutUnit = 'H'
	minute      timeoutUnit = 'M'
	second      timeoutUnit = 'S'
	millisecond timeoutUnit = 'm'
	microsecond timeoutUnit = 'u'
	nanosecond  timeoutUnit = 'n'
)

func timeoutUnitToDuration(u timeoutUnit) (d time.Duration, ok bool) {
	switch u {
	case hour:
		return time.Hour, true
	case minute:
		return time.Minute, true
	case second:
		return time.Second, true
	case millisecond:
		return time.Millisecond, true
	case microsecond:
		return time.Microsecond, true
	case nanosecond:
		return time.Nanosecond, true
	default:
	}
	return
}

const maxTimeoutValue int64 = 100000000 - 1

// div does integer division and round-up the result. Note that this is
// equivalent to (d+r-1)/r but has less chance to overflow.
func div(d, r time.Duration) int64 {
	if m := d % r; m > 0 {
		return int64(d/r + 1)
	}
	return int64(d / r)
}

// TODO(zhaoq): It is the simplistic and not bandwidth efficient. Improve it.
func encodeTimeout(t time.Duration) string {
	if t <= 0 {
		return "0n"
	}
	if d := div(t, time.Nanosecond); d <= maxTimeoutValue {
		return strconv.FormatInt(d, 10) + "n"
	}
	if d := div(t, time.Microsecond); d <= maxTimeoutValue {
		return strconv.FormatInt(d, 10) + "u"
	}
	if d := div(t, time.Millisecond); d <= maxTimeoutValue {
		return strconv.FormatInt(d, 10) + "m"
	}
	if d := div(t, time.Second); d <= maxTimeoutValue {
		return strconv.FormatInt(d, 10) + "S"
	}
	if d := div(t, time.Minute); d <= maxTimeoutValue {
		return strconv.FormatInt(d, 10) + "M"
	}
	// Note that maxTimeoutValue * time.Hour > MaxInt64.
	return strconv.FormatInt(div(t, time.Hour), 10) + "H"
}

func decodeTimeout(s string) (time.Duration, error) {
	size := len(s)
	if size < 2 {
		return 0, fmt.Errorf("transport: timeout string is too short: %q", s)
	}
	unit := timeoutUnit(s[size-1])
	d, ok := timeoutUnitToDuration(unit)
	if !ok {
		return 0, fmt.Errorf("transport: timeout unit is not recognized: %q", s)
	}
	t, err := strconv.ParseInt(s[:size-1], 10, 64)
	if err != nil {
		return 0, err
	}
	return d * time.Duration(t), nil
}

const (
	spaceByte   = ' '
	tildaByte   = '~'
	percentByte = '%'
)

// encodeGrpcMessage is used to encode status code in header field
// "grpc-message".
// It checks to see if each individual byte in msg is an
// allowable byte, and then either percent encoding or passing it through.
// When percent encoding, the byte is converted into hexadecimal notation
// with a '%' prepended.
func encodeGrpcMessage(msg string) string {
	if msg == "" {
		return ""
	}
	lenMsg := len(msg)
	for i := 0; i < lenMsg; i++ {
		c := msg[i]
		if !(c >= spaceByte && c < tildaByte && c != percentByte) {
			return encodeGrpcMessageUnchecked(msg)
		}
	}
	return msg
}

func encodeGrpcMessageUnchecked(msg string) string {
	var buf bytes.Buffer
	lenMsg := len(msg)
	for i := 0; i < lenMsg; i++ {
		c := msg[i]
		if c >= spaceByte && c < tildaByte && c != percentByte {
			buf.WriteByte(c)
		} else {
			buf.WriteString(fmt.Sprintf("%%%02X", c))
		}
	}
	return buf.String()
}

// decodeGrpcMessage decodes the msg encoded by encodeGrpcMessage.
func decodeGrpcMessage(msg string) string {
	if msg == "" {
		return ""
	}
	lenMsg := len(msg)
	for i := 0; i < lenMsg; i++ {
		if msg[i] == percentByte && i+2 < lenMsg {
			return decodeGrpcMessageUnchecked(msg)
		}
	}
	return msg
}

func decodeGrpcMessageUnchecked(msg string) string {
	var buf bytes.Buffer
	lenMsg := len(msg)
	for i := 0; i < lenMsg; i++ {
		c := msg[i]
		if c == percentByte && i+2 < lenMsg {
			parsed, err := strconv.ParseUint(msg[i+1:i+3], 16, 8)
			if err != nil {
				buf.WriteByte(c)
			} else {
				buf.WriteByte(byte(parsed))
				i += 2
			}
		} else {
			buf.WriteByte(c)
		}
	}
	return buf.String()
}

type framer struct {
	numWriters int32
	reader     io.Reader
	writer     *bufio.Writer
	fr         *http2.Framer
}

func newFramer(conn net.Conn) *framer {
	f := &framer{
		reader: bufio.NewReaderSize(conn, http2IOBufSize),
		writer: bufio.NewWriterSize(conn, http2IOBufSize),
	}
	f.fr = http2.NewFramer(f.writer, f.reader)
	// Opt-in to Frame reuse API on framer to reduce garbage.
	// Frames aren't safe to read from after a subsequent call to ReadFrame.
	f.fr.SetReuseFrames()
	f.fr.ReadMetaHeaders = hpack.NewDecoder(http2InitHeaderTableSize, nil)
	return f
}

func (f *framer) adjustNumWriters(i int32) int32 {
	return atomic.AddInt32(&f.numWriters, i)
}

// The following writeXXX functions can only be called when the caller gets
// unblocked from writableChan channel (i.e., owns the privilege to write).

func (f *framer) writeContinuation(forceFlush bool, streamID uint32, endHeaders bool, headerBlockFragment []byte) error {
	if err := f.fr.WriteContinuation(streamID, endHeaders, headerBlockFragment); err != nil {
		return err
	}
	if forceFlush {
		return f.writer.Flush()
	}
	return nil
}

func (f *framer) writeData(forceFlush bool, streamID uint32, endStream bool, data []byte) error {
	if err := f.fr.WriteData(streamID, endStream, data); err != nil {
		return err
	}
	if forceFlush {
		return f.writer.Flush()
	}
	return nil
}

func (f *framer) writeGoAway(forceFlush bool, maxStreamID uint32, code http2.ErrCode, debugData []byte) error {
	if err := f.fr.WriteGoAway(maxStreamID, code, debugData); err != nil {
		return err
	}
	if forceFlush {
		return f.writer.Flush()
	}
	return nil
}

func (f *framer) writeHeaders(forceFlush bool, p http2.HeadersFrameParam) error {
	if err := f.fr.WriteHeaders(p); err != nil {
		return err
	}
	if forceFlush {
		return f.writer.Flush()
	}
	return nil
}

func (f *framer) writePing(forceFlush, ack bool, data [8]byte) error {
	if err := f.fr.WritePing(ack, data); err != nil {
		return err
	}
	if forceFlush {
		return f.writer.Flush()
	}
	return nil
}

func (f *framer) writePriority(forceFlush bool, streamID uint32, p http2.PriorityParam) error {
	if err := f.fr.WritePriority(streamID, p); err != nil {
		return err
	}
	if forceFlush {
		return f.writer.Flush()
	}
	return nil
}

func (f *framer) writePushPromise(forceFlush bool, p http2.PushPromiseParam) error {
	if err := f.fr.WritePushPromise(p); err != nil {
		return err
	}
	if forceFlush {
		return f.writer.Flush()
	}
	return nil
}

func (f *framer) writeRSTStream(forceFlush bool, streamID uint32, code http2.ErrCode) error {
	if err := f.fr.WriteRSTStream(streamID, code); err != nil {
		return err
	}
	if forceFlush {
		return f.writer.Flush()
	}
	return nil
}

func (f *framer) writeSettings(forceFlush bool, settings ...http2.Setting) error {
	if err := f.fr.WriteSettings(settings...); err != nil {
		return err
	}
	if forceFlush {
		return f.writer.Flush()
	}
	return nil
}

func (f *framer) writeSettingsAck(forceFlush bool) error {
	if err := f.fr.WriteSettingsAck(); err != nil {
		return err
	}
	if forceFlush {
		return f.writer.Flush()
	}
	return nil
}

func (f *framer) writeWindowUpdate(forceFlush bool, streamID, incr uint32) error {
	if err := f.fr.WriteWindowUpdate(streamID, incr); err != nil {
		return err
	}
	if forceFlush {
		return f.writer.Flush()
	}
	return nil
}

func (f *framer) flushWrite() error {
	return f.writer.Flush()
}

func (f *framer) readFrame() (http2.Frame, error) {
	return f.fr.ReadFrame()
}

func (f *framer) errorDetail() error {
	return f.fr.ErrorDetail()
}<|MERGE_RESOLUTION|>--- conflicted
+++ resolved
@@ -301,19 +301,7 @@
 		d.httpStatus = &code
 	default:
 		if !isReservedHeader(f.Name) || isWhitelistedPseudoHeader(f.Name) {
-<<<<<<< HEAD
 			d.addMetadata(f)
-=======
-			if d.mdata == nil {
-				d.mdata = make(map[string][]string)
-			}
-			v, err := decodeMetadataHeader(f.Name, f.Value)
-			if err != nil {
-				errorf("Failed to decode metadata header (%q, %q): %v", f.Name, f.Value, err)
-				return nil
-			}
-			d.mdata[f.Name] = append(d.mdata[f.Name], v)
->>>>>>> 53ae6b7e
 		}
 	}
 	return nil
@@ -325,7 +313,7 @@
 	}
 	v, err := decodeMetadataHeader(f.Name, f.Value)
 	if err != nil {
-		grpclog.Printf("Failed to decode (%q, %q): %v", f.Name, f.Value, err)
+		errorf("Failed to decode metadata header (%q, %q): %v", f.Name, f.Value, err)
 		return
 	}
 	d.mdata[f.Name] = append(d.mdata[f.Name], v)
