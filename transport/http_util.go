--- conflicted
+++ resolved
@@ -44,17 +44,13 @@
 	// http://http2.github.io/http2-spec/#SettingValues
 	http2InitHeaderTableSize = 4096
 	// http2IOBufSize specifies the buffer size for sending frames.
-<<<<<<< HEAD
-	http2IOBufSize = 32 * 1024
+	defaultWriteBufSize = 32 * 1024
+	defaultReadBufSize  = 32 * 1024
 	// baseContentType is the base content-type for gRPC.
 	// This is a valid content-type on it's own, but can also include a
 	// content-subtype such as "proto" as a suffix after "+" or ";".
 	// See https://grpc.io/docs/guides/wire.html#requests for more details.
 	baseContentType = "application/grpc"
-=======
-	defaultWriteBufSize = 32 * 1024
-	defaultReadBufSize  = 32 * 1024
->>>>>>> 8843b88f
 )
 
 var (
