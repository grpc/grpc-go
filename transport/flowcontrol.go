--- conflicted
+++ resolved
@@ -95,16 +95,11 @@
 }
 
 type trInFlow struct {
-<<<<<<< HEAD
-	limit   uint32
-	unacked uint32
+	limit               uint32 // accessed by reader goroutine.
+	unacked             uint32 // accessed by reader goroutine.
+	effectiveWindowSize uint32 // accessed by reader and channelz request goroutine.
 	// Callback used to schedule window update.
 	scheduleWU func(uint32)
-=======
-	limit               uint32
-	unacked             uint32
-	effectiveWindowSize uint32
->>>>>>> 247a5d44
 }
 
 // Sets the new limit.
@@ -113,11 +108,7 @@
 		f.scheduleWU(n - f.limit)
 	}
 	f.limit = n
-<<<<<<< HEAD
-=======
 	f.updateEffectiveWindowSize()
-	return d
->>>>>>> 247a5d44
 }
 
 func (f *trInFlow) onData(n uint32) {
@@ -125,16 +116,9 @@
 	if f.unacked >= f.limit/4 {
 		w := f.unacked
 		f.unacked = 0
-<<<<<<< HEAD
 		f.scheduleWU(w)
 	}
-=======
-		f.updateEffectiveWindowSize()
-		return w
-	}
 	f.updateEffectiveWindowSize()
-	return 0
->>>>>>> 247a5d44
 }
 
 func (f *trInFlow) reset() {
@@ -143,7 +127,15 @@
 	}
 	f.scheduleWU(f.unacked)
 	f.unacked = 0
-<<<<<<< HEAD
+	f.updateEffectiveWindowSize()
+}
+
+func (f *trInFlow) updateEffectiveWindowSize() {
+	atomic.StoreUint32(&f.effectiveWindowSize, f.limit-f.unacked)
+}
+
+func (f *trInFlow) getSize() uint32 {
+	return atomic.LoadUint32(&f.effectiveWindowSize)
 }
 
 // stInFlow deals with inbound flow control for stream.
@@ -157,24 +149,6 @@
 	// Needs to be aligned because of golang bug with atomics:
 	// https://golang.org/pkg/sync/atomic/#pkg-note-BUG
 	rcvd int64
-=======
-	f.updateEffectiveWindowSize()
-	return w
-}
-
-func (f *trInFlow) updateEffectiveWindowSize() {
-	atomic.StoreUint32(&f.effectiveWindowSize, f.limit-f.unacked)
-}
-
-func (f *trInFlow) getSize() uint32 {
-	return atomic.LoadUint32(&f.effectiveWindowSize)
-}
-
-// TODO(mmukhi): Simplify this code.
-// inFlow deals with inbound flow control
-type inFlow struct {
-	mu sync.Mutex
->>>>>>> 247a5d44
 	// The inbound flow control limit for pending data.
 	limit uint32
 	// number of bytes received so far, this should be accessed
