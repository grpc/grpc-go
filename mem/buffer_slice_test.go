--- conflicted
+++ resolved
@@ -106,11 +106,7 @@
 	}
 	for _, tt := range tests {
 		t.Run(tt.name, func(t *testing.T) {
-<<<<<<< HEAD
-			got := tt.in.Concatenate(tt.pool)
-=======
 			got := tt.in.MaterializeToBuffer(tt.pool)
->>>>>>> aaca1959
 			defer got.Free()
 			if !bytes.Equal(got.ReadOnlyData(), tt.wantData) {
 				t.Errorf("BufferSlice.MaterializeToBuffer() = %s, want %s", string(got.ReadOnlyData()), string(tt.wantData))
