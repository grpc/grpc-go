--- conflicted
+++ resolved
@@ -300,22 +300,15 @@
 			for _, cfg := range cfgs {
 				p, info, err := makeOneRPC(c, cfg)
 
-<<<<<<< HEAD
-			if err != nil && *failOnFailedRPC && hasRPCSucceeded() {
-				grpclog.Fatalf("RPC failed: %v", err)
-			}
-			if success {
-				if *printResponse {
-					fmt.Printf("Greeting: Hello world, this is %s, from %v\n", r.GetHostname(), p.Addr)
-				}
-				setRPCSucceeded()
-=======
 				for _, watcher := range savedWatchers {
 					// This sends an empty string if the RPC failed.
 					watcher.chanHosts <- info
 				}
-				if err != nil && *failOnFailedRPC {
+				if err != nil && *failOnFailedRPC && hasRPCSucceeded() {
 					grpclog.Fatalf("RPC failed: %v", err)
+				}
+				if err == nil {
+					setRPCSucceeded()
 				}
 				if *printResponse {
 					if err == nil {
@@ -330,7 +323,6 @@
 						fmt.Printf("RPC %q, failed with %v\n", cfg.typ, err)
 					}
 				}
->>>>>>> dfc0c05b
 			}
 		}(i)
 		i = (i + 1) % len(clients)
