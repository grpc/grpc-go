/*
 *
 * Copyright 2017 gRPC authors.
 *
 * Licensed under the Apache License, Version 2.0 (the "License");
 * you may not use this file except in compliance with the License.
 * You may obtain a copy of the License at
 *
 *     http://www.apache.org/licenses/LICENSE-2.0
 *
 * Unless required by applicable law or agreed to in writing, software
 * distributed under the License is distributed on an "AS IS" BASIS,
 * WITHOUT WARRANTIES OR CONDITIONS OF ANY KIND, either express or implied.
 * See the License for the specific language governing permissions and
 * limitations under the License.
 *
 */

package grpc

import (
<<<<<<< HEAD
=======
	"context"
	"errors"

>>>>>>> 6e21c220
	"google.golang.org/grpc/balancer"
	"google.golang.org/grpc/codes"
	"google.golang.org/grpc/connectivity"
	"google.golang.org/grpc/grpclog"
	"google.golang.org/grpc/resolver"
	"google.golang.org/grpc/status"
)

// PickFirstBalancerName is the name of the pick_first balancer.
const PickFirstBalancerName = "pick_first"

func newPickfirstBuilder() balancer.Builder {
	return &pickfirstBuilder{}
}

type pickfirstBuilder struct{}

func (*pickfirstBuilder) Build(cc balancer.ClientConn, opt balancer.BuildOptions) balancer.Balancer {
	return &pickfirstBalancer{cc: cc}
}

func (*pickfirstBuilder) Name() string {
	return PickFirstBalancerName
}

type pickfirstBalancer struct {
	state connectivity.State
	cc    balancer.ClientConn
	sc    balancer.SubConn
}

var _ balancer.V2Balancer = &pickfirstBalancer{} // Assert we implement v2

func (b *pickfirstBalancer) HandleResolvedAddrs(addrs []resolver.Address, err error) {
	if err != nil {
		b.ResolverError(err)
		return
	}
	b.UpdateClientConnState(balancer.ClientConnState{ResolverState: resolver.State{Addresses: addrs}}) // Ignore error
}

func (b *pickfirstBalancer) HandleSubConnStateChange(sc balancer.SubConn, s connectivity.State) {
	b.UpdateSubConnState(sc, balancer.SubConnState{ConnectivityState: s})
}

func (b *pickfirstBalancer) ResolverError(err error) {
	if b.state == connectivity.TransientFailure {
		// Set a failing picker if we don't have a good picker.
		b.cc.UpdateBalancerState(connectivity.TransientFailure,
			&picker{err: status.Errorf(codes.Unavailable, "name resolver error: %v", err)},
		)
	}
	if grpclog.V(2) {
		grpclog.Infof("pickfirstBalancer: ResolverError called with error %v", err)
	}
}

func (b *pickfirstBalancer) UpdateClientConnState(cs balancer.ClientConnState) error {
	if len(cs.ResolverState.Addresses) == 0 {
		b.ResolverError(errors.New("produced zero addresses"))
		return balancer.ErrBadResolverState
	}
	if b.sc == nil {
		var err error
		b.sc, err = b.cc.NewSubConn(cs.ResolverState.Addresses, balancer.NewSubConnOptions{})
		if err != nil {
			if grpclog.V(2) {
				grpclog.Errorf("pickfirstBalancer: failed to NewSubConn: %v", err)
			}
			b.state = connectivity.TransientFailure
			b.cc.UpdateBalancerState(connectivity.TransientFailure,
				&picker{err: status.Errorf(codes.Unavailable, "error creating connection: %v", err)},
			)
			return balancer.ErrBadResolverState
		}
<<<<<<< HEAD
		b.cc.UpdateState(balancer.State{State: connectivity.Idle, Picker: &picker{result: balancer.PickResult{SubConn: b.sc}}})
=======
		b.state = connectivity.Idle
		b.cc.UpdateBalancerState(connectivity.Idle, &picker{sc: b.sc})
>>>>>>> 6e21c220
		b.sc.Connect()
	} else {
		b.sc.UpdateAddresses(cs.ResolverState.Addresses)
		b.sc.Connect()
	}
	return nil
}

func (b *pickfirstBalancer) UpdateSubConnState(sc balancer.SubConn, s balancer.SubConnState) {
	if grpclog.V(2) {
		grpclog.Infof("pickfirstBalancer: HandleSubConnStateChange: %p, %v", sc, s)
	}
	if b.sc != sc {
		if grpclog.V(2) {
			grpclog.Infof("pickfirstBalancer: ignored state change because sc is not recognized")
		}
		return
	}
	b.state = s.ConnectivityState
	if s.ConnectivityState == connectivity.Shutdown {
		b.sc = nil
		return
	}

	switch s.ConnectivityState {
	case connectivity.Ready, connectivity.Idle:
<<<<<<< HEAD
		b.cc.UpdateState(balancer.State{State: s, Picker: &picker{result: balancer.PickResult{SubConn: sc}}})
	case connectivity.Connecting:
		b.cc.UpdateState(balancer.State{State: s, Picker: &picker{err: balancer.ErrNoSubConnAvailable}})
	case connectivity.TransientFailure:
		b.cc.UpdateState(balancer.State{State: s, Picker: &picker{err: balancer.ErrTransientFailure}})
=======
		b.cc.UpdateBalancerState(s.ConnectivityState, &picker{sc: sc})
	case connectivity.Connecting:
		b.cc.UpdateBalancerState(s.ConnectivityState, &picker{err: balancer.ErrNoSubConnAvailable})
	case connectivity.TransientFailure:
		b.cc.UpdateBalancerState(s.ConnectivityState, &picker{err: balancer.ErrTransientFailure})
>>>>>>> 6e21c220
	}
}

func (b *pickfirstBalancer) Close() {
}

type picker struct {
	result balancer.PickResult
	err    error
}

func (p *picker) Pick(info balancer.PickInfo) (balancer.PickResult, error) {
	return p.result, p.err
}

func init() {
	balancer.Register(newPickfirstBuilder())
}<|MERGE_RESOLUTION|>--- conflicted
+++ resolved
@@ -19,12 +19,8 @@
 package grpc
 
 import (
-<<<<<<< HEAD
-=======
-	"context"
 	"errors"
 
->>>>>>> 6e21c220
 	"google.golang.org/grpc/balancer"
 	"google.golang.org/grpc/codes"
 	"google.golang.org/grpc/connectivity"
@@ -73,8 +69,8 @@
 func (b *pickfirstBalancer) ResolverError(err error) {
 	if b.state == connectivity.TransientFailure {
 		// Set a failing picker if we don't have a good picker.
-		b.cc.UpdateBalancerState(connectivity.TransientFailure,
-			&picker{err: status.Errorf(codes.Unavailable, "name resolver error: %v", err)},
+		b.cc.UpdateState(balancer.State{State: connectivity.TransientFailure,
+			Picker: &picker{err: status.Errorf(codes.Unavailable, "name resolver error: %v", err)}},
 		)
 	}
 	if grpclog.V(2) {
@@ -95,17 +91,13 @@
 				grpclog.Errorf("pickfirstBalancer: failed to NewSubConn: %v", err)
 			}
 			b.state = connectivity.TransientFailure
-			b.cc.UpdateBalancerState(connectivity.TransientFailure,
-				&picker{err: status.Errorf(codes.Unavailable, "error creating connection: %v", err)},
+			b.cc.UpdateState(balancer.State{State: connectivity.TransientFailure,
+				Picker: &picker{err: status.Errorf(codes.Unavailable, "error creating connection: %v", err)}},
 			)
 			return balancer.ErrBadResolverState
 		}
-<<<<<<< HEAD
+		b.state = connectivity.Idle
 		b.cc.UpdateState(balancer.State{State: connectivity.Idle, Picker: &picker{result: balancer.PickResult{SubConn: b.sc}}})
-=======
-		b.state = connectivity.Idle
-		b.cc.UpdateBalancerState(connectivity.Idle, &picker{sc: b.sc})
->>>>>>> 6e21c220
 		b.sc.Connect()
 	} else {
 		b.sc.UpdateAddresses(cs.ResolverState.Addresses)
@@ -132,19 +124,11 @@
 
 	switch s.ConnectivityState {
 	case connectivity.Ready, connectivity.Idle:
-<<<<<<< HEAD
-		b.cc.UpdateState(balancer.State{State: s, Picker: &picker{result: balancer.PickResult{SubConn: sc}}})
+		b.cc.UpdateState(balancer.State{State: s.ConnectivityState, Picker: &picker{result: balancer.PickResult{SubConn: sc}}})
 	case connectivity.Connecting:
-		b.cc.UpdateState(balancer.State{State: s, Picker: &picker{err: balancer.ErrNoSubConnAvailable}})
+		b.cc.UpdateState(balancer.State{State: s.ConnectivityState, Picker: &picker{err: balancer.ErrNoSubConnAvailable}})
 	case connectivity.TransientFailure:
-		b.cc.UpdateState(balancer.State{State: s, Picker: &picker{err: balancer.ErrTransientFailure}})
-=======
-		b.cc.UpdateBalancerState(s.ConnectivityState, &picker{sc: sc})
-	case connectivity.Connecting:
-		b.cc.UpdateBalancerState(s.ConnectivityState, &picker{err: balancer.ErrNoSubConnAvailable})
-	case connectivity.TransientFailure:
-		b.cc.UpdateBalancerState(s.ConnectivityState, &picker{err: balancer.ErrTransientFailure})
->>>>>>> 6e21c220
+		b.cc.UpdateState(balancer.State{State: s.ConnectivityState, Picker: &picker{err: balancer.ErrTransientFailure}})
 	}
 }
 
