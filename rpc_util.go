--- conflicted
+++ resolved
@@ -136,15 +136,6 @@
 
 // callInfo contains all related configuration and information about an RPC.
 type callInfo struct {
-<<<<<<< HEAD
-	failFast       bool
-	headerMD       metadata.MD
-	trailerMD      metadata.MD
-	peer           *peer.Peer
-	traceInfo      traceInfo // in trace.go
-	codec          Codec
-	contentSubtype string
-=======
 	failFast              bool
 	headerMD              metadata.MD
 	trailerMD             metadata.MD
@@ -153,7 +144,8 @@
 	maxReceiveMessageSize *int
 	maxSendMessageSize    *int
 	creds                 credentials.PerRPCCredentials
->>>>>>> 06c98486
+	codec          Codec
+	contentSubtype string
 }
 
 var defaultCallInfo = callInfo{failFast: true}
@@ -228,13 +220,14 @@
 	})
 }
 
-<<<<<<< HEAD
 // CallCodec returns a CallOption that uses the given Codec for the RPC call.
 // This will override the Codec assocated with the ClientConn.
 func CallCodec(codec Codec) CallOption {
 	return beforeCall(func(c *callInfo) error {
 		c.codec = codec
-=======
+	}
+}
+
 // MaxCallRecvMsgSize returns a CallOption which sets the maximum message size the client can receive.
 func MaxCallRecvMsgSize(s int) CallOption {
 	return beforeCall(func(o *callInfo) error {
@@ -247,24 +240,23 @@
 func MaxCallSendMsgSize(s int) CallOption {
 	return beforeCall(func(o *callInfo) error {
 		o.maxSendMessageSize = &s
->>>>>>> 06c98486
 		return nil
 	})
 }
 
-<<<<<<< HEAD
 // CallContentSubtype returns a CallOption that will set the content subtype
 // to the given string. Normally, the value returned from Codec.String() is used.
 func CallContentSubtype(contentSubtype string) CallOption {
 	return beforeCall(func(c *callInfo) error {
 		c.contentSubtype = contentSubtype
-=======
+	}
+}
+
 // PerRPCCredentials returns a CallOption that sets credentials.PerRPCCredentials
 // for a call.
 func PerRPCCredentials(creds credentials.PerRPCCredentials) CallOption {
 	return beforeCall(func(c *callInfo) error {
 		c.creds = creds
->>>>>>> 06c98486
 		return nil
 	})
 }
