/*
 *
 * Copyright 2014 gRPC authors.
 *
 * Licensed under the Apache License, Version 2.0 (the "License");
 * you may not use this file except in compliance with the License.
 * You may obtain a copy of the License at
 *
 *     http://www.apache.org/licenses/LICENSE-2.0
 *
 * Unless required by applicable law or agreed to in writing, software
 * distributed under the License is distributed on an "AS IS" BASIS,
 * WITHOUT WARRANTIES OR CONDITIONS OF ANY KIND, either express or implied.
 * See the License for the specific language governing permissions and
 * limitations under the License.
 *
 */

package grpc

import (
	"compress/gzip"
	"context"
	"encoding/binary"
	"fmt"
	"io"
	"math"
	"strings"
	"sync"
	"time"

	"google.golang.org/grpc/codes"
	"google.golang.org/grpc/credentials"
	"google.golang.org/grpc/encoding"
	"google.golang.org/grpc/encoding/proto"
	"google.golang.org/grpc/internal/transport"
	"google.golang.org/grpc/mem"
	"google.golang.org/grpc/metadata"
	"google.golang.org/grpc/peer"
	"google.golang.org/grpc/stats"
	"google.golang.org/grpc/status"
)

// Compressor defines the interface gRPC uses to compress a message.
//
// Deprecated: use package encoding.
type Compressor interface {
	// Do compresses p into w.
	Do(w io.Writer, p []byte) error
	// Type returns the compression algorithm the Compressor uses.
	Type() string
}

type gzipCompressor struct {
	pool sync.Pool
}

// NewGZIPCompressor creates a Compressor based on GZIP.
//
// Deprecated: use package encoding/gzip.
func NewGZIPCompressor() Compressor {
	c, _ := NewGZIPCompressorWithLevel(gzip.DefaultCompression)
	return c
}

// NewGZIPCompressorWithLevel is like NewGZIPCompressor but specifies the gzip compression level instead
// of assuming DefaultCompression.
//
// The error returned will be nil if the level is valid.
//
// Deprecated: use package encoding/gzip.
func NewGZIPCompressorWithLevel(level int) (Compressor, error) {
	if level < gzip.DefaultCompression || level > gzip.BestCompression {
		return nil, fmt.Errorf("grpc: invalid compression level: %d", level)
	}
	return &gzipCompressor{
		pool: sync.Pool{
			New: func() any {
				w, err := gzip.NewWriterLevel(io.Discard, level)
				if err != nil {
					panic(err)
				}
				return w
			},
		},
	}, nil
}

func (c *gzipCompressor) Do(w io.Writer, p []byte) error {
	z := c.pool.Get().(*gzip.Writer)
	defer c.pool.Put(z)
	z.Reset(w)
	if _, err := z.Write(p); err != nil {
		return err
	}
	return z.Close()
}

func (c *gzipCompressor) Type() string {
	return "gzip"
}

// Decompressor defines the interface gRPC uses to decompress a message.
//
// Deprecated: use package encoding.
type Decompressor interface {
	// Do reads the data from r and uncompress them.
	Do(r io.Reader) ([]byte, error)
	// Type returns the compression algorithm the Decompressor uses.
	Type() string
}

type gzipDecompressor struct {
	pool sync.Pool
}

// NewGZIPDecompressor creates a Decompressor based on GZIP.
//
// Deprecated: use package encoding/gzip.
func NewGZIPDecompressor() Decompressor {
	return &gzipDecompressor{}
}

func (d *gzipDecompressor) Do(r io.Reader) ([]byte, error) {
	var z *gzip.Reader
	switch maybeZ := d.pool.Get().(type) {
	case nil:
		newZ, err := gzip.NewReader(r)
		if err != nil {
			return nil, err
		}
		z = newZ
	case *gzip.Reader:
		z = maybeZ
		if err := z.Reset(r); err != nil {
			d.pool.Put(z)
			return nil, err
		}
	}

	defer func() {
		z.Close()
		d.pool.Put(z)
	}()
	return io.ReadAll(z)
}

func (d *gzipDecompressor) Type() string {
	return "gzip"
}

// callInfo contains all related configuration and information about an RPC.
type callInfo struct {
	compressorType        string
	failFast              bool
	maxReceiveMessageSize *int
	maxSendMessageSize    *int
	creds                 credentials.PerRPCCredentials
	contentSubtype        string
	codec                 baseCodec
	maxRetryRPCBufferSize int
	onFinish              []func(err error)
}

func defaultCallInfo() *callInfo {
	return &callInfo{
		failFast:              true,
		maxRetryRPCBufferSize: 256 * 1024, // 256KB
	}
}

// CallOption configures a Call before it starts or extracts information from
// a Call after it completes.
type CallOption interface {
	// before is called before the call is sent to any server.  If before
	// returns a non-nil error, the RPC fails with that error.
	before(*callInfo) error

	// after is called after the call has completed.  after cannot return an
	// error, so any failures should be reported via output parameters.
	after(*callInfo, *csAttempt)
}

// EmptyCallOption does not alter the Call configuration.
// It can be embedded in another structure to carry satellite data for use
// by interceptors.
type EmptyCallOption struct{}

func (EmptyCallOption) before(*callInfo) error      { return nil }
func (EmptyCallOption) after(*callInfo, *csAttempt) {}

// StaticMethod returns a CallOption which specifies that a call is being made
// to a method that is static, which means the method is known at compile time
// and doesn't change at runtime. This can be used as a signal to stats plugins
// that this method is safe to include as a key to a measurement.
func StaticMethod() CallOption {
	return StaticMethodCallOption{}
}

// StaticMethodCallOption is a CallOption that specifies that a call comes
// from a static method.
type StaticMethodCallOption struct {
	EmptyCallOption
}

// Header returns a CallOptions that retrieves the header metadata
// for a unary RPC.
func Header(md *metadata.MD) CallOption {
	return HeaderCallOption{HeaderAddr: md}
}

// HeaderCallOption is a CallOption for collecting response header metadata.
// The metadata field will be populated *after* the RPC completes.
//
// # Experimental
//
// Notice: This type is EXPERIMENTAL and may be changed or removed in a
// later release.
type HeaderCallOption struct {
	HeaderAddr *metadata.MD
}

func (o HeaderCallOption) before(c *callInfo) error { return nil }
func (o HeaderCallOption) after(c *callInfo, attempt *csAttempt) {
	*o.HeaderAddr, _ = attempt.s.Header()
}

// Trailer returns a CallOptions that retrieves the trailer metadata
// for a unary RPC.
func Trailer(md *metadata.MD) CallOption {
	return TrailerCallOption{TrailerAddr: md}
}

// TrailerCallOption is a CallOption for collecting response trailer metadata.
// The metadata field will be populated *after* the RPC completes.
//
// # Experimental
//
// Notice: This type is EXPERIMENTAL and may be changed or removed in a
// later release.
type TrailerCallOption struct {
	TrailerAddr *metadata.MD
}

func (o TrailerCallOption) before(c *callInfo) error { return nil }
func (o TrailerCallOption) after(c *callInfo, attempt *csAttempt) {
	*o.TrailerAddr = attempt.s.Trailer()
}

// Peer returns a CallOption that retrieves peer information for a unary RPC.
// The peer field will be populated *after* the RPC completes.
func Peer(p *peer.Peer) CallOption {
	return PeerCallOption{PeerAddr: p}
}

// PeerCallOption is a CallOption for collecting the identity of the remote
// peer. The peer field will be populated *after* the RPC completes.
//
// # Experimental
//
// Notice: This type is EXPERIMENTAL and may be changed or removed in a
// later release.
type PeerCallOption struct {
	PeerAddr *peer.Peer
}

func (o PeerCallOption) before(c *callInfo) error { return nil }
func (o PeerCallOption) after(c *callInfo, attempt *csAttempt) {
	if x, ok := peer.FromContext(attempt.s.Context()); ok {
		*o.PeerAddr = *x
	}
}

// WaitForReady configures the RPC's behavior when the client is in
// TRANSIENT_FAILURE, which occurs when all addresses fail to connect.  If
// waitForReady is false, the RPC will fail immediately.  Otherwise, the client
// will wait until a connection becomes available or the RPC's deadline is
// reached.
//
// By default, RPCs do not "wait for ready".
func WaitForReady(waitForReady bool) CallOption {
	return FailFastCallOption{FailFast: !waitForReady}
}

// FailFast is the opposite of WaitForReady.
//
// Deprecated: use WaitForReady.
func FailFast(failFast bool) CallOption {
	return FailFastCallOption{FailFast: failFast}
}

// FailFastCallOption is a CallOption for indicating whether an RPC should fail
// fast or not.
//
// # Experimental
//
// Notice: This type is EXPERIMENTAL and may be changed or removed in a
// later release.
type FailFastCallOption struct {
	FailFast bool
}

func (o FailFastCallOption) before(c *callInfo) error {
	c.failFast = o.FailFast
	return nil
}
func (o FailFastCallOption) after(c *callInfo, attempt *csAttempt) {}

// OnFinish returns a CallOption that configures a callback to be called when
// the call completes. The error passed to the callback is the status of the
// RPC, and may be nil. The onFinish callback provided will only be called once
// by gRPC. This is mainly used to be used by streaming interceptors, to be
// notified when the RPC completes along with information about the status of
// the RPC.
//
// # Experimental
//
// Notice: This API is EXPERIMENTAL and may be changed or removed in a
// later release.
func OnFinish(onFinish func(err error)) CallOption {
	return OnFinishCallOption{
		OnFinish: onFinish,
	}
}

// OnFinishCallOption is CallOption that indicates a callback to be called when
// the call completes.
//
// # Experimental
//
// Notice: This type is EXPERIMENTAL and may be changed or removed in a
// later release.
type OnFinishCallOption struct {
	OnFinish func(error)
}

func (o OnFinishCallOption) before(c *callInfo) error {
	c.onFinish = append(c.onFinish, o.OnFinish)
	return nil
}

func (o OnFinishCallOption) after(c *callInfo, attempt *csAttempt) {}

// MaxCallRecvMsgSize returns a CallOption which sets the maximum message size
// in bytes the client can receive. If this is not set, gRPC uses the default
// 4MB.
func MaxCallRecvMsgSize(bytes int) CallOption {
	return MaxRecvMsgSizeCallOption{MaxRecvMsgSize: bytes}
}

// MaxRecvMsgSizeCallOption is a CallOption that indicates the maximum message
// size in bytes the client can receive.
//
// # Experimental
//
// Notice: This type is EXPERIMENTAL and may be changed or removed in a
// later release.
type MaxRecvMsgSizeCallOption struct {
	MaxRecvMsgSize int
}

func (o MaxRecvMsgSizeCallOption) before(c *callInfo) error {
	c.maxReceiveMessageSize = &o.MaxRecvMsgSize
	return nil
}
func (o MaxRecvMsgSizeCallOption) after(c *callInfo, attempt *csAttempt) {}

// MaxCallSendMsgSize returns a CallOption which sets the maximum message size
// in bytes the client can send. If this is not set, gRPC uses the default
// `math.MaxInt32`.
func MaxCallSendMsgSize(bytes int) CallOption {
	return MaxSendMsgSizeCallOption{MaxSendMsgSize: bytes}
}

// MaxSendMsgSizeCallOption is a CallOption that indicates the maximum message
// size in bytes the client can send.
//
// # Experimental
//
// Notice: This type is EXPERIMENTAL and may be changed or removed in a
// later release.
type MaxSendMsgSizeCallOption struct {
	MaxSendMsgSize int
}

func (o MaxSendMsgSizeCallOption) before(c *callInfo) error {
	c.maxSendMessageSize = &o.MaxSendMsgSize
	return nil
}
func (o MaxSendMsgSizeCallOption) after(c *callInfo, attempt *csAttempt) {}

// PerRPCCredentials returns a CallOption that sets credentials.PerRPCCredentials
// for a call.
func PerRPCCredentials(creds credentials.PerRPCCredentials) CallOption {
	return PerRPCCredsCallOption{Creds: creds}
}

// PerRPCCredsCallOption is a CallOption that indicates the per-RPC
// credentials to use for the call.
//
// # Experimental
//
// Notice: This type is EXPERIMENTAL and may be changed or removed in a
// later release.
type PerRPCCredsCallOption struct {
	Creds credentials.PerRPCCredentials
}

func (o PerRPCCredsCallOption) before(c *callInfo) error {
	c.creds = o.Creds
	return nil
}
func (o PerRPCCredsCallOption) after(c *callInfo, attempt *csAttempt) {}

// UseCompressor returns a CallOption which sets the compressor used when
// sending the request.  If WithCompressor is also set, UseCompressor has
// higher priority.
//
// # Experimental
//
// Notice: This API is EXPERIMENTAL and may be changed or removed in a
// later release.
func UseCompressor(name string) CallOption {
	return CompressorCallOption{CompressorType: name}
}

// CompressorCallOption is a CallOption that indicates the compressor to use.
//
// # Experimental
//
// Notice: This type is EXPERIMENTAL and may be changed or removed in a
// later release.
type CompressorCallOption struct {
	CompressorType string
}

func (o CompressorCallOption) before(c *callInfo) error {
	c.compressorType = o.CompressorType
	return nil
}
func (o CompressorCallOption) after(c *callInfo, attempt *csAttempt) {}

// CallContentSubtype returns a CallOption that will set the content-subtype
// for a call. For example, if content-subtype is "json", the Content-Type over
// the wire will be "application/grpc+json". The content-subtype is converted
// to lowercase before being included in Content-Type. See Content-Type on
// https://github.com/grpc/grpc/blob/master/doc/PROTOCOL-HTTP2.md#requests for
// more details.
//
// If ForceCodec is not also used, the content-subtype will be used to look up
// the Codec to use in the registry controlled by RegisterCodec. See the
// documentation on RegisterCodec for details on registration. The lookup of
// content-subtype is case-insensitive. If no such Codec is found, the call
// will result in an error with code codes.Internal.
//
// If ForceCodec is also used, that Codec will be used for all request and
// response messages, with the content-subtype set to the given contentSubtype
// here for requests.
func CallContentSubtype(contentSubtype string) CallOption {
	return ContentSubtypeCallOption{ContentSubtype: strings.ToLower(contentSubtype)}
}

// ContentSubtypeCallOption is a CallOption that indicates the content-subtype
// used for marshaling messages.
//
// # Experimental
//
// Notice: This type is EXPERIMENTAL and may be changed or removed in a
// later release.
type ContentSubtypeCallOption struct {
	ContentSubtype string
}

func (o ContentSubtypeCallOption) before(c *callInfo) error {
	c.contentSubtype = o.ContentSubtype
	return nil
}
func (o ContentSubtypeCallOption) after(c *callInfo, attempt *csAttempt) {}

// ForceCodec returns a CallOption that will set codec to be used for all
// request and response messages for a call. The result of calling Name() will
// be used as the content-subtype after converting to lowercase, unless
// CallContentSubtype is also used.
//
// See Content-Type on
// https://github.com/grpc/grpc/blob/master/doc/PROTOCOL-HTTP2.md#requests for
// more details. Also see the documentation on RegisterCodec and
// CallContentSubtype for more details on the interaction between Codec and
// content-subtype.
//
// This function is provided for advanced users; prefer to use only
// CallContentSubtype to select a registered codec instead.
//
// # Experimental
//
// Notice: This API is EXPERIMENTAL and may be changed or removed in a
// later release.
func ForceCodec(codec encoding.Codec) CallOption {
	return ForceCodecCallOption{Codec: codec}
}

// ForceCodecCallOption is a CallOption that indicates the codec used for
// marshaling messages.
//
// # Experimental
//
// Notice: This type is EXPERIMENTAL and may be changed or removed in a
// later release.
type ForceCodecCallOption struct {
	Codec encoding.Codec
}

func (o ForceCodecCallOption) before(c *callInfo) error {
	c.codec = newCodecV1Bridge(o.Codec)
	return nil
}
func (o ForceCodecCallOption) after(c *callInfo, attempt *csAttempt) {}

// ForceCodecV2 returns a CallOption that will set codec to be used for all
// request and response messages for a call. The result of calling Name() will
// be used as the content-subtype after converting to lowercase, unless
// CallContentSubtype is also used.
//
// See Content-Type on
// https://github.com/grpc/grpc/blob/master/doc/PROTOCOL-HTTP2.md#requests for
// more details. Also see the documentation on RegisterCodec and
// CallContentSubtype for more details on the interaction between Codec and
// content-subtype.
//
// This function is provided for advanced users; prefer to use only
// CallContentSubtype to select a registered codec instead.
//
// # Experimental
//
// Notice: This API is EXPERIMENTAL and may be changed or removed in a
// later release.
func ForceCodecV2(codec encoding.CodecV2) CallOption {
	return ForceCodecV2CallOption{CodecV2: codec}
}

// ForceCodecV2CallOption is a CallOption that indicates the codec used for
// marshaling messages.
//
// # Experimental
//
// Notice: This type is EXPERIMENTAL and may be changed or removed in a
// later release.
type ForceCodecV2CallOption struct {
	CodecV2 encoding.CodecV2
}

func (o ForceCodecV2CallOption) before(c *callInfo) error {
	c.codec = o.CodecV2
	return nil
}

func (o ForceCodecV2CallOption) after(c *callInfo, attempt *csAttempt) {}

// CallCustomCodec behaves like ForceCodec, but accepts a grpc.Codec instead of
// an encoding.Codec.
//
// Deprecated: use ForceCodec instead.
func CallCustomCodec(codec Codec) CallOption {
	return CustomCodecCallOption{Codec: codec}
}

// CustomCodecCallOption is a CallOption that indicates the codec used for
// marshaling messages.
//
// # Experimental
//
// Notice: This type is EXPERIMENTAL and may be changed or removed in a
// later release.
type CustomCodecCallOption struct {
	Codec Codec
}

func (o CustomCodecCallOption) before(c *callInfo) error {
	c.codec = newCodecV0Bridge(o.Codec)
	return nil
}
func (o CustomCodecCallOption) after(c *callInfo, attempt *csAttempt) {}

// MaxRetryRPCBufferSize returns a CallOption that limits the amount of memory
// used for buffering this RPC's requests for retry purposes.
//
// # Experimental
//
// Notice: This API is EXPERIMENTAL and may be changed or removed in a
// later release.
func MaxRetryRPCBufferSize(bytes int) CallOption {
	return MaxRetryRPCBufferSizeCallOption{bytes}
}

// MaxRetryRPCBufferSizeCallOption is a CallOption indicating the amount of
// memory to be used for caching this RPC for retry purposes.
//
// # Experimental
//
// Notice: This type is EXPERIMENTAL and may be changed or removed in a
// later release.
type MaxRetryRPCBufferSizeCallOption struct {
	MaxRetryRPCBufferSize int
}

func (o MaxRetryRPCBufferSizeCallOption) before(c *callInfo) error {
	c.maxRetryRPCBufferSize = o.MaxRetryRPCBufferSize
	return nil
}
func (o MaxRetryRPCBufferSizeCallOption) after(c *callInfo, attempt *csAttempt) {}

// The format of the payload: compressed or not?
type payloadFormat uint8

const (
	compressionNone payloadFormat = 0 // no compression
	compressionMade payloadFormat = 1 // compressed
)

type streamReader interface {
	ReadHeader(header []byte) error
	Read(n int) (mem.BufferSlice, error)
}

// parser reads complete gRPC messages from the underlying reader.
type parser struct {
	// r is the underlying reader.
	// See the comment on recvMsg for the permissible
	// error types.
	r streamReader

	// The header of a gRPC message. Find more detail at
	// https://github.com/grpc/grpc/blob/master/doc/PROTOCOL-HTTP2.md
	header [5]byte

	// bufferPool is the pool of shared receive buffers.
	bufferPool mem.BufferPool
}

// recvMsg reads a complete gRPC message from the stream.
//
// It returns the message and its payload (compression/encoding)
// format. The caller owns the returned msg memory.
//
// If there is an error, possible values are:
//   - io.EOF, when no messages remain
//   - io.ErrUnexpectedEOF
//   - of type transport.ConnectionError
//   - an error from the status package
//
// No other error values or types must be returned, which also means
// that the underlying streamReader must not return an incompatible
// error.
func (p *parser) recvMsg(maxReceiveMessageSize int) (payloadFormat, mem.BufferSlice, error) {
	err := p.r.ReadHeader(p.header[:])
	if err != nil {
		return 0, nil, err
	}

	pf := payloadFormat(p.header[0])
	length := binary.BigEndian.Uint32(p.header[1:])

	if length == 0 {
		return pf, nil, nil
	}
	if int64(length) > int64(maxInt) {
		return 0, nil, status.Errorf(codes.ResourceExhausted, "grpc: received message larger than max length allowed on current machine (%d vs. %d)", length, maxInt)
	}
	if int(length) > maxReceiveMessageSize {
		return 0, nil, status.Errorf(codes.ResourceExhausted, "grpc: received message larger than max (%d vs. %d)", length, maxReceiveMessageSize)
	}

	data, err := p.r.Read(int(length))
	if err != nil {
		if err == io.EOF {
			err = io.ErrUnexpectedEOF
		}
		return 0, nil, err
	}
	return pf, data, nil
}

// encode serializes msg and returns a buffer containing the message, or an
// error if it is too large to be transmitted by grpc.  If msg is nil, it
// generates an empty message.
func encode(c baseCodec, msg any) (mem.BufferSlice, error) {
	if msg == nil { // NOTE: typed nils will not be caught by this check
		return nil, nil
	}
	b, err := c.Marshal(msg)
	if err != nil {
		return nil, status.Errorf(codes.Internal, "grpc: error while marshaling: %v", err.Error())
	}
	if uint(b.Len()) > math.MaxUint32 {
		b.Free()
		return nil, status.Errorf(codes.ResourceExhausted, "grpc: message too large (%d bytes)", len(b))
	}
	return b, nil
}

// compress returns the input bytes compressed by compressor or cp.
// If both compressors are nil, or if the message has zero length, returns nil,
// indicating no compression was done.
//
// TODO(dfawley): eliminate cp parameter by wrapping Compressor in an encoding.Compressor.
func compress(in mem.BufferSlice, cp Compressor, compressor encoding.Compressor, pool mem.BufferPool) (mem.BufferSlice, payloadFormat, error) {
	if (compressor == nil && cp == nil) || in.Len() == 0 {
		return nil, compressionNone, nil
	}
	var out mem.BufferSlice
	w := mem.NewWriter(&out, pool)
	wrapErr := func(err error) error {
		out.Free()
		return status.Errorf(codes.Internal, "grpc: error while compressing: %v", err.Error())
	}
	if compressor != nil {
		z, err := compressor.Compress(w)
		if err != nil {
			return nil, 0, wrapErr(err)
		}
		for _, b := range in {
			if _, err := z.Write(b.ReadOnlyData()); err != nil {
				return nil, 0, wrapErr(err)
			}
		}
		if err := z.Close(); err != nil {
			return nil, 0, wrapErr(err)
		}
	} else {
		// This is obviously really inefficient since it fully materializes the data, but
		// there is no way around this with the old Compressor API. At least it attempts
		// to return the buffer to the provider, in the hopes it can be reused (maybe
		// even by a subsequent call to this very function).
		buf := in.MaterializeToBuffer(pool)
		defer buf.Free()
		if err := cp.Do(w, buf.ReadOnlyData()); err != nil {
			return nil, 0, wrapErr(err)
		}
	}
	return out, compressionMade, nil
}

const (
	payloadLen = 1
	sizeLen    = 4
	headerLen  = payloadLen + sizeLen
)

// msgHeader returns a 5-byte header for the message being transmitted and the
// payload, which is compData if non-nil or data otherwise.
func msgHeader(data, compData mem.BufferSlice, pf payloadFormat) (hdr []byte, dataRef, payload mem.BufferSlice) {
	hdr = make([]byte, headerLen)
	hdr[0] = byte(pf)

	var length uint32
	if pf == compressionMade {
		length = uint32(compData.Len())
		payload = compData
	} else {
		length = uint32(data.Len())
		payload = data
	}

	// Write length of payload into buf
	binary.BigEndian.PutUint32(hdr[payloadLen:], length)
	return hdr, data, payload
}

func outPayload(client bool, msg any, dataLength, payloadLength int, t time.Time) *stats.OutPayload {
	return &stats.OutPayload{
		Client:           client,
		Payload:          msg,
		Length:           dataLength,
		WireLength:       payloadLength + headerLen,
		CompressedLength: payloadLength,
		SentTime:         t,
	}
}

func checkRecvPayload(pf payloadFormat, recvCompress string, haveCompressor bool, isServer bool) *status.Status {
	switch pf {
	case compressionNone:
	case compressionMade:
		if recvCompress == "" || recvCompress == encoding.Identity {
			return status.New(codes.Internal, "grpc: compressed flag set with identity or empty encoding")
		}
		if !haveCompressor {
			if isServer {
				return status.Newf(codes.Unimplemented, "grpc: Decompressor is not installed for grpc-encoding %q", recvCompress)
			} else {
				return status.Newf(codes.Internal, "grpc: Decompressor is not installed for grpc-encoding %q", recvCompress)
			}
		}
	default:
		return status.Newf(codes.Internal, "grpc: received unexpected payload format %d", pf)
	}
	return nil
}

type payloadInfo struct {
	compressedLength  int // The compressed length got from wire.
	uncompressedBytes mem.BufferSlice
}

func (p *payloadInfo) free() {
	if p != nil && p.uncompressedBytes != nil {
		p.uncompressedBytes.Free()
	}
}

// recvAndDecompress reads a message from the stream, decompressing it if necessary.
<<<<<<< HEAD
func recvAndDecompress(p *parser, s *transport.Stream, dc Decompressor, maxReceiveMessageSize int, payInfo *payloadInfo, compressor encoding.Compressor,
) (out mem.BufferSlice, err error) {
	pf, compressed, err := p.recvMsg(maxReceiveMessageSize)
=======
//
// Cancelling the returned cancel function releases the buffer back to the pool. So the caller should cancel as soon as
// the buffer is no longer needed.
// TODO: Refactor this function to reduce the number of arguments.
// See: https://google.github.io/styleguide/go/best-practices.html#function-argument-lists
func recvAndDecompress(p *parser, s *transport.Stream, dc Decompressor, maxReceiveMessageSize int, payInfo *payloadInfo, compressor encoding.Compressor, isServer bool,
) (uncompressedBuf []byte, cancel func(), err error) {
	pf, compressedBuf, err := p.recvMsg(maxReceiveMessageSize)
>>>>>>> 54b48f7e
	if err != nil {
		return nil, err
	}

<<<<<<< HEAD
	compressedLength := compressed.Len()

	if st := checkRecvPayload(pf, s.RecvCompress(), compressor != nil || dc != nil); st != nil {
		compressed.Free()
		return nil, st.Err()
=======
	if st := checkRecvPayload(pf, s.RecvCompress(), compressor != nil || dc != nil, isServer); st != nil {
		return nil, nil, st.Err()
>>>>>>> 54b48f7e
	}

	var size int
	if pf == compressionMade {
		defer compressed.Free()

		// To match legacy behavior, if the decompressor is set by WithDecompressor or RPCDecompressor,
		// use this decompressor as the default.
		if dc != nil {
			var uncompressedBuf []byte
			uncompressedBuf, err = dc.Do(compressed.Reader())
			if err == nil {
				out = mem.BufferSlice{mem.NewBuffer(uncompressedBuf, nil)}
			}
			size = len(uncompressedBuf)
		} else {
			out, size, err = decompress(compressor, compressed, maxReceiveMessageSize, p.bufferPool)
		}
		if err != nil {
			return nil, status.Errorf(codes.Internal, "grpc: failed to decompress the received message: %v", err)
		}
		if size > maxReceiveMessageSize {
			out.Free()
			// TODO: Revisit the error code. Currently keep it consistent with java
			// implementation.
			return nil, status.Errorf(codes.ResourceExhausted, "grpc: received message after decompression larger than max (%d vs. %d)", size, maxReceiveMessageSize)
		}
	} else {
		out = compressed
	}

	if payInfo != nil {
		payInfo.compressedLength = compressedLength
		out.Ref()
		payInfo.uncompressedBytes = out
	}

	return out, nil
}

// Using compressor, decompress d, returning data and size.
// Optionally, if data will be over maxReceiveMessageSize, just return the size.
func decompress(compressor encoding.Compressor, d mem.BufferSlice, maxReceiveMessageSize int, pool mem.BufferPool) (mem.BufferSlice, int, error) {
	dcReader, err := compressor.Decompress(d.Reader())
	if err != nil {
		return nil, 0, err
	}

	// TODO: Can/should this still be preserved with the new BufferSlice API? Are
	//  there any actual benefits to allocating a single large buffer instead of
	//  multiple smaller ones?
	//if sizer, ok := compressor.(interface {
	//	DecompressedSize(compressedBytes []byte) int
	//}); ok {
	//	if size := sizer.DecompressedSize(d); size >= 0 {
	//		if size > maxReceiveMessageSize {
	//			return nil, size, nil
	//		}
	//		// size is used as an estimate to size the buffer, but we
	//		// will read more data if available.
	//		// +MinRead so ReadFrom will not reallocate if size is correct.
	//		//
	//		// TODO: If we ensure that the buffer size is the same as the DecompressedSize,
	//		// we can also utilize the recv buffer pool here.
	//		buf := bytes.NewBuffer(make([]byte, 0, size+bytes.MinRead))
	//		bytesRead, err := buf.ReadFrom(io.LimitReader(dcReader, int64(maxReceiveMessageSize)+1))
	//		return buf.Bytes(), int(bytesRead), err
	//	}
	//}

	var out mem.BufferSlice
	_, err = io.Copy(mem.NewWriter(&out, pool), io.LimitReader(dcReader, int64(maxReceiveMessageSize)+1))
	if err != nil {
		out.Free()
		return nil, 0, err
	}
	return out, out.Len(), nil
}

// For the two compressor parameters, both should not be set, but if they are,
// dc takes precedence over compressor.
// TODO(dfawley): wrap the old compressor/decompressor using the new API?
<<<<<<< HEAD
func recv(p *parser, c baseCodec, s *transport.Stream, dc Decompressor, m any, maxReceiveMessageSize int, payInfo *payloadInfo, compressor encoding.Compressor) error {
	data, err := recvAndDecompress(p, s, dc, maxReceiveMessageSize, payInfo, compressor)
=======
func recv(p *parser, c baseCodec, s *transport.Stream, dc Decompressor, m any, maxReceiveMessageSize int, payInfo *payloadInfo, compressor encoding.Compressor, isServer bool) error {
	buf, cancel, err := recvAndDecompress(p, s, dc, maxReceiveMessageSize, payInfo, compressor, isServer)
>>>>>>> 54b48f7e
	if err != nil {
		return err
	}

	if err := c.Unmarshal(data, m); err != nil {
		data.Free()
		return status.Errorf(codes.Internal, "grpc: failed to unmarshal the received message: %v", err)
	}
	return nil
}

// Information about RPC
type rpcInfo struct {
	failfast      bool
	preloaderInfo *compressorInfo
}

// Information about Preloader
// Responsible for storing codec, and compressors
// If stream (s) has  context s.Context which stores rpcInfo that has non nil
// pointers to codec, and compressors, then we can use preparedMsg for Async message prep
// and reuse marshalled bytes
type compressorInfo struct {
	codec baseCodec
	cp    Compressor
	comp  encoding.Compressor
}

type rpcInfoContextKey struct{}

func newContextWithRPCInfo(ctx context.Context, failfast bool, codec baseCodec, cp Compressor, comp encoding.Compressor) context.Context {
	return context.WithValue(ctx, rpcInfoContextKey{}, &rpcInfo{
		failfast: failfast,
		preloaderInfo: &compressorInfo{
			codec: codec,
			cp:    cp,
			comp:  comp,
		},
	})
}

func rpcInfoFromContext(ctx context.Context) (s *rpcInfo, ok bool) {
	s, ok = ctx.Value(rpcInfoContextKey{}).(*rpcInfo)
	return
}

// Code returns the error code for err if it was produced by the rpc system.
// Otherwise, it returns codes.Unknown.
//
// Deprecated: use status.Code instead.
func Code(err error) codes.Code {
	return status.Code(err)
}

// ErrorDesc returns the error description of err if it was produced by the rpc system.
// Otherwise, it returns err.Error() or empty string when err is nil.
//
// Deprecated: use status.Convert and Message method instead.
func ErrorDesc(err error) string {
	return status.Convert(err).Message()
}

// Errorf returns an error containing an error code and a description;
// Errorf returns nil if c is OK.
//
// Deprecated: use status.Errorf instead.
func Errorf(c codes.Code, format string, a ...any) error {
	return status.Errorf(c, format, a...)
}

var errContextCanceled = status.Error(codes.Canceled, context.Canceled.Error())
var errContextDeadline = status.Error(codes.DeadlineExceeded, context.DeadlineExceeded.Error())

// toRPCErr converts an error into an error from the status package.
func toRPCErr(err error) error {
	switch err {
	case nil, io.EOF:
		return err
	case context.DeadlineExceeded:
		return errContextDeadline
	case context.Canceled:
		return errContextCanceled
	case io.ErrUnexpectedEOF:
		return status.Error(codes.Internal, err.Error())
	}

	switch e := err.(type) {
	case transport.ConnectionError:
		return status.Error(codes.Unavailable, e.Desc)
	case *transport.NewStreamError:
		return toRPCErr(e.Err)
	}

	if _, ok := status.FromError(err); ok {
		return err
	}

	return status.Error(codes.Unknown, err.Error())
}

// setCallInfoCodec should only be called after CallOptions have been applied.
func setCallInfoCodec(c *callInfo) error {
	if c.codec != nil {
		// codec was already set by a CallOption; use it, but set the content
		// subtype if it is not set.
		if c.contentSubtype == "" {
			// c.codec is a baseCodec to hide the difference between grpc.Codec and
			// encoding.Codec (Name vs. String method name).  We only support
			// setting content subtype from encoding.Codec to avoid a behavior
			// change with the deprecated version.
			if ec, ok := c.codec.(encoding.CodecV2); ok {
				c.contentSubtype = strings.ToLower(ec.Name())
			}
		}
		return nil
	}

	if c.contentSubtype == "" {
		// No codec specified in CallOptions; use proto by default.
		c.codec = getCodec(proto.Name)
		return nil
	}

	// c.contentSubtype is already lowercased in CallContentSubtype
	c.codec = getCodec(c.contentSubtype)
	if c.codec == nil {
		return status.Errorf(codes.Internal, "no codec registered for content-subtype %s", c.contentSubtype)
	}
	return nil
}

// The SupportPackageIsVersion variables are referenced from generated protocol
// buffer files to ensure compatibility with the gRPC version used.  The latest
// support package version is 9.
//
// Older versions are kept for compatibility.
//
// These constants should not be referenced from any other code.
const (
	SupportPackageIsVersion3 = true
	SupportPackageIsVersion4 = true
	SupportPackageIsVersion5 = true
	SupportPackageIsVersion6 = true
	SupportPackageIsVersion7 = true
	SupportPackageIsVersion8 = true
	SupportPackageIsVersion9 = true
)

const grpcUA = "grpc-go/" + Version<|MERGE_RESOLUTION|>--- conflicted
+++ resolved
@@ -809,34 +809,23 @@
 }
 
 // recvAndDecompress reads a message from the stream, decompressing it if necessary.
-<<<<<<< HEAD
-func recvAndDecompress(p *parser, s *transport.Stream, dc Decompressor, maxReceiveMessageSize int, payInfo *payloadInfo, compressor encoding.Compressor,
-) (out mem.BufferSlice, err error) {
-	pf, compressed, err := p.recvMsg(maxReceiveMessageSize)
-=======
 //
 // Cancelling the returned cancel function releases the buffer back to the pool. So the caller should cancel as soon as
 // the buffer is no longer needed.
 // TODO: Refactor this function to reduce the number of arguments.
 // See: https://google.github.io/styleguide/go/best-practices.html#function-argument-lists
 func recvAndDecompress(p *parser, s *transport.Stream, dc Decompressor, maxReceiveMessageSize int, payInfo *payloadInfo, compressor encoding.Compressor, isServer bool,
-) (uncompressedBuf []byte, cancel func(), err error) {
-	pf, compressedBuf, err := p.recvMsg(maxReceiveMessageSize)
->>>>>>> 54b48f7e
+) (out mem.BufferSlice, err error) {
+	pf, compressed, err := p.recvMsg(maxReceiveMessageSize)
 	if err != nil {
 		return nil, err
 	}
 
-<<<<<<< HEAD
 	compressedLength := compressed.Len()
 
-	if st := checkRecvPayload(pf, s.RecvCompress(), compressor != nil || dc != nil); st != nil {
+	if st := checkRecvPayload(pf, s.RecvCompress(), compressor != nil || dc != nil, isServer); st != nil {
 		compressed.Free()
-		return nil, st.Err()
-=======
-	if st := checkRecvPayload(pf, s.RecvCompress(), compressor != nil || dc != nil, isServer); st != nil {
 		return nil, nil, st.Err()
->>>>>>> 54b48f7e
 	}
 
 	var size int
@@ -919,13 +908,8 @@
 // For the two compressor parameters, both should not be set, but if they are,
 // dc takes precedence over compressor.
 // TODO(dfawley): wrap the old compressor/decompressor using the new API?
-<<<<<<< HEAD
-func recv(p *parser, c baseCodec, s *transport.Stream, dc Decompressor, m any, maxReceiveMessageSize int, payInfo *payloadInfo, compressor encoding.Compressor) error {
-	data, err := recvAndDecompress(p, s, dc, maxReceiveMessageSize, payInfo, compressor)
-=======
 func recv(p *parser, c baseCodec, s *transport.Stream, dc Decompressor, m any, maxReceiveMessageSize int, payInfo *payloadInfo, compressor encoding.Compressor, isServer bool) error {
-	buf, cancel, err := recvAndDecompress(p, s, dc, maxReceiveMessageSize, payInfo, compressor, isServer)
->>>>>>> 54b48f7e
+	data, err := recvAndDecompress(p, s, dc, maxReceiveMessageSize, payInfo, compressor, isServer)
 	if err != nil {
 		return err
 	}
