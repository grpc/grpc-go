--- conflicted
+++ resolved
@@ -212,23 +212,6 @@
 // for a unary RPC.
 func Trailer(md *metadata.MD) CallOption {
 	return TrailerCallOption{TrailerAddr: md}
-<<<<<<< HEAD
-}
-
-// TrailerCallOption is a CallOption for collecting response trailer metadata.
-// The metadata field will be populated *after* the RPC completes.
-// This is an EXPERIMENTAL API.
-type TrailerCallOption struct {
-	TrailerAddr *metadata.MD
-}
-
-func (o TrailerCallOption) before(c *callInfo) error { return nil }
-func (o TrailerCallOption) after(c *callInfo) {
-	if c.stream != nil {
-		*o.TrailerAddr = c.stream.Trailer()
-	}
-=======
->>>>>>> fc37cf13
 }
 
 // TrailerCallOption is a CallOption for collecting response trailer metadata.
@@ -292,11 +275,7 @@
 	c.failFast = o.FailFast
 	return nil
 }
-<<<<<<< HEAD
-func (o FailFastCallOption) after(c *callInfo) { return }
-=======
 func (o FailFastCallOption) after(c *callInfo) {}
->>>>>>> fc37cf13
 
 // MaxCallRecvMsgSize returns a CallOption which sets the maximum message size the client can receive.
 func MaxCallRecvMsgSize(s int) CallOption {
@@ -308,16 +287,7 @@
 // This is an EXPERIMENTAL API.
 type MaxRecvMsgSizeCallOption struct {
 	MaxRecvMsgSize int
-<<<<<<< HEAD
-}
-
-func (o MaxRecvMsgSizeCallOption) before(c *callInfo) error {
-	c.maxReceiveMessageSize = &o.MaxRecvMsgSize
-	return nil
-=======
->>>>>>> fc37cf13
-}
-func (o MaxRecvMsgSizeCallOption) after(c *callInfo) { return }
+}
 
 func (o MaxRecvMsgSizeCallOption) before(c *callInfo) error {
 	c.maxReceiveMessageSize = &o.MaxRecvMsgSize
@@ -335,16 +305,7 @@
 // This is an EXPERIMENTAL API.
 type MaxSendMsgSizeCallOption struct {
 	MaxSendMsgSize int
-<<<<<<< HEAD
-}
-
-func (o MaxSendMsgSizeCallOption) before(c *callInfo) error {
-	c.maxSendMessageSize = &o.MaxSendMsgSize
-	return nil
-=======
->>>>>>> fc37cf13
-}
-func (o MaxSendMsgSizeCallOption) after(c *callInfo) { return }
+}
 
 func (o MaxSendMsgSizeCallOption) before(c *callInfo) error {
 	c.maxSendMessageSize = &o.MaxSendMsgSize
@@ -358,11 +319,7 @@
 	return PerRPCCredsCallOption{Creds: creds}
 }
 
-<<<<<<< HEAD
-// PerRPCCredsCallOption is a CallOption that indicates the the per-RPC
-=======
 // PerRPCCredsCallOption is a CallOption that indicates the per-RPC
->>>>>>> fc37cf13
 // credentials to use for the call.
 // This is an EXPERIMENTAL API.
 type PerRPCCredsCallOption struct {
@@ -373,11 +330,7 @@
 	c.creds = o.Creds
 	return nil
 }
-<<<<<<< HEAD
-func (o PerRPCCredsCallOption) after(c *callInfo) { return }
-=======
 func (o PerRPCCredsCallOption) after(c *callInfo) {}
->>>>>>> fc37cf13
 
 // UseCompressor returns a CallOption which sets the compressor used when
 // sending the request.  If WithCompressor is also set, UseCompressor has
@@ -386,22 +339,7 @@
 // This API is EXPERIMENTAL.
 func UseCompressor(name string) CallOption {
 	return CompressorCallOption{CompressorType: name}
-<<<<<<< HEAD
-}
-
-// CompressorCallOption is a CallOption that indicates the compressor to use.
-// This is an EXPERIMENTAL API.
-type CompressorCallOption struct {
-	CompressorType string
-}
-
-func (o CompressorCallOption) before(c *callInfo) error {
-	c.compressorType = o.CompressorType
-	return nil
-=======
->>>>>>> fc37cf13
-}
-func (o CompressorCallOption) after(c *callInfo) { return }
+}
 
 // CompressorCallOption is a CallOption that indicates the compressor to use.
 // This is an EXPERIMENTAL API.
@@ -440,16 +378,7 @@
 // This is an EXPERIMENTAL API.
 type ContentSubtypeCallOption struct {
 	ContentSubtype string
-<<<<<<< HEAD
-}
-
-func (o ContentSubtypeCallOption) before(c *callInfo) error {
-	c.contentSubtype = o.ContentSubtype
-	return nil
-=======
->>>>>>> fc37cf13
-}
-func (o ContentSubtypeCallOption) after(c *callInfo) { return }
+}
 
 func (o ContentSubtypeCallOption) before(c *callInfo) error {
 	c.contentSubtype = o.ContentSubtype
@@ -478,16 +407,7 @@
 // This is an EXPERIMENTAL API.
 type CustomCodecCallOption struct {
 	Codec Codec
-<<<<<<< HEAD
-}
-
-func (o CustomCodecCallOption) before(c *callInfo) error {
-	c.codec = o.Codec
-	return nil
-=======
->>>>>>> fc37cf13
-}
-func (o CustomCodecCallOption) after(c *callInfo) { return }
+}
 
 func (o CustomCodecCallOption) before(c *callInfo) error {
 	c.codec = o.Codec
