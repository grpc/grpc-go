--- conflicted
+++ resolved
@@ -277,13 +277,8 @@
 // No other error values or types must be returned, which also means
 // that the underlying io.Reader must not return an incompatible
 // error.
-<<<<<<< HEAD
-func (p *parser) recvMsg(maxMsgSize int) (pf payloadFormat, msg []byte, err error) {
+func (p *parser) recvMsg(maxReceiveMessageSize int) (pf payloadFormat, msg []byte, err error) {
 	if _, err := p.r.Read(p.header[:]); err != nil {
-=======
-func (p *parser) recvMsg(maxReceiveMessageSize int) (pf payloadFormat, msg []byte, err error) {
-	if _, err := io.ReadFull(p.r, p.header[:]); err != nil {
->>>>>>> 79f73d62
 		return 0, nil, err
 	}
 
