--- conflicted
+++ resolved
@@ -26,11 +26,8 @@
 	"io"
 	"io/ioutil"
 	"math"
-<<<<<<< HEAD
+	"os"
 	"strings"
-=======
-	"os"
->>>>>>> 22c3f92f
 	"sync"
 	"time"
 
