/*
 *
 * Copyright 2014, Google Inc.
 * All rights reserved.
 *
 * Redistribution and use in source and binary forms, with or without
 * modification, are permitted provided that the following conditions are
 * met:
 *
 *     * Redistributions of source code must retain the above copyright
 * notice, this list of conditions and the following disclaimer.
 *     * Redistributions in binary form must reproduce the above
 * copyright notice, this list of conditions and the following disclaimer
 * in the documentation and/or other materials provided with the
 * distribution.
 *     * Neither the name of Google Inc. nor the names of its
 * contributors may be used to endorse or promote products derived from
 * this software without specific prior written permission.
 *
 * THIS SOFTWARE IS PROVIDED BY THE COPYRIGHT HOLDERS AND CONTRIBUTORS
 * "AS IS" AND ANY EXPRESS OR IMPLIED WARRANTIES, INCLUDING, BUT NOT
 * LIMITED TO, THE IMPLIED WARRANTIES OF MERCHANTABILITY AND FITNESS FOR
 * A PARTICULAR PURPOSE ARE DISCLAIMED. IN NO EVENT SHALL THE COPYRIGHT
 * OWNER OR CONTRIBUTORS BE LIABLE FOR ANY DIRECT, INDIRECT, INCIDENTAL,
 * SPECIAL, EXEMPLARY, OR CONSEQUENTIAL DAMAGES (INCLUDING, BUT NOT
 * LIMITED TO, PROCUREMENT OF SUBSTITUTE GOODS OR SERVICES; LOSS OF USE,
 * DATA, OR PROFITS; OR BUSINESS INTERRUPTION) HOWEVER CAUSED AND ON ANY
 * THEORY OF LIABILITY, WHETHER IN CONTRACT, STRICT LIABILITY, OR TORT
 * (INCLUDING NEGLIGENCE OR OTHERWISE) ARISING IN ANY WAY OUT OF THE USE
 * OF THIS SOFTWARE, EVEN IF ADVISED OF THE POSSIBILITY OF SUCH DAMAGE.
 *
 */

package grpc

import (
	"bytes"
	"io"
	"math"
	"reflect"
	"testing"

	"github.com/golang/protobuf/proto"
	"google.golang.org/grpc/codes"
	"google.golang.org/grpc/status"
	perfpb "google.golang.org/grpc/test/codec_perf"
	"google.golang.org/grpc/transport"
)

<<<<<<< HEAD
type fullReader struct {
	reader io.Reader
}

func (f fullReader) Read(p []byte) (int, error) {
	return io.ReadFull(f.reader, p)
}
=======
var _ CallOption = EmptyCallOption{} // ensure EmptyCallOption implements the interface
>>>>>>> 11d93ecd

func TestSimpleParsing(t *testing.T) {
	bigMsg := bytes.Repeat([]byte{'x'}, 1<<24)
	for _, test := range []struct {
		// input
		p []byte
		// outputs
		err error
		b   []byte
		pt  payloadFormat
	}{
		{nil, io.EOF, nil, compressionNone},
		{[]byte{0, 0, 0, 0, 0}, nil, nil, compressionNone},
		{[]byte{0, 0, 0, 0, 1, 'a'}, nil, []byte{'a'}, compressionNone},
		{[]byte{1, 0}, io.ErrUnexpectedEOF, nil, compressionNone},
		{[]byte{0, 0, 0, 0, 10, 'a'}, io.ErrUnexpectedEOF, nil, compressionNone},
		// Check that messages with length >= 2^24 are parsed.
		{append([]byte{0, 1, 0, 0, 0}, bigMsg...), nil, bigMsg, compressionNone},
	} {
		buf := fullReader{bytes.NewReader(test.p)}
		parser := &parser{r: buf}
		pt, b, err := parser.recvMsg(math.MaxInt32)
		if err != test.err || !bytes.Equal(b, test.b) || pt != test.pt {
			t.Fatalf("parser{%v}.recvMsg(_) = %v, %v, %v\nwant %v, %v, %v", test.p, pt, b, err, test.pt, test.b, test.err)
		}
	}
}

func TestMultipleParsing(t *testing.T) {
	// Set a byte stream consists of 3 messages with their headers.
	p := []byte{0, 0, 0, 0, 1, 'a', 0, 0, 0, 0, 2, 'b', 'c', 0, 0, 0, 0, 1, 'd'}
	b := fullReader{bytes.NewReader(p)}
	parser := &parser{r: b}

	wantRecvs := []struct {
		pt   payloadFormat
		data []byte
	}{
		{compressionNone, []byte("a")},
		{compressionNone, []byte("bc")},
		{compressionNone, []byte("d")},
	}
	for i, want := range wantRecvs {
		pt, data, err := parser.recvMsg(math.MaxInt32)
		if err != nil || pt != want.pt || !reflect.DeepEqual(data, want.data) {
			t.Fatalf("after %d calls, parser{%v}.recvMsg(_) = %v, %v, %v\nwant %v, %v, <nil>",
				i, p, pt, data, err, want.pt, want.data)
		}
	}

	pt, data, err := parser.recvMsg(math.MaxInt32)
	if err != io.EOF {
		t.Fatalf("after %d recvMsgs calls, parser{%v}.recvMsg(_) = %v, %v, %v\nwant _, _, %v",
			len(wantRecvs), p, pt, data, err, io.EOF)
	}
}

func TestEncode(t *testing.T) {
	for _, test := range []struct {
		// input
		msg proto.Message
		cp  Compressor
		// outputs
		b   []byte
		err error
	}{
		{nil, nil, []byte{0, 0, 0, 0, 0}, nil},
	} {
		b, err := encode(protoCodec{}, test.msg, nil, nil, nil)
		if err != test.err || !bytes.Equal(b, test.b) {
			t.Fatalf("encode(_, _, %v, _) = %v, %v\nwant %v, %v", test.cp, b, err, test.b, test.err)
		}
	}
}

func TestCompress(t *testing.T) {
	for _, test := range []struct {
		// input
		data []byte
		cp   Compressor
		dc   Decompressor
		// outputs
		err error
	}{
		{make([]byte, 1024), NewGZIPCompressor(), NewGZIPDecompressor(), nil},
	} {
		b := new(bytes.Buffer)
		if err := test.cp.Do(b, test.data); err != test.err {
			t.Fatalf("Compressor.Do(_, %v) = %v, want %v", test.data, err, test.err)
		}
		if b.Len() >= len(test.data) {
			t.Fatalf("The compressor fails to compress data.")
		}
		if p, err := test.dc.Do(b); err != nil || !bytes.Equal(test.data, p) {
			t.Fatalf("Decompressor.Do(%v) = %v, %v, want %v, <nil>", b, p, err, test.data)
		}
	}
}

func TestToRPCErr(t *testing.T) {
	for _, test := range []struct {
		// input
		errIn error
		// outputs
		errOut error
	}{
		{transport.StreamError{Code: codes.Unknown, Desc: ""}, status.Error(codes.Unknown, "")},
		{transport.ErrConnClosing, status.Error(codes.Internal, transport.ErrConnClosing.Desc)},
	} {
		err := toRPCErr(test.errIn)
		if _, ok := status.FromError(err); !ok {
			t.Fatalf("toRPCErr{%v} returned type %T, want %T", test.errIn, err, status.Error(codes.Unknown, ""))
		}
		if !reflect.DeepEqual(err, test.errOut) {
			t.Fatalf("toRPCErr{%v} = %v \nwant %v", test.errIn, err, test.errOut)
		}
	}
}

// bmEncode benchmarks encoding a Protocol Buffer message containing mSize
// bytes.
func bmEncode(b *testing.B, mSize int) {
	msg := &perfpb.Buffer{Body: make([]byte, mSize)}
	encoded, _ := encode(protoCodec{}, msg, nil, nil, nil)
	encodedSz := int64(len(encoded))
	b.ReportAllocs()
	b.ResetTimer()
	for i := 0; i < b.N; i++ {
		encode(protoCodec{}, msg, nil, nil, nil)
	}
	b.SetBytes(encodedSz)
}

func BenchmarkEncode1B(b *testing.B) {
	bmEncode(b, 1)
}

func BenchmarkEncode1KiB(b *testing.B) {
	bmEncode(b, 1024)
}

func BenchmarkEncode8KiB(b *testing.B) {
	bmEncode(b, 8*1024)
}

func BenchmarkEncode64KiB(b *testing.B) {
	bmEncode(b, 64*1024)
}

func BenchmarkEncode512KiB(b *testing.B) {
	bmEncode(b, 512*1024)
}

func BenchmarkEncode1MiB(b *testing.B) {
	bmEncode(b, 1024*1024)
}

// bmCompressor benchmarks a compressor of a Protocol Buffer message containing
// mSize bytes.
func bmCompressor(b *testing.B, mSize int, cp Compressor) {
	payload := make([]byte, mSize)
	cBuf := bytes.NewBuffer(make([]byte, mSize))
	b.ReportAllocs()
	b.ResetTimer()
	for i := 0; i < b.N; i++ {
		cp.Do(cBuf, payload)
		cBuf.Reset()
	}
}

func BenchmarkGZIPCompressor1B(b *testing.B) {
	bmCompressor(b, 1, NewGZIPCompressor())
}

func BenchmarkGZIPCompressor1KiB(b *testing.B) {
	bmCompressor(b, 1024, NewGZIPCompressor())
}

func BenchmarkGZIPCompressor8KiB(b *testing.B) {
	bmCompressor(b, 8*1024, NewGZIPCompressor())
}

func BenchmarkGZIPCompressor64KiB(b *testing.B) {
	bmCompressor(b, 64*1024, NewGZIPCompressor())
}

func BenchmarkGZIPCompressor512KiB(b *testing.B) {
	bmCompressor(b, 512*1024, NewGZIPCompressor())
}

func BenchmarkGZIPCompressor1MiB(b *testing.B) {
	bmCompressor(b, 1024*1024, NewGZIPCompressor())
}<|MERGE_RESOLUTION|>--- conflicted
+++ resolved
@@ -47,7 +47,6 @@
 	"google.golang.org/grpc/transport"
 )
 
-<<<<<<< HEAD
 type fullReader struct {
 	reader io.Reader
 }
@@ -55,9 +54,9 @@
 func (f fullReader) Read(p []byte) (int, error) {
 	return io.ReadFull(f.reader, p)
 }
-=======
+
 var _ CallOption = EmptyCallOption{} // ensure EmptyCallOption implements the interface
->>>>>>> 11d93ecd
+
 
 func TestSimpleParsing(t *testing.T) {
 	bigMsg := bytes.Repeat([]byte{'x'}, 1<<24)
