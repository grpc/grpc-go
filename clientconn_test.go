--- conflicted
+++ resolved
@@ -1266,16 +1266,8 @@
 // accepted in a timely fashion.
 func keepReading(conn net.Conn) {
 	buf := make([]byte, 1024)
-<<<<<<< HEAD
-	for {
-		_, err := conn.Read(buf)
-		if err != nil {
-			return
-		}
-=======
 	for _, err := conn.Read(buf); err == nil; _, err = conn.Read(buf) {
 		// keep reading until something causes the connection to die
->>>>>>> b324b082
 	}
 }
 
