--- conflicted
+++ resolved
@@ -135,31 +135,27 @@
 	return sc
 }
 
-<<<<<<< HEAD
-func securityToProto(se credentials.SecurityValue) *pb.Security {
+func securityToProto(se credentials.SecurityValue) *channelzpb.Security {
 	switch v := se.(type) {
 	case *credentials.TLSSecurityValue:
-		return &pb.Security{Model: &pb.Security_Tls_{Tls: &pb.Security_Tls{
-			CipherSuite:       &pb.Security_Tls_StandardName{StandardName: v.StandardName},
+		return &channelzpb.Security{Model: &channelzpb.Security_Tls_{Tls: &channelzpb.Security_Tls{
+			CipherSuite:       &channelzpb.Security_Tls_StandardName{StandardName: v.StandardName},
 			LocalCertificate:  v.LocalCertificate,
 			RemoteCertificate: v.RemoteCertificate,
 		}}}
 	case *credentials.OtherSecurityValue:
-		otherSecurity := &pb.Security_OtherSecurity{
+		otherSecurity := &channelzpb.Security_OtherSecurity{
 			Name: v.Name,
 		}
 		if anyval, err := ptypes.MarshalAny(v.Value); err == nil {
 			otherSecurity.Value = anyval
 		}
-		return &pb.Security{Model: &pb.Security_Other{Other: otherSecurity}}
+		return &channelzpb.Security{Model: &channelzpb.Security_Other{Other: otherSecurity}}
 	}
 	return nil
 }
 
-func addrToProto(a net.Addr) *pb.Address {
-=======
 func addrToProto(a net.Addr) *channelzpb.Address {
->>>>>>> 3b7feb18
 	switch a.Network() {
 	case "udp":
 		// TODO: Address_OtherAddress{}. Need proto def for Value.
