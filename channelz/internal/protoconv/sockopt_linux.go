/*
 *
 * Copyright 2018 gRPC authors.
 *
 * Licensed under the Apache License, Version 2.0 (the "License");
 * you may not use this file except in compliance with the License.
 * You may obtain a copy of the License at
 *
 *     http://www.apache.org/licenses/LICENSE-2.0
 *
 * Unless required by applicable law or agreed to in writing, software
 * distributed under the License is distributed on an "AS IS" BASIS,
 * WITHOUT WARRANTIES OR CONDITIONS OF ANY KIND, either express or implied.
 * See the License for the specific language governing permissions and
 * limitations under the License.
 *
 */

package protoconv

import (
	"time"

<<<<<<< HEAD
=======
	channelzpb "google.golang.org/grpc/channelz/grpc_channelz_v1"
>>>>>>> 9cf408ec
	"google.golang.org/grpc/grpclog"
	"google.golang.org/grpc/internal/channelz"

	channelzpb "google.golang.org/grpc/channelz/grpc_channelz_v1"
	"google.golang.org/protobuf/types/known/anypb"
	"google.golang.org/protobuf/types/known/durationpb"
)

var logger = grpclog.Component("channelz")

func convertToPbDuration(sec int64, usec int64) *durationpb.Duration {
	return durationpb.New(time.Duration(sec*1e9 + usec*1e3))
}

func sockoptToProto(skopts *channelz.SocketOptionData) []*channelzpb.SocketOption {
	if skopts == nil {
		return nil
	}
	var opts []*channelzpb.SocketOption
	if skopts.Linger != nil {
		additional, err := anypb.New(&channelzpb.SocketOptionLinger{
			Active:   skopts.Linger.Onoff != 0,
			Duration: convertToPbDuration(int64(skopts.Linger.Linger), 0),
		})
		if err == nil {
			opts = append(opts, &channelzpb.SocketOption{
				Name:       "SO_LINGER",
				Additional: additional,
			})
		} else {
			logger.Warningf("Failed to marshal socket options linger %+v: %v", skopts.Linger, err)
		}
	}
	if skopts.RecvTimeout != nil {
		additional, err := anypb.New(&channelzpb.SocketOptionTimeout{
			Duration: convertToPbDuration(int64(skopts.RecvTimeout.Sec), int64(skopts.RecvTimeout.Usec)),
		})
		if err == nil {
			opts = append(opts, &channelzpb.SocketOption{
				Name:       "SO_RCVTIMEO",
				Additional: additional,
			})
		} else {
			logger.Warningf("Failed to marshal socket options receive timeout %+v: %v", skopts.RecvTimeout, err)
		}
	}
	if skopts.SendTimeout != nil {
		additional, err := anypb.New(&channelzpb.SocketOptionTimeout{
			Duration: convertToPbDuration(int64(skopts.SendTimeout.Sec), int64(skopts.SendTimeout.Usec)),
		})
		if err == nil {
			opts = append(opts, &channelzpb.SocketOption{
				Name:       "SO_SNDTIMEO",
				Additional: additional,
			})
		} else {
			logger.Warningf("Failed to marshal socket options send timeout %+v: %v", skopts.SendTimeout, err)
		}
	}
	if skopts.TCPInfo != nil {
		additional, err := anypb.New(&channelzpb.SocketOptionTcpInfo{
			TcpiState:       uint32(skopts.TCPInfo.State),
			TcpiCaState:     uint32(skopts.TCPInfo.Ca_state),
			TcpiRetransmits: uint32(skopts.TCPInfo.Retransmits),
			TcpiProbes:      uint32(skopts.TCPInfo.Probes),
			TcpiBackoff:     uint32(skopts.TCPInfo.Backoff),
			TcpiOptions:     uint32(skopts.TCPInfo.Options),
			// https://golang.org/pkg/syscall/#TCPInfo
			// TCPInfo struct does not contain info about TcpiSndWscale and TcpiRcvWscale.
			TcpiRto:          skopts.TCPInfo.Rto,
			TcpiAto:          skopts.TCPInfo.Ato,
			TcpiSndMss:       skopts.TCPInfo.Snd_mss,
			TcpiRcvMss:       skopts.TCPInfo.Rcv_mss,
			TcpiUnacked:      skopts.TCPInfo.Unacked,
			TcpiSacked:       skopts.TCPInfo.Sacked,
			TcpiLost:         skopts.TCPInfo.Lost,
			TcpiRetrans:      skopts.TCPInfo.Retrans,
			TcpiFackets:      skopts.TCPInfo.Fackets,
			TcpiLastDataSent: skopts.TCPInfo.Last_data_sent,
			TcpiLastAckSent:  skopts.TCPInfo.Last_ack_sent,
			TcpiLastDataRecv: skopts.TCPInfo.Last_data_recv,
			TcpiLastAckRecv:  skopts.TCPInfo.Last_ack_recv,
			TcpiPmtu:         skopts.TCPInfo.Pmtu,
			TcpiRcvSsthresh:  skopts.TCPInfo.Rcv_ssthresh,
			TcpiRtt:          skopts.TCPInfo.Rtt,
			TcpiRttvar:       skopts.TCPInfo.Rttvar,
			TcpiSndSsthresh:  skopts.TCPInfo.Snd_ssthresh,
			TcpiSndCwnd:      skopts.TCPInfo.Snd_cwnd,
			TcpiAdvmss:       skopts.TCPInfo.Advmss,
			TcpiReordering:   skopts.TCPInfo.Reordering,
		})
		if err == nil {
			opts = append(opts, &channelzpb.SocketOption{
				Name:       "TCP_INFO",
				Additional: additional,
			})
		} else {
			logger.Warningf("Failed to marshal socket options TCP info %+v: %v", skopts.TCPInfo, err)
		}
	}
	return opts
}<|MERGE_RESOLUTION|>--- conflicted
+++ resolved
@@ -20,11 +20,7 @@
 
 import (
 	"time"
-
-<<<<<<< HEAD
-=======
-	channelzpb "google.golang.org/grpc/channelz/grpc_channelz_v1"
->>>>>>> 9cf408ec
+  
 	"google.golang.org/grpc/grpclog"
 	"google.golang.org/grpc/internal/channelz"
 
