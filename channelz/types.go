/*
 *
 * Copyright 2018 gRPC authors.
 *
 * Licensed under the Apache License, Version 2.0 (the "License");
 * you may not use this file except in compliance with the License.
 * You may obtain a copy of the License at
 *
 *     http://www.apache.org/licenses/LICENSE-2.0
 *
 * Unless required by applicable law or agreed to in writing, software
 * distributed under the License is distributed on an "AS IS" BASIS,
 * WITHOUT WARRANTIES OR CONDITIONS OF ANY KIND, either express or implied.
 * See the License for the specific language governing permissions and
 * limitations under the License.
 *
 */

package channelz

import (
	"net"
	"time"

	"google.golang.org/grpc/connectivity"
	"google.golang.org/grpc/grpclog"
)

// entry represents a node in the channelz database.
type entry interface {
	// addChild adds a child e, whose channelz id is id to child list
	addChild(id int64, e entry)
	// deleteChild deletes a child with channelz id to be id from child list
	deleteChild(id int64)
	// triggerDelete tries to delete self from channelz database. However, if child
	// list is not empty, then deletion from the database is on hold until the last
	// child is deleted from database.
	triggerDelete()
	// deleteSelfIfReady check whether triggerDelete() has been called before, and whether child
	// list is now empty. If both conditions are met, then delete self from database.
	deleteSelfIfReady()
}

// dummyEntry is a fake entry to handle entry not found case.
type dummyEntry struct {
	idNotFound int64
}

func (d *dummyEntry) addChild(id int64, e entry) {
	// Note: It is possible for a normal program to reach here under race condition.
	// For example, there could be a race between ClientConn.Close() info being propagated
	// to addrConn and http2Client. ClientConn.Close() cancel the context and result
	// in http2Client to error. The error info is then caught by transport monitor
	// and before addrConn.tearDown() is called in side ClientConn.Close(). Therefore,
	// the addrConn will create a new transport. And when registering the new transport in
	// channelz, its parent addrConn could have already been torn down and deleted
	// from channelz tracking, and thus reach the code here.
	grpclog.Infof("attempt to add child of type %T with id %d to a parent (id=%d) that doesn't currently exist", e, id, d.idNotFound)
}

func (d *dummyEntry) deleteChild(id int64) {
	// It is possible for a normal program to reach here under race condition.
	// Refer to the example described in addChild().
	grpclog.Infof("attempt to delete child with id %d from a parent (id=%d) that doesn't currently exist", id, d.idNotFound)
}

func (d *dummyEntry) triggerDelete() {
	grpclog.Warningf("attempt to delete an entry (id=%d) that doesn't currently exist", d.idNotFound)
}

func (*dummyEntry) deleteSelfIfReady() {
	// code should not reach here. deleteSelfIfReady is always called on an existing entry.
}

// ChannelMetric defines the info channelz provides for a specific Channel, which
// includes ChannelInternalMetric and channelz-specific data, such as channelz id,
// child list, etc.
type ChannelMetric struct {
	// ID is the channelz id of this channel.
	ID int64
	// RefName is the human readable reference string of this channel.
	RefName string
	// ChannelData contains channel internal metric reported by the channel through
	// ChannelzMetric().
	ChannelData *ChannelInternalMetric
	// NestedChans tracks the nested channel type children of this channel in the format of
	// a map from nested channel channelz id to corresponding reference string.
	NestedChans map[int64]string
	// SubChans tracks the subchannel type children of this channel in the format of a
	// map from subchannel channelz id to corresponding reference string.
	SubChans map[int64]string
	// Sockets tracks the socket type children of this channel in the format of a map
	// from socket channelz id to corresponding reference string.
	// Note current grpc implementation doesn't allow channel having sockets directly,
	// therefore, this is field is unused.
	Sockets map[int64]string
}

// SubChannelMetric defines the info channelz provides for a specific SubChannel,
// which includes ChannelInternalMetric and channelz-specific data, such as
// channelz id, child list, etc.
type SubChannelMetric struct {
	// ID is the channelz id of this subchannel.
	ID int64
	// RefName is the human readable reference string of this subchannel.
	RefName string
	// ChannelData contains subchannel internal metric reported by the subchannel
	// through ChannelzMetric().
	ChannelData *ChannelInternalMetric
	// NestedChans tracks the nested channel type children of this subchannel in the format of
	// a map from nested channel channelz id to corresponding reference string.
	// Note current grpc implementation doesn't allow subchannel to have nested channels
	// as children, therefore, this field is unused.
	NestedChans map[int64]string
	// SubChans tracks the subchannel type children of this subchannel in the format of a
	// map from subchannel channelz id to corresponding reference string.
	// Note current grpc implementation doesn't allow subchannel to have subchannels
	// as children, therefore, this field is unused.
	SubChans map[int64]string
	// Sockets tracks the socket type children of this subchannel in the format of a map
	// from socket channelz id to corresponding reference string.
	Sockets map[int64]string
}

// ChannelInternalMetric defines the struct that the implementor of Channel interface
// should return from ChannelzMetric().
type ChannelInternalMetric struct {
	// current connectivity state of the channel.
	State connectivity.State
	// The target this channel originally tried to connect to.  May be absent
	Target string
	// The number of calls started on the channel.
	CallsStarted int64
	// The number of calls that have completed with an OK status.
	CallsSucceeded int64
	// The number of calls that have a completed with a non-OK status.
	CallsFailed int64
	// The last time a call was started on the channel.
	LastCallStartedTimestamp time.Time
	//TODO: trace
}

// Channel is the interface that should be satisfied in order to be tracked by
// channelz as Channel or SubChannel.
type Channel interface {
	ChannelzMetric() *ChannelInternalMetric
}

type channel struct {
	refName     string
	c           Channel
	closeCalled bool
	nestedChans map[int64]string
	subChans    map[int64]string
	id          int64
	pid         int64
	cm          *channelMap
}

func (c *channel) addChild(id int64, e entry) {
	switch v := e.(type) {
	case *subChannel:
		c.subChans[id] = v.refName
	case *channel:
		c.nestedChans[id] = v.refName
	default:
		grpclog.Errorf("cannot add a child (id = %d) of type %T to a channel", id, e)
	}
}

func (c *channel) deleteChild(id int64) {
	delete(c.subChans, id)
	delete(c.nestedChans, id)
	c.deleteSelfIfReady()
}

func (c *channel) triggerDelete() {
	c.closeCalled = true
	c.deleteSelfIfReady()
}

func (c *channel) deleteSelfIfReady() {
	if !c.closeCalled || len(c.subChans)+len(c.nestedChans) != 0 {
		return
	}
	c.cm.deleteEntry(c.id)
	// not top channel
	if c.pid != 0 {
		c.cm.findEntry(c.pid).deleteChild(c.id)
	}
}

type subChannel struct {
	refName     string
	c           Channel
	closeCalled bool
	sockets     map[int64]string
	id          int64
	pid         int64
	cm          *channelMap
}

func (sc *subChannel) addChild(id int64, e entry) {
	if v, ok := e.(*normalSocket); ok {
		sc.sockets[id] = v.refName
	} else {
		grpclog.Errorf("cannot add a child (id = %d) of type %T to a subChannel", id, e)
	}
}

func (sc *subChannel) deleteChild(id int64) {
	delete(sc.sockets, id)
	sc.deleteSelfIfReady()
}

func (sc *subChannel) triggerDelete() {
	sc.closeCalled = true
	sc.deleteSelfIfReady()
}

func (sc *subChannel) deleteSelfIfReady() {
	if !sc.closeCalled || len(sc.sockets) != 0 {
		return
	}
	sc.cm.deleteEntry(sc.id)
	sc.cm.findEntry(sc.pid).deleteChild(sc.id)
}

// SocketMetric defines the info channelz provides for a specific Socket, which
// includes SocketInternalMetric and channelz-specific data, such as channelz id, etc.
type SocketMetric struct {
	// ID is the channelz id of this socket.
	ID int64
	// RefName is the human readable reference string of this socket.
	RefName string
	// SocketData contains socket internal metric reported by the socket through
	// ChannelzMetric().
	SocketData *SocketInternalMetric
}

// SocketInternalMetric defines the struct that the implementor of Socket interface
// should return from ChannelzMetric().
type SocketInternalMetric struct {
	// The number of streams that have been started.
	StreamsStarted int64
	// The number of streams that have ended successfully:
	// On client side, receiving frame with eos bit set.
	// On server side, sending frame with eos bit set.
	StreamsSucceeded int64
<<<<<<< HEAD
	StreamsFailed    int64
=======
	// The number of streams that have ended unsuccessfully:
	// On client side, termination without receiving frame with eos bit set.
	// On server side, termination without sending frame with eos bit set.
	StreamsFailed int64
>>>>>>> e8a6e284
	// The number of messages successfully sent on this socket.
	MessagesSent     int64
	MessagesReceived int64
	// The number of keep alives sent.  This is typically implemented with HTTP/2
	// ping messages.
	KeepAlivesSent int64
	// The last time a stream was created by this endpoint.  Usually unset for
	// servers.
	LastLocalStreamCreatedTimestamp time.Time
	// The last time a stream was created by the remote endpoint.  Usually unset
	// for clients.
	LastRemoteStreamCreatedTimestamp time.Time
	// The last time a message was sent by this endpoint.
	LastMessageSentTimestamp time.Time
	// The last time a message was received by this endpoint.
	LastMessageReceivedTimestamp time.Time
	// The amount of window, granted to the local endpoint by the remote endpoint.
	// This may be slightly out of date due to network latency.  This does NOT
	// include stream level or TCP level flow control info.
	LocalFlowControlWindow int64
	// The amount of window, granted to the remote endpoint by the local endpoint.
	// This may be slightly out of date due to network latency.  This does NOT
	// include stream level or TCP level flow control info.
	RemoteFlowControlWindow int64
	// The locally bound address.
	LocalAddr net.Addr
	// The remote bound address.  May be absent.
	RemoteAddr net.Addr
	// Optional, represents the name of the remote endpoint, if different than
	// the original target name.
	RemoteName string
	//TODO: socket options
	//TODO: Security
}

// Socket is the interface that should be satisfied in order to be tracked by
// channelz as Socket.
type Socket interface {
	ChannelzMetric() *SocketInternalMetric
}

type listenSocket struct {
	refName string
	s       Socket
	id      int64
	pid     int64
	cm      *channelMap
}

func (ls *listenSocket) addChild(id int64, e entry) {
	grpclog.Errorf("cannot add a child (id = %d) of type %T to a listen socket", id, e)
}

func (ls *listenSocket) deleteChild(id int64) {
	grpclog.Errorf("cannot delete a child (id = %d) from a listen socket", id)
}

func (ls *listenSocket) triggerDelete() {
	ls.cm.deleteEntry(ls.id)
	ls.cm.findEntry(ls.pid).deleteChild(ls.id)
}

func (ls *listenSocket) deleteSelfIfReady() {
	grpclog.Errorf("cannot call deleteSelfIfReady on a listen socket")
}

type normalSocket struct {
	refName string
	s       Socket
	id      int64
	pid     int64
	cm      *channelMap
}

func (ns *normalSocket) addChild(id int64, e entry) {
	grpclog.Errorf("cannot add a child (id = %d) of type %T to a normal socket", id, e)
}

func (ns *normalSocket) deleteChild(id int64) {
	grpclog.Errorf("cannot delete a child (id = %d) from a normal socket", id)
}

func (ns *normalSocket) triggerDelete() {
	ns.cm.deleteEntry(ns.id)
	ns.cm.findEntry(ns.pid).deleteChild(ns.id)
}

func (ns *normalSocket) deleteSelfIfReady() {
	grpclog.Errorf("cannot call deleteSelfIfReady on a normal socket")
}

// ServerMetric defines the info channelz provides for a specific Server, which
// includes ServerInternalMetric and channelz-specific data, such as channelz id,
// child list, etc.
type ServerMetric struct {
	// ID is the channelz id of this server.
	ID int64
	// RefName is the human readable reference string of this server.
	RefName string
	// ServerData contains server internal metric reported by the server through
	// ChannelzMetric().
	ServerData *ServerInternalMetric
	// ListenSockets tracks the listener socket type children of this server in the
	// format of a map from socket channelz id to corresponding reference string.
	ListenSockets map[int64]string
}

// ServerInternalMetric defines the struct that the implementor of Server interface
// should return from ChannelzMetric().
type ServerInternalMetric struct {
	// The number of incoming calls started on the server.
	CallsStarted int64
	// The number of incoming calls that have completed with an OK status.
	CallsSucceeded int64
	// The number of incoming calls that have a completed with a non-OK status.
	CallsFailed int64
	// The last time a call was started on the server.
	LastCallStartedTimestamp time.Time
	//TODO: trace
}

// Server is the interface to be satisfied in order to be tracked by channelz as
// Server.
type Server interface {
	ChannelzMetric() *ServerInternalMetric
}

type server struct {
	refName       string
	s             Server
	closeCalled   bool
	sockets       map[int64]string
	listenSockets map[int64]string
	id            int64
	cm            *channelMap
}

func (s *server) addChild(id int64, e entry) {
	switch v := e.(type) {
	case *normalSocket:
		s.sockets[id] = v.refName
	case *listenSocket:
		s.listenSockets[id] = v.refName
	default:
		grpclog.Errorf("cannot add a child (id = %d) of type %T to a server", id, e)
	}
}

func (s *server) deleteChild(id int64) {
	delete(s.sockets, id)
	delete(s.listenSockets, id)
	s.deleteSelfIfReady()
}

func (s *server) triggerDelete() {
	s.closeCalled = true
	s.deleteSelfIfReady()
}

func (s *server) deleteSelfIfReady() {
	if !s.closeCalled || len(s.sockets)+len(s.listenSockets) != 0 {
		return
	}
	s.cm.deleteEntry(s.id)
}<|MERGE_RESOLUTION|>--- conflicted
+++ resolved
@@ -247,14 +247,10 @@
 	// On client side, receiving frame with eos bit set.
 	// On server side, sending frame with eos bit set.
 	StreamsSucceeded int64
-<<<<<<< HEAD
-	StreamsFailed    int64
-=======
 	// The number of streams that have ended unsuccessfully:
 	// On client side, termination without receiving frame with eos bit set.
 	// On server side, termination without sending frame with eos bit set.
 	StreamsFailed int64
->>>>>>> e8a6e284
 	// The number of messages successfully sent on this socket.
 	MessagesSent     int64
 	MessagesReceived int64
