/*
 *
 * Copyright 2020 gRPC authors.
 *
 * Licensed under the Apache License, Version 2.0 (the "License");
 * you may not use this file except in compliance with the License.
 * You may obtain a copy of the License at
 *
 *     http://www.apache.org/licenses/LICENSE-2.0
 *
 * Unless required by applicable law or agreed to in writing, software
 * distributed under the License is distributed on an "AS IS" BASIS,
 * WITHOUT WARRANTIES OR CONDITIONS OF ANY KIND, either express or implied.
 * See the License for the specific language governing permissions and
 * limitations under the License.
 *
 */

package testutils

import (
	"context"
	"errors"
	"fmt"
	"testing"

	"google.golang.org/grpc/balancer"
	"google.golang.org/grpc/connectivity"
	"google.golang.org/grpc/experimental/stats"
	"google.golang.org/grpc/internal"
	"google.golang.org/grpc/internal/grpcsync"
	"google.golang.org/grpc/resolver"

	istats "google.golang.org/grpc/internal/stats"
)

// TestSubConn implements the SubConn interface, to be used in tests.
type TestSubConn struct {
	balancer.SubConn
	tcc            *BalancerClientConn // the CC that owns this SubConn
	id             string
	ConnectCh      chan struct{}
	stateListener  func(balancer.SubConnState)
	healthListener func(balancer.SubConnState)
<<<<<<< HEAD

	connectCalled *grpcsync.Event
	Addresses     []resolver.Address
=======
	connectCalled  *grpcsync.Event
	Addresses      []resolver.Address
>>>>>>> e95a4b71
}

// NewTestSubConn returns a newly initialized SubConn.  Typically, subconns
// should be created via TestClientConn.NewSubConn instead, but can be useful
// for some tests.
func NewTestSubConn(id string) *TestSubConn {
	return &TestSubConn{
		ConnectCh:     make(chan struct{}, 1),
		connectCalled: grpcsync.NewEvent(),
		id:            id,
	}
}

// UpdateAddresses is a no-op.
func (tsc *TestSubConn) UpdateAddresses([]resolver.Address) {}

// Connect is a no-op.
func (tsc *TestSubConn) Connect() {
	tsc.connectCalled.Fire()
	select {
	case tsc.ConnectCh <- struct{}{}:
	default:
	}
}

// GetOrBuildProducer is a no-op.
func (tsc *TestSubConn) GetOrBuildProducer(balancer.ProducerBuilder) (balancer.Producer, func()) {
	return nil, nil
}

// UpdateState pushes the state to the listener, if one is registered.
func (tsc *TestSubConn) UpdateState(state balancer.SubConnState) {
	<-tsc.connectCalled.Done()
	if tsc.stateListener != nil {
		tsc.stateListener(state)
	}
	// pickfirst registers a health listener synchronously while handing updates
	// to READY. It updates the balancing state only after receiving the health
	// update. We update the health state here so callers of tsc.UpdateState
	// can verify picker updates as soon as UpdateState returns.
	if state.ConnectivityState == connectivity.Ready && tsc.healthListener != nil {
		tsc.healthListener(balancer.SubConnState{ConnectivityState: connectivity.Ready})
	}
}

// Shutdown pushes the SubConn to the ShutdownSubConn channel in the parent
// TestClientConn.
func (tsc *TestSubConn) Shutdown() {
	tsc.tcc.logger.Logf("SubConn %s: Shutdown", tsc)
	select {
	case tsc.tcc.ShutdownSubConnCh <- tsc:
	default:
	}
}

// String implements stringer to print human friendly error message.
func (tsc *TestSubConn) String() string {
	return tsc.id
}

// RegisterHealthListener sends a READY update to mock a situation when no
// health checking mechanisms are configured.
func (tsc *TestSubConn) RegisterHealthListener(lis func(balancer.SubConnState)) {
	tsc.healthListener = lis
}

// BalancerClientConn is a mock balancer.ClientConn used in tests.
type BalancerClientConn struct {
	internal.EnforceClientConnEmbedding
	logger Logger

	NewSubConnAddrsCh      chan []resolver.Address // the last 10 []Address to create subconn.
	NewSubConnCh           chan *TestSubConn       // the last 10 subconn created.
	ShutdownSubConnCh      chan *TestSubConn       // the last 10 subconn removed.
	UpdateAddressesAddrsCh chan []resolver.Address // last updated address via UpdateAddresses().

	NewPickerCh  chan balancer.Picker            // the last picker updated.
	NewStateCh   chan connectivity.State         // the last state.
	ResolveNowCh chan resolver.ResolveNowOptions // the last ResolveNow().

	subConnIdx int
}

// NewBalancerClientConn creates a BalancerClientConn.
func NewBalancerClientConn(t *testing.T) *BalancerClientConn {
	return &BalancerClientConn{
		logger: t,

		NewSubConnAddrsCh:      make(chan []resolver.Address, 10),
		NewSubConnCh:           make(chan *TestSubConn, 10),
		ShutdownSubConnCh:      make(chan *TestSubConn, 10),
		UpdateAddressesAddrsCh: make(chan []resolver.Address, 1),

		NewPickerCh:  make(chan balancer.Picker, 1),
		NewStateCh:   make(chan connectivity.State, 1),
		ResolveNowCh: make(chan resolver.ResolveNowOptions, 1),
	}
}

// NewSubConn creates a new SubConn.
func (tcc *BalancerClientConn) NewSubConn(a []resolver.Address, o balancer.NewSubConnOptions) (balancer.SubConn, error) {
	sc := &TestSubConn{
		tcc:           tcc,
		id:            fmt.Sprintf("sc%d", tcc.subConnIdx),
		ConnectCh:     make(chan struct{}, 1),
		stateListener: o.StateListener,
		connectCalled: grpcsync.NewEvent(),
		Addresses:     a,
	}
	tcc.subConnIdx++
	tcc.logger.Logf("testClientConn: NewSubConn(%v, %+v) => %s", a, o, sc)
	select {
	case tcc.NewSubConnAddrsCh <- a:
	default:
	}

	select {
	case tcc.NewSubConnCh <- sc:
	default:
	}

	return sc, nil
}

// MetricsRecorder returns an empty MetricsRecorderList.
func (*BalancerClientConn) MetricsRecorder() stats.MetricsRecorder {
	return istats.NewMetricsRecorderList(nil)
}

// RemoveSubConn is a nop; tests should all be updated to use sc.Shutdown()
// instead.
func (tcc *BalancerClientConn) RemoveSubConn(sc balancer.SubConn) {
	tcc.logger.Errorf("RemoveSubConn(%v) called unexpectedly", sc)
}

// UpdateAddresses updates the addresses on the SubConn.
func (tcc *BalancerClientConn) UpdateAddresses(sc balancer.SubConn, addrs []resolver.Address) {
	tcc.logger.Logf("testutils.BalancerClientConn: UpdateAddresses(%v, %+v)", sc, addrs)
	select {
	case tcc.UpdateAddressesAddrsCh <- addrs:
	default:
	}
}

// UpdateState updates connectivity state and picker.
func (tcc *BalancerClientConn) UpdateState(bs balancer.State) {
	tcc.logger.Logf("testutils.BalancerClientConn: UpdateState(%v)", bs)
	select {
	case <-tcc.NewStateCh:
	default:
	}
	tcc.NewStateCh <- bs.ConnectivityState

	select {
	case <-tcc.NewPickerCh:
	default:
	}
	tcc.NewPickerCh <- bs.Picker
}

// ResolveNow panics.
func (tcc *BalancerClientConn) ResolveNow(o resolver.ResolveNowOptions) {
	select {
	case <-tcc.ResolveNowCh:
	default:
	}
	tcc.ResolveNowCh <- o
}

// Target panics.
func (tcc *BalancerClientConn) Target() string {
	panic("not implemented")
}

// WaitForErrPicker waits until an error picker is pushed to this ClientConn.
// Returns error if the provided context expires or a non-error picker is pushed
// to the ClientConn.
func (tcc *BalancerClientConn) WaitForErrPicker(ctx context.Context) error {
	select {
	case <-ctx.Done():
		return errors.New("timeout when waiting for an error picker")
	case picker := <-tcc.NewPickerCh:
		if _, perr := picker.Pick(balancer.PickInfo{}); perr == nil {
			return fmt.Errorf("balancer returned a picker which is not an error picker")
		}
	}
	return nil
}

// WaitForPickerWithErr waits until an error picker is pushed to this
// ClientConn with the error matching the wanted error.  Returns an error if
// the provided context expires, including the last received picker error (if
// any).
func (tcc *BalancerClientConn) WaitForPickerWithErr(ctx context.Context, want error) error {
	lastErr := errors.New("received no picker")
	for {
		select {
		case <-ctx.Done():
			return fmt.Errorf("timeout when waiting for an error picker with %v; last picker error: %v", want, lastErr)
		case picker := <-tcc.NewPickerCh:
			if _, lastErr = picker.Pick(balancer.PickInfo{}); lastErr != nil && lastErr.Error() == want.Error() {
				return nil
			}
		}
	}
}

// WaitForConnectivityState waits until the state pushed to this ClientConn
// matches the wanted state.  Returns an error if the provided context expires,
// including the last received state (if any).
func (tcc *BalancerClientConn) WaitForConnectivityState(ctx context.Context, want connectivity.State) error {
	var lastState connectivity.State = -1
	for {
		select {
		case <-ctx.Done():
			return fmt.Errorf("timeout when waiting for state to be %s; last state: %s", want, lastState)
		case s := <-tcc.NewStateCh:
			if s == want {
				return nil
			}
			lastState = s
		}
	}
}

// WaitForRoundRobinPicker waits for a picker that passes IsRoundRobin.  Also
// drains the matching state channel and requires it to be READY (if an entry
// is pending) to be considered.  Returns an error if the provided context
// expires, including the last received error from IsRoundRobin or the picker
// (if any).
func (tcc *BalancerClientConn) WaitForRoundRobinPicker(ctx context.Context, want ...balancer.SubConn) error {
	lastErr := errors.New("received no picker")
	for {
		select {
		case <-ctx.Done():
			return fmt.Errorf("timeout when waiting for round robin picker with %v; last error: %v", want, lastErr)
		case p := <-tcc.NewPickerCh:
			s := connectivity.Ready
			select {
			case s = <-tcc.NewStateCh:
			default:
			}
			if s != connectivity.Ready {
				lastErr = fmt.Errorf("received state %v instead of ready", s)
				break
			}
			var pickerErr error
			if err := IsRoundRobin(want, func() balancer.SubConn {
				sc, err := p.Pick(balancer.PickInfo{})
				if err != nil {
					pickerErr = err
				} else if sc.Done != nil {
					sc.Done(balancer.DoneInfo{})
				}
				return sc.SubConn
			}); pickerErr != nil {
				lastErr = pickerErr
				continue
			} else if err != nil {
				lastErr = err
				continue
			}
			return nil
		}
	}
}

// WaitForPicker waits for a picker that results in f returning nil.  If the
// context expires, returns the last error returned by f (if any).
func (tcc *BalancerClientConn) WaitForPicker(ctx context.Context, f func(balancer.Picker) error) error {
	lastErr := errors.New("received no picker")
	for {
		select {
		case <-ctx.Done():
			return fmt.Errorf("timeout when waiting for picker; last error: %v", lastErr)
		case p := <-tcc.NewPickerCh:
			if err := f(p); err != nil {
				lastErr = err
				continue
			}
			return nil
		}
	}
}

// IsRoundRobin checks whether f's return value is roundrobin of elements from
// want. But it doesn't check for the order. Note that want can contain
// duplicate items, which makes it weight-round-robin.
//
// Step 1. the return values of f should form a permutation of all elements in
// want, but not necessary in the same order. E.g. if want is {a,a,b}, the check
// fails if f returns:
//   - {a,a,a}: third a is returned before b
//   - {a,b,b}: second b is returned before the second a
//
// If error is found in this step, the returned error contains only the first
// iteration until where it goes wrong.
//
// Step 2. the return values of f should be repetitions of the same permutation.
// E.g. if want is {a,a,b}, the check fails if f returns:
//   - {a,b,a,b,a,a}: though it satisfies step 1, the second iteration is not
//     repeating the first iteration.
//
// If error is found in this step, the returned error contains the first
// iteration + the second iteration until where it goes wrong.
func IsRoundRobin(want []balancer.SubConn, f func() balancer.SubConn) error {
	wantSet := make(map[balancer.SubConn]int) // SubConn -> count, for weighted RR.
	for _, sc := range want {
		wantSet[sc]++
	}

	// The first iteration: makes sure f's return values form a permutation of
	// elements in want.
	//
	// Also keep the returns values in a slice, so we can compare the order in
	// the second iteration.
	gotSliceFirstIteration := make([]balancer.SubConn, 0, len(want))
	for range want {
		got := f()
		gotSliceFirstIteration = append(gotSliceFirstIteration, got)
		wantSet[got]--
		if wantSet[got] < 0 {
			return fmt.Errorf("non-roundrobin want: %v, result: %v", want, gotSliceFirstIteration)
		}
	}

	// The second iteration should repeat the first iteration.
	var gotSliceSecondIteration []balancer.SubConn
	for i := 0; i < 2; i++ {
		for _, w := range gotSliceFirstIteration {
			g := f()
			gotSliceSecondIteration = append(gotSliceSecondIteration, g)
			if w != g {
				return fmt.Errorf("non-roundrobin, first iter: %v, second iter: %v", gotSliceFirstIteration, gotSliceSecondIteration)
			}
		}
	}

	return nil
}

// SubConnFromPicker returns a function which returns a SubConn by calling the
// Pick() method of the provided picker. There is no caching of SubConns here.
// Every invocation of the returned function results in a new pick.
func SubConnFromPicker(p balancer.Picker) func() balancer.SubConn {
	return func() balancer.SubConn {
		scst, _ := p.Pick(balancer.PickInfo{})
		return scst.SubConn
	}
}

// ErrTestConstPicker is error returned by test const picker.
var ErrTestConstPicker = fmt.Errorf("const picker error")

// TestConstPicker is a const picker for tests.
type TestConstPicker struct {
	Err error
	SC  balancer.SubConn
}

// Pick returns the const SubConn or the error.
func (tcp *TestConstPicker) Pick(balancer.PickInfo) (balancer.PickResult, error) {
	if tcp.Err != nil {
		return balancer.PickResult{}, tcp.Err
	}
	return balancer.PickResult{SubConn: tcp.SC}, nil
}<|MERGE_RESOLUTION|>--- conflicted
+++ resolved
@@ -42,14 +42,8 @@
 	ConnectCh      chan struct{}
 	stateListener  func(balancer.SubConnState)
 	healthListener func(balancer.SubConnState)
-<<<<<<< HEAD
-
-	connectCalled *grpcsync.Event
-	Addresses     []resolver.Address
-=======
 	connectCalled  *grpcsync.Event
 	Addresses      []resolver.Address
->>>>>>> e95a4b71
 }
 
 // NewTestSubConn returns a newly initialized SubConn.  Typically, subconns
