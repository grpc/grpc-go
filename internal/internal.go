--- conflicted
+++ resolved
@@ -30,13 +30,9 @@
 	// WithHealthCheckFunc is not exported by dialoptions.go
 	WithHealthCheckFunc interface{} // func (HealthChecker) DialOption
 	// HealthCheckFunc is used to provide client-side LB channel health checking
-<<<<<<< HEAD
 	HealthCheckFunc HealthChecker
-=======
-	HealthCheckFunc func(ctx context.Context, newStream func() (interface{}, error), reportHealth func(bool), serviceName string) error
 	// BalancerUnregister is exported by package balancer to unregister a balancer.
 	BalancerUnregister func(name string)
->>>>>>> 191cc8e3
 )
 
 // HealthChecker defines the signature of the client-side LB channel health checking function.
