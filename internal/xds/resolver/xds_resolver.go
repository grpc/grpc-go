/*
 * Copyright 2019 gRPC authors.
 *
 * Licensed under the Apache License, Version 2.0 (the "License");
 * you may not use this file except in compliance with the License.
 * You may obtain a copy of the License at
 *
 *     http://www.apache.org/licenses/LICENSE-2.0
 *
 * Unless required by applicable law or agreed to in writing, software
 * distributed under the License is distributed on an "AS IS" BASIS,
 * WITHOUT WARRANTIES OR CONDITIONS OF ANY KIND, either express or implied.
 * See the License for the specific language governing permissions and
 * limitations under the License.
 *
 */

// Package resolver implements the xds resolver, that does LDS and RDS to find
// the cluster to use.
package resolver

import (
	"context"
	"fmt"
	rand "math/rand/v2"
	"sync/atomic"

	estats "google.golang.org/grpc/experimental/stats"
	"google.golang.org/grpc/internal"
	"google.golang.org/grpc/internal/grpclog"
	"google.golang.org/grpc/internal/grpcsync"
	"google.golang.org/grpc/internal/pretty"
	iresolver "google.golang.org/grpc/internal/resolver"
	"google.golang.org/grpc/internal/wrr"
	"google.golang.org/grpc/internal/xds/bootstrap"
	rinternal "google.golang.org/grpc/internal/xds/resolver/internal"
	"google.golang.org/grpc/internal/xds/xdsclient"
	"google.golang.org/grpc/internal/xds/xdsclient/xdsresource"
	xdsdepmgr "google.golang.org/grpc/internal/xds/xdsdependencymanager"
	"google.golang.org/grpc/resolver"
)

// Scheme is the xDS resolver's scheme.
//
// TODO(easwars): Rename this package as xdsresolver so that this is accessed as
// xdsresolver.Scheme
const Scheme = "xds"

// newBuilderWithConfigForTesting creates a new xds resolver builder using a
// specific xds bootstrap config, so tests can use multiple xDS clients in
// different ClientConns at the same time. The builder creates a new pool with
// the provided config and a new xDS client in that pool.
func newBuilderWithConfigForTesting(config []byte) (resolver.Builder, error) {
	return &xdsResolverBuilder{
		newXDSClient: func(name string, mr estats.MetricsRecorder) (xdsclient.XDSClient, func(), error) {
			config, err := bootstrap.NewConfigFromContents(config)
			if err != nil {
				return nil, nil, err
			}
			pool := xdsclient.NewPool(config)
			return pool.NewClientForTesting(xdsclient.OptionsForTesting{
				Name:            name,
				MetricsRecorder: mr,
			})
		},
	}, nil
}

// newBuilderWithPoolForTesting creates a new xds resolver builder using the
// specific xds client pool, so that tests have complete control over the exact
// specific xds client pool being used.
func newBuilderWithPoolForTesting(pool *xdsclient.Pool) (resolver.Builder, error) {
	return &xdsResolverBuilder{
		newXDSClient: func(name string, mr estats.MetricsRecorder) (xdsclient.XDSClient, func(), error) {
			return pool.NewClientForTesting(xdsclient.OptionsForTesting{
				Name:            name,
				MetricsRecorder: mr,
			})
		},
	}, nil
}

// newBuilderWithClientForTesting creates a new xds resolver builder using the
// specific xDS client, so that tests have complete control over the exact
// specific xDS client being used.
func newBuilderWithClientForTesting(client xdsclient.XDSClient) (resolver.Builder, error) {
	return &xdsResolverBuilder{
		newXDSClient: func(string, estats.MetricsRecorder) (xdsclient.XDSClient, func(), error) {
			// Returning an empty close func here means that the responsibility
			// of closing the client lies with the caller.
			return client, func() {}, nil
		},
	}, nil
}

func init() {
	resolver.Register(&xdsResolverBuilder{})
	internal.NewXDSResolverWithConfigForTesting = newBuilderWithConfigForTesting
	internal.NewXDSResolverWithPoolForTesting = newBuilderWithPoolForTesting
	internal.NewXDSResolverWithClientForTesting = newBuilderWithClientForTesting

	rinternal.NewWRR = wrr.NewRandom
	rinternal.NewXDSClient = xdsclient.DefaultPool.NewClient
}

type xdsResolverBuilder struct {
	newXDSClient func(string, estats.MetricsRecorder) (xdsclient.XDSClient, func(), error)
}

// Build helps implement the resolver.Builder interface.
//
// The xds bootstrap process is performed (and a new xDS client is built) every
// time an xds resolver is built.
func (b *xdsResolverBuilder) Build(target resolver.Target, cc resolver.ClientConn, opts resolver.BuildOptions) (_ resolver.Resolver, retErr error) {
	r := &xdsResolver{
		cc:             cc,
		activeClusters: make(map[string]*clusterInfo),
		channelID:      rand.Uint64(),
	}
	defer func() {
		if retErr != nil {
			r.Close()
		}
	}()
	r.logger = prefixLogger(r)
	r.logger.Infof("Creating resolver for target: %+v", target)

	// Initialize the serializer used to synchronize the following:
	// - updates from the xDS client. This could lead to generation of new
	//   service config if resolution is complete.
	// - completion of an RPC to a removed cluster causing the associated ref
	//   count to become zero, resulting in generation of new service config.
	// - stopping of a config selector that results in generation of new service
	//   config.
	ctx, cancel := context.WithCancel(context.Background())
	r.serializer = grpcsync.NewCallbackSerializer(ctx)
	r.serializerCancel = cancel

	// Initialize the xDS client.
	newXDSClient := rinternal.NewXDSClient.(func(string, estats.MetricsRecorder) (xdsclient.XDSClient, func(), error))
	if b.newXDSClient != nil {
		newXDSClient = b.newXDSClient
	}
	client, closeFn, err := newXDSClient(target.String(), opts.MetricsRecorder)
	if err != nil {
		return nil, fmt.Errorf("xds: failed to create xds-client: %v", err)
	}
	r.xdsClient = client
	r.xdsClientClose = closeFn

	// Determine the listener resource name and start a watcher for it.
	template, err := r.sanityChecksOnBootstrapConfig(target, opts, r.xdsClient)
	if err != nil {
		return nil, err
	}
	r.ldsResourceName = bootstrap.PopulateResourceTemplate(template, target.Endpoint())
	r.dm = xdsdepmgr.New(r.ldsResourceName, opts.Authority, r.xdsClient, r)
	return r, nil
}

// Performs the following sanity checks:
//   - Verifies that the bootstrap configuration is not empty.
//   - Verifies that if xDS credentials are specified by the user, the
//     bootstrap configuration contains certificate providers.
//   - Verifies that if the provided dial target contains an authority, the
//     bootstrap configuration contains server config for that authority.
//
// Returns the listener resource name template to use. If any of the above
// validations fail, a non-nil error is returned.
func (r *xdsResolver) sanityChecksOnBootstrapConfig(target resolver.Target, _ resolver.BuildOptions, client xdsclient.XDSClient) (string, error) {
	bootstrapConfig := client.BootstrapConfig()
	if bootstrapConfig == nil {
		// This is never expected to happen after a successful xDS client
		// creation. Defensive programming.
		return "", fmt.Errorf("xds: bootstrap configuration is empty")
	}

	// Find the client listener template to use from the bootstrap config:
	// - If authority is not set in the target, use the top level template
	// - If authority is set, use the template from the authority map.
	template := bootstrapConfig.ClientDefaultListenerResourceNameTemplate()
	if authority := target.URL.Host; authority != "" {
		authorities := bootstrapConfig.Authorities()
		if authorities == nil {
			return "", fmt.Errorf("xds: authority %q specified in dial target %q is not found in the bootstrap file", authority, target)
		}
		a := authorities[authority]
		if a == nil {
			return "", fmt.Errorf("xds: authority %q specified in dial target %q is not found in the bootstrap file", authority, target)
		}
		if a.ClientListenerResourceNameTemplate != "" {
			// This check will never be false, because
			// ClientListenerResourceNameTemplate is required to start with
			// xdstp://, and has a default value (not an empty string) if unset.
			template = a.ClientListenerResourceNameTemplate
		}
	}
	return template, nil
}

// Name helps implement the resolver.Builder interface.
func (*xdsResolverBuilder) Scheme() string {
	return Scheme
}

// xdsResolver implements the resolver.Resolver interface.
//
// It registers a watcher for ServiceConfig updates with the xdsClient object
// (which performs LDS/RDS queries for the same), and passes the received
// updates to the ClientConn.
type xdsResolver struct {
	cc     resolver.ClientConn
	logger *grpclog.PrefixLogger
	// The underlying xdsClient which performs all xDS requests and responses.
	xdsClient      xdsclient.XDSClient
	xdsClientClose func()
	// A random number which uniquely identifies the channel which owns this
	// resolver.
	channelID uint64

	// All methods on the xdsResolver type except for the ones invoked by gRPC,
	// i.e ResolveNow() and Close(), are guaranteed to execute in the context of
	// this serializer's callback. And since the serializer guarantees mutual
	// exclusion among these callbacks, we can get by without any mutexes to
	// access all of the below defined state. The only exception is Close(),
	// which does access some of this shared state, but it does so after
	// cancelling the context passed to the serializer.
	serializer       *grpcsync.CallbackSerializer
	serializerCancel context.CancelFunc

	ldsResourceName string
	rdsResourceName string

	// activeClusters is a map from cluster name to information about the
	// cluster that includes a ref count and load balancing configuration.
	activeClusters map[string]*clusterInfo

	curConfigSelector stoppableConfigSelector

	dm *xdsdepmgr.DependencyManager
}

// ResolveNow is a no-op at this point.
func (*xdsResolver) ResolveNow(resolver.ResolveNowOptions) {}

func (r *xdsResolver) Close() {
	// Cancel the context passed to the serializer and wait for any scheduled
	// callbacks to complete. Canceling the context ensures that no new
	// callbacks will be scheduled.
	r.serializerCancel()
	<-r.serializer.Done()

	// Note that Close needs to check for nils even if some of them are always
	// set in the constructor. This is because the constructor defers Close() in
	// error cases, and the fields might not be set when the error happens.

	if r.dm != nil {
		r.dm.Close()
	}
	if r.xdsClientClose != nil {
		r.xdsClientClose()
	}
	r.logger.Infof("Shutdown")
}

// OnUpdate is called when there is a new xDS config available from the dependency
// manager and does the following:
//   - creates a new config selector (this involves incrementing references to
//     clusters owned by this config selector).
//   - stops the old config selector (this involves decrementing references to
//     clusters owned by this config selector).
//   - prunes active clusters and pushes a new service config to the channel.
//   - updates the current config selector used by the resolver.
func (r *xdsResolver) OnUpdate(config *xdsresource.XDSConfig) {
	r.serializer.TrySchedule(func(context.Context) {
		r.rdsResourceName = config.Listener.RouteConfigName
		cs := r.newConfigSelector(config)
		if !r.sendNewServiceConfig(cs) {
			// Channel didn't like the update we provided (unexpected); erase
			// this config selector and ignore this update, continuing with
			// the previous config selector.
			cs.stop()
			return
		}

		if r.curConfigSelector != nil {
			r.curConfigSelector.stop()
		}
		r.curConfigSelector = cs
	})

}
func (r *xdsResolver) OnError(err error) {
	r.serializer.TrySchedule(func(context.Context) {
		r.onResourceError(err)
	})
}

// sendNewServiceConfig prunes active clusters, generates a new service config
// based on the current set of active clusters, and sends an update to the
// channel with that service config and the provided config selector.  Returns
// false if an error occurs while sending an update to the channel.
//
// Only executed in the context of a serializer callback.
func (r *xdsResolver) sendNewServiceConfig(cs stoppableConfigSelector) bool {
	// Delete entries from r.activeClusters with zero references;
	// otherwise serviceConfigJSON will generate a config including
	// them.
	r.pruneActiveClusters()

	errCS, ok := cs.(*erroringConfigSelector)
	if ok && len(r.activeClusters) == 0 {
		// There are no clusters and we are sending a failing configSelector.
		// Send an empty config, which picks pick-first, with no address, and
		// puts the ClientConn into transient failure.
		//
		// This call to UpdateState is expected to return ErrBadResolverState
		// since pick_first doesn't like an update with no addresses.
		r.cc.UpdateState(resolver.State{ServiceConfig: r.cc.ParseServiceConfig("{}")})

		// Send a resolver error to pick_first so that RPCs will fail with a
		// more meaningful error, as opposed to one that says that pick_first
		// received no addresses.
		r.cc.ReportError(errCS.err)
		return true
	}

	sc := serviceConfigJSON(r.activeClusters)
	r.logger.Infof("For Listener resource %q and RouteConfiguration resource %q, generated service config: %v", r.ldsResourceName, r.rdsResourceName, pretty.FormatJSON(sc))

	// Send the update to the ClientConn.
	state := iresolver.SetConfigSelector(resolver.State{
		ServiceConfig: r.cc.ParseServiceConfig(string(sc)),
	}, cs)
	if err := r.cc.UpdateState(xdsclient.SetClient(state, r.xdsClient)); err != nil {
		if r.logger.V(2) {
			r.logger.Infof("Channel rejected new state: %+v with error: %v", state, err)
		}
		return false
	}
	return true
}

// newConfigSelector creates a new config selector using the most recently
// received listener and route config updates. May add entries to
// r.activeClusters for previously-unseen clusters.
//
// Only executed in the context of a serializer callback.
<<<<<<< HEAD
func (r *xdsResolver) newConfigSelector(config *xdsresource.XDSConfig) *configSelector {
=======
func (r *xdsResolver) newConfigSelector() (*configSelector, error) {
>>>>>>> 1ed87ec0
	cs := &configSelector{
		channelID: r.channelID,
		xdsNodeID: r.xdsClient.BootstrapConfig().Node().GetId(),
		sendNewServiceConfig: func() {
			r.serializer.TrySchedule(func(context.Context) {
				r.sendNewServiceConfig(r.curConfigSelector)
			})
		},
		virtualHost: virtualHost{
<<<<<<< HEAD
			httpFilterConfigOverride: config.VirtualHost.HTTPFilterConfigOverride,
			retryConfig:              config.VirtualHost.RetryConfig,
=======
			retryConfig: r.currentVirtualHost.RetryConfig,
>>>>>>> 1ed87ec0
		},
		routes:           make([]route, len(config.VirtualHost.Routes)),
		clusters:         make(map[string]*clusterInfo),
		httpFilterConfig: config.Listener.HTTPFilters,
	}

	for i, rt := range config.VirtualHost.Routes {
		clusters := rinternal.NewWRR.(func() wrr.WRR)()
		if rt.ClusterSpecifierPlugin != "" {
			clusterName := clusterSpecifierPluginPrefix + rt.ClusterSpecifierPlugin
			clusters.Add(&routeCluster{name: clusterName}, 1)
			ci := r.addOrGetActiveClusterInfo(clusterName)
			ci.cfg = xdsChildConfig{ChildPolicy: balancerConfig(config.RouteConfig.ClusterSpecifierPlugins[rt.ClusterSpecifierPlugin])}
			cs.clusters[clusterName] = ci
		} else {
			for _, wc := range rt.WeightedClusters {
				clusterName := clusterPrefix + wc.Name
				interceptor, err := newInterceptor(r.currentListener.HTTPFilters, wc.HTTPFilterConfigOverride, rt.HTTPFilterConfigOverride, r.currentVirtualHost.HTTPFilterConfigOverride)
				if err != nil {
					return nil, err
				}
				clusters.Add(&routeCluster{
					name:        clusterName,
					interceptor: interceptor,
				}, int64(wc.Weight))
				ci := r.addOrGetActiveClusterInfo(clusterName)
				ci.cfg = xdsChildConfig{ChildPolicy: newBalancerConfig(cdsName, cdsBalancerConfig{Cluster: wc.Name})}
				cs.clusters[clusterName] = ci
			}
		}
		cs.routes[i].clusters = clusters

		cs.routes[i].m = xdsresource.RouteToMatcher(rt)
		cs.routes[i].actionType = rt.ActionType
		if rt.MaxStreamDuration == nil {
			cs.routes[i].maxStreamDuration = config.Listener.MaxStreamDuration
		} else {
			cs.routes[i].maxStreamDuration = *rt.MaxStreamDuration
		}

		cs.routes[i].retryConfig = rt.RetryConfig
		cs.routes[i].hashPolicies = rt.HashPolicies
	}

	// Account for this config selector's clusters.  Do this after no further
	// errors may occur.  Note: cs.clusters are pointers to entries in
	// activeClusters.
	for _, ci := range cs.clusters {
		atomic.AddInt32(&ci.refCount, 1)
	}

	return cs, nil
}

// pruneActiveClusters deletes entries in r.activeClusters with zero
// references.
func (r *xdsResolver) pruneActiveClusters() {
	for cluster, ci := range r.activeClusters {
		if atomic.LoadInt32(&ci.refCount) == 0 {
			delete(r.activeClusters, cluster)
		}
	}
}

func (r *xdsResolver) addOrGetActiveClusterInfo(name string) *clusterInfo {
	ci := r.activeClusters[name]
	if ci != nil {
		return ci
	}

	ci = &clusterInfo{refCount: 0}
	r.activeClusters[name] = ci
	return ci
}

type clusterInfo struct {
	// number of references to this cluster; accessed atomically
	refCount int32
	// cfg is the child configuration for this cluster, containing either the
	// csp config or the cds cluster config.
	cfg xdsChildConfig
}

<<<<<<< HEAD
=======
// Determines if the xdsResolver has received all required configuration, i.e
// Listener and RouteConfiguration resources, from the management server, and
// whether a matching virtual host was found in the RouteConfiguration resource.
func (r *xdsResolver) resolutionComplete() bool {
	return r.listenerUpdateRecvd && r.routeConfigUpdateRecvd && r.currentVirtualHost != nil
}

// onResolutionComplete performs the following actions when resolution is
// complete, i.e Listener and RouteConfiguration resources have been received
// from the management server and a matching virtual host is found in the
// latter.
//   - creates a new config selector (this involves incrementing references to
//     clusters owned by this config selector).
//   - stops the old config selector (this involves decrementing references to
//     clusters owned by this config selector).
//   - prunes active clusters and pushes a new service config to the channel.
//   - updates the current config selector used by the resolver.
//
// Only executed in the context of a serializer callback.
func (r *xdsResolver) onResolutionComplete() {
	if !r.resolutionComplete() {
		return
	}

	cs, err := r.newConfigSelector()
	if err != nil {
		// Send an erroring config selector in this case that fails RPCs.
		r.onResourceError(fmt.Errorf("xds: failed to create config selector: %v", err))
		return
	}
	if !r.sendNewServiceConfig(cs) {
		// Channel didn't like the update we provided (unexpected); erase
		// this config selector and ignore this update, continuing with
		// the previous config selector.
		cs.stop()
		return
	}

	if r.curConfigSelector != nil {
		r.curConfigSelector.stop()
	}
	r.curConfigSelector = cs
}

func (r *xdsResolver) applyRouteConfigUpdate(update *xdsresource.RouteConfigUpdate) {
	matchVh := xdsresource.FindBestMatchingVirtualHost(r.dataplaneAuthority, update.VirtualHosts)
	if matchVh == nil {
		// TODO(purnesh42h): Should this be a resource or ambient error? Note
		// that its being called only from resource update methods when we have
		// finished removing the previous update.
		r.onAmbientError(fmt.Errorf("no matching virtual host found for %q", r.dataplaneAuthority))
		return
	}
	r.currentRouteConfig = update
	r.currentVirtualHost = matchVh
	r.routeConfigUpdateRecvd = true

	r.onResolutionComplete()
}

// onAmbientError propagates the error up to the channel. And since this is
// invoked only for non resource errors, we don't have to update resolver
// state and we can keep using the old config.
//
// Only executed in the context of a serializer callback.
func (r *xdsResolver) onAmbientError(err error) {
	r.cc.ReportError(err)
}

>>>>>>> 1ed87ec0
// Contains common functionality to be executed when resources of either type
// are removed.
//
// Only executed in the context of a serializer callback.
func (r *xdsResolver) onResourceError(err error) {
	// We cannot remove clusters from the service config that have ongoing RPCs.
	// Instead, what we can do is to send an erroring config selector
	// along with normal service config. This will ensure that new RPCs will
	// fail, and once the active RPCs complete, the reference counts on the
	// clusters will come down to zero. At that point, we will send an empty
	// service config with no addresses. This results in the pick-first
	// LB policy being configured on the channel, and since there are no
	// address, pick-first will put the channel in TRANSIENT_FAILURE.
	cs := newErroringConfigSelector(err, r.xdsClient.BootstrapConfig().Node().GetId())
	r.sendNewServiceConfig(cs)

	// Stop and dereference the active config selector, if one exists.
	if r.curConfigSelector != nil {
		r.curConfigSelector.stop()
	}
	r.curConfigSelector = cs
}<|MERGE_RESOLUTION|>--- conflicted
+++ resolved
@@ -346,11 +346,7 @@
 // r.activeClusters for previously-unseen clusters.
 //
 // Only executed in the context of a serializer callback.
-<<<<<<< HEAD
 func (r *xdsResolver) newConfigSelector(config *xdsresource.XDSConfig) *configSelector {
-=======
-func (r *xdsResolver) newConfigSelector() (*configSelector, error) {
->>>>>>> 1ed87ec0
 	cs := &configSelector{
 		channelID: r.channelID,
 		xdsNodeID: r.xdsClient.BootstrapConfig().Node().GetId(),
@@ -360,12 +356,8 @@
 			})
 		},
 		virtualHost: virtualHost{
-<<<<<<< HEAD
 			httpFilterConfigOverride: config.VirtualHost.HTTPFilterConfigOverride,
 			retryConfig:              config.VirtualHost.RetryConfig,
-=======
-			retryConfig: r.currentVirtualHost.RetryConfig,
->>>>>>> 1ed87ec0
 		},
 		routes:           make([]route, len(config.VirtualHost.Routes)),
 		clusters:         make(map[string]*clusterInfo),
@@ -449,78 +441,6 @@
 	cfg xdsChildConfig
 }
 
-<<<<<<< HEAD
-=======
-// Determines if the xdsResolver has received all required configuration, i.e
-// Listener and RouteConfiguration resources, from the management server, and
-// whether a matching virtual host was found in the RouteConfiguration resource.
-func (r *xdsResolver) resolutionComplete() bool {
-	return r.listenerUpdateRecvd && r.routeConfigUpdateRecvd && r.currentVirtualHost != nil
-}
-
-// onResolutionComplete performs the following actions when resolution is
-// complete, i.e Listener and RouteConfiguration resources have been received
-// from the management server and a matching virtual host is found in the
-// latter.
-//   - creates a new config selector (this involves incrementing references to
-//     clusters owned by this config selector).
-//   - stops the old config selector (this involves decrementing references to
-//     clusters owned by this config selector).
-//   - prunes active clusters and pushes a new service config to the channel.
-//   - updates the current config selector used by the resolver.
-//
-// Only executed in the context of a serializer callback.
-func (r *xdsResolver) onResolutionComplete() {
-	if !r.resolutionComplete() {
-		return
-	}
-
-	cs, err := r.newConfigSelector()
-	if err != nil {
-		// Send an erroring config selector in this case that fails RPCs.
-		r.onResourceError(fmt.Errorf("xds: failed to create config selector: %v", err))
-		return
-	}
-	if !r.sendNewServiceConfig(cs) {
-		// Channel didn't like the update we provided (unexpected); erase
-		// this config selector and ignore this update, continuing with
-		// the previous config selector.
-		cs.stop()
-		return
-	}
-
-	if r.curConfigSelector != nil {
-		r.curConfigSelector.stop()
-	}
-	r.curConfigSelector = cs
-}
-
-func (r *xdsResolver) applyRouteConfigUpdate(update *xdsresource.RouteConfigUpdate) {
-	matchVh := xdsresource.FindBestMatchingVirtualHost(r.dataplaneAuthority, update.VirtualHosts)
-	if matchVh == nil {
-		// TODO(purnesh42h): Should this be a resource or ambient error? Note
-		// that its being called only from resource update methods when we have
-		// finished removing the previous update.
-		r.onAmbientError(fmt.Errorf("no matching virtual host found for %q", r.dataplaneAuthority))
-		return
-	}
-	r.currentRouteConfig = update
-	r.currentVirtualHost = matchVh
-	r.routeConfigUpdateRecvd = true
-
-	r.onResolutionComplete()
-}
-
-// onAmbientError propagates the error up to the channel. And since this is
-// invoked only for non resource errors, we don't have to update resolver
-// state and we can keep using the old config.
-//
-// Only executed in the context of a serializer callback.
-func (r *xdsResolver) onAmbientError(err error) {
-	r.cc.ReportError(err)
-}
-
->>>>>>> 1ed87ec0
 // Contains common functionality to be executed when resources of either type
 // are removed.
 //
