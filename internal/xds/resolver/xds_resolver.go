--- conflicted
+++ resolved
@@ -232,11 +232,7 @@
 	curConfigSelector stoppableConfigSelector
 }
 
-<<<<<<< HEAD
-// ResolveNow calls ResolveNow on the dependency manager.
-=======
 // ResolveNow calls RequestDNSReresolution on the dependency manager.
->>>>>>> 40466769
 func (r *xdsResolver) ResolveNow(opts resolver.ResolveNowOptions) {
 	if r.dm != nil {
 		r.dm.RequestDNSReresolution(opts)
