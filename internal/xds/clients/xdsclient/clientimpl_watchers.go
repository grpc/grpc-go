--- conflicted
+++ resolved
@@ -42,19 +42,11 @@
 
 // WatchResource starts watching the specified resource.
 //
-<<<<<<< HEAD
-// typeURL specifies the resource type implementation to use. if there is no
-// resource type implementation for the given typeURL, or if authority is not
-// found for the resource name, no watch is started and a no-op cancel function
-// is returned. See the ResourceTypes field in the Config struct used to create
-// the XDSClient.
-=======
 // The watch fails to start if:
 //   - There is no ResourceType implementation for the given typeURL in the
 //     ResourceTypes field of the Config struct used to create the XDSClient.
 //   - The provided resourceName contains an authority that is not present in the
 //     Authorities field.
->>>>>>> 08d0792f
 //
 // The returned function cancels the watch and prevents future calls to the
 // watcher.
@@ -72,15 +64,9 @@
 
 	rType, ok := c.config.ResourceTypes[typeURL]
 	if !ok {
-<<<<<<< HEAD
-		logger.Warningf("ResourceType implementation for resource type url %v is not found", rType.TypeURL)
-		c.serializer.TrySchedule(func(context.Context) {
-			watcher.ResourceError(fmt.Errorf("ResourceType implementation for resource type url %v is not found", rType.TypeURL), func() {})
-=======
 		logger.Warningf("ResourceType implementation for resource type url %q is not found", rType.TypeURL)
 		c.serializer.TrySchedule(func(context.Context) {
 			watcher.ResourceError(fmt.Errorf("no ResourceType implementation found for typeURL %q", rType.TypeURL), func() {})
->>>>>>> 08d0792f
 		})
 		return func() {}
 	}
