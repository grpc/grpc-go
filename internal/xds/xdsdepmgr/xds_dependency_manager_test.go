--- conflicted
+++ resolved
@@ -21,10 +21,6 @@
 import (
 	"context"
 	"fmt"
-<<<<<<< HEAD
-	"hash/fnv"
-=======
->>>>>>> 40466769
 	"regexp"
 	"strings"
 	"testing"
@@ -132,11 +128,7 @@
 }
 
 func getHash(e resolver.Endpoint) uint64 {
-<<<<<<< HEAD
-	h := fnv.New64a()
-=======
 	h := xxhash.New()
->>>>>>> 40466769
 
 	// We iterate through all addresses to ensure the hash represents
 	// the full endpoint identity.
