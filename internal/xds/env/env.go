--- conflicted
+++ resolved
@@ -60,18 +60,10 @@
 	//
 	// When both bootstrap FileName and FileContent are set, FileName is used.
 	BootstrapFileContent = os.Getenv(BootstrapFileContentEnv)
-<<<<<<< HEAD
-
-=======
->>>>>>> 22c53581
 	// RingHashSupport indicates whether ring hash support is enabled, which can
 	// be enabled by setting the environment variable
 	// "GRPC_XDS_EXPERIMENTAL_ENABLE_RING_HASH" to "true".
 	RingHashSupport = strings.EqualFold(os.Getenv(ringHashSupportEnv), "true")
-<<<<<<< HEAD
-
-=======
->>>>>>> 22c53581
 	// ClientSideSecuritySupport is used to control processing of security
 	// configuration on the client-side.
 	//
