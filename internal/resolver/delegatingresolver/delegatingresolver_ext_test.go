/*
 *
 * Copyright 2024 gRPC authors.
 *
 * Licensed under the Apache License, Version 2.0 (the "License");
 * you may not use this file except in compliance with the License.
 * You may obtain a copy of the License at
 *
 *     http://www.apache.org/licenses/LICENSE-2.0
 *
 * Unless required by applicable law or agreed to in writing, software
 * distributed under the License is distributed on an "AS IS" BASIS,
 * WITHOUT WARRANTIES OR CONDITIONS OF ANY KIND, either express or implied.
 * See the License for the specific language governing permissions and
 * limitations under the License.
 *
 */

package delegatingresolver_test

import (
	"context"
	"errors"
	"net/http"
	"net/url"
	"testing"
	"time"

	"github.com/google/go-cmp/cmp"
	"google.golang.org/grpc/internal/grpctest"
	"google.golang.org/grpc/internal/proxyattributes"
	"google.golang.org/grpc/internal/resolver/delegatingresolver"
	"google.golang.org/grpc/internal/testutils"
	"google.golang.org/grpc/resolver"
	"google.golang.org/grpc/resolver/manual"
	"google.golang.org/grpc/serviceconfig"

	_ "google.golang.org/grpc/resolver/dns" // To register dns resolver.
)

type s struct {
	grpctest.Tester
}

func Test(t *testing.T) {
	grpctest.RunSubTests(t, s{})
}

const (
	defaultTestTimeout      = 10 * time.Second
	defaultTestShortTimeout = 10 * time.Millisecond
)

// createTestResolverClientConn initializes a [testutils.ResolverClientConn] and
// returns it along with channels for resolver state updates and errors.
func createTestResolverClientConn(t *testing.T) (*testutils.ResolverClientConn, chan resolver.State, chan error) {
	t.Helper()
	stateCh := make(chan resolver.State, 1)
	errCh := make(chan error, 1)

	tcc := &testutils.ResolverClientConn{
		Logger:       t,
		UpdateStateF: func(s resolver.State) error { stateCh <- s; return nil },
		ReportErrorF: func(err error) { errCh <- err },
	}
	return tcc, stateCh, errCh
}

// Tests the scenario where no proxy environment variables are set or proxying
// is disabled by the `NO_PROXY` environment variable. The test verifies that
// the delegating resolver creates only a target resolver and that the
// addresses returned by the delegating resolver exactly match those returned
// by the target resolver.
func (s) TestDelegatingResolverNoProxyEnvVarsSet(t *testing.T) {
	hpfe := func(req *http.Request) (*url.URL, error) { return nil, nil }
	originalhpfe := delegatingresolver.HTTPSProxyFromEnvironment
	delegatingresolver.HTTPSProxyFromEnvironment = hpfe
	defer func() {
		delegatingresolver.HTTPSProxyFromEnvironment = originalhpfe
	}()

	const (
		targetTestAddr          = "test.com"
		resolvedTargetTestAddr1 = "1.1.1.1:8080"
		resolvedTargetTestAddr2 = "2.2.2.2:8080"
	)

	// Set up a manual resolver to control the address resolution.
	targetResolver := manual.NewBuilderWithScheme("test")
	target := targetResolver.Scheme() + ":///" + targetTestAddr

	// Create a delegating resolver with no proxy configuration
	tcc, stateCh, _ := createTestResolverClientConn(t)
	if _, err := delegatingresolver.New(resolver.Target{URL: *testutils.MustParseURL(target)}, tcc, resolver.BuildOptions{}, targetResolver, false); err != nil {
		t.Fatalf("Failed to create delegating resolver: %v", err)
	}

	// Update the manual resolver with a test address.
	targetResolver.UpdateState(resolver.State{
		Addresses: []resolver.Address{
			{Addr: resolvedTargetTestAddr1},
			{Addr: resolvedTargetTestAddr2},
		},
		ServiceConfig: &serviceconfig.ParseResult{},
	})

	// Verify that the delegating resolver outputs the same addresses, as returned
	// by the target resolver.
	wantState := resolver.State{
		Addresses: []resolver.Address{
			{Addr: resolvedTargetTestAddr1},
			{Addr: resolvedTargetTestAddr2},
		},
		ServiceConfig: &serviceconfig.ParseResult{},
	}

	var gotState resolver.State
	select {
	case gotState = <-stateCh:
	case <-time.After(defaultTestTimeout):
		t.Fatal("Timeout when waiting for a state update from the delegating resolver")
	}

	if diff := cmp.Diff(gotState, wantState); diff != "" {
		t.Fatalf("Unexpected state from delegating resolver. Diff (-got +want):\n%v", diff)
	}
}

// setupDNS registers a new manual resolver for the DNS scheme, effectively
// overwriting the previously registered DNS resolver. This allows the test to
// mock the DNS resolution for the proxy resolver. It also registers the
// original DNS resolver after the test is done.
func setupDNS(t *testing.T) *manual.Resolver {
	t.Helper()
	mr := manual.NewBuilderWithScheme("dns")

	dnsResolverBuilder := resolver.Get("dns")
	resolver.Register(mr)

	t.Cleanup(func() { resolver.Register(dnsResolverBuilder) })
	return mr
}

// proxyAddressWithTargetAttribute creates a resolver.Address for the proxy,
// adding the target address as an attribute.
func proxyAddressWithTargetAttribute(proxyAddr string, targetAddr string) resolver.Address {
	addr := resolver.Address{Addr: proxyAddr}
	addr = proxyattributes.Set(addr, proxyattributes.Options{ConnectAddr: targetAddr})
	return addr
}

// Tests the scenario where proxy is configured and the target URI contains the
// "dns" scheme and target resolution is enabled. The test verifies that the
// addresses returned by the delegating resolver combines the addresses
// returned by the proxy resolver and the target resolver.
func (s) TestDelegatingResolverwithDNSAndProxyWithTargetResolution(t *testing.T) {
	const (
		targetTestAddr          = "test.com"
		resolvedTargetTestAddr1 = "1.1.1.1:8080"
		resolvedTargetTestAddr2 = "2.2.2.2:8080"
		envProxyAddr            = "proxytest.com"
		resolvedProxyTestAddr1  = "11.11.11.11:7687"
	)
	hpfe := func(req *http.Request) (*url.URL, error) {
		if req.URL.Host == targetTestAddr {
			return &url.URL{
				Scheme: "https",
				Host:   envProxyAddr,
			}, nil
		}
		t.Errorf("Unexpected request host to proxy: %s want %s", req.URL.Host, targetTestAddr)
		return nil, nil
	}
	originalhpfe := delegatingresolver.HTTPSProxyFromEnvironment
	delegatingresolver.HTTPSProxyFromEnvironment = hpfe
	defer func() {
		delegatingresolver.HTTPSProxyFromEnvironment = originalhpfe
	}()
	// Manual resolver to control the target resolution.
	targetResolver := manual.NewBuilderWithScheme("dns")
	target := targetResolver.Scheme() + ":///" + targetTestAddr
	// Set up a manual DNS resolver to control the proxy address resolution.
	proxyResolver := setupDNS(t)

	tcc, stateCh, _ := createTestResolverClientConn(t)
	if _, err := delegatingresolver.New(resolver.Target{URL: *testutils.MustParseURL(target)}, tcc, resolver.BuildOptions{}, targetResolver, true); err != nil {
		t.Fatalf("Failed to create delegating resolver: %v", err)
	}

	proxyResolver.UpdateState(resolver.State{
		Addresses:     []resolver.Address{{Addr: resolvedProxyTestAddr1}},
		ServiceConfig: &serviceconfig.ParseResult{},
	})

	select {
	case <-stateCh:
		t.Fatalf("Delegating resolver invoked UpdateState before both the proxy and target resolvers had updated their states.")
	case <-time.After(defaultTestShortTimeout):
	}

	targetResolver.UpdateState(resolver.State{
		Addresses: []resolver.Address{
			{Addr: resolvedTargetTestAddr1},
			{Addr: resolvedTargetTestAddr2},
		},
		ServiceConfig: &serviceconfig.ParseResult{},
	})

	// Verify that the delegating resolver outputs the expected address.
	wantState := resolver.State{
		Addresses: []resolver.Address{
			proxyAddressWithTargetAttribute(resolvedProxyTestAddr1, resolvedTargetTestAddr1),
			proxyAddressWithTargetAttribute(resolvedProxyTestAddr1, resolvedTargetTestAddr2),
		},
		ServiceConfig: &serviceconfig.ParseResult{},
	}
	var gotState resolver.State
	select {
	case gotState = <-stateCh:
	case <-time.After(defaultTestTimeout):
		t.Fatal("Timeout when waiting for a state update from the delegating resolver")
	}

	if diff := cmp.Diff(gotState, wantState); diff != "" {
		t.Fatalf("Unexpected state from delegating resolver. Diff (-got +want):\n%v", diff)
	}
}

// Tests the scenario where a proxy is configured, the target URI contains the
// "dns" scheme, and target resolution is disabled(default behavior). The test
// verifies that the addresses returned by the delegating resolver include the
// proxy resolver's addresses, with the unresolved target URI as an attribute
// of the proxy address.
func (s) TestDelegatingResolverwithDNSAndProxyWithNoTargetResolution(t *testing.T) {
	const (
		targetTestAddr         = "test.com"
		envProxyAddr           = "proxytest.com"
		resolvedProxyTestAddr1 = "11.11.11.11:7687"
	)
	hpfe := func(req *http.Request) (*url.URL, error) {
		if req.URL.Host == targetTestAddr {
			return &url.URL{
				Scheme: "https",
				Host:   envProxyAddr,
			}, nil
		}
		t.Errorf("Unexpected request host to proxy: %s want %s", req.URL.Host, targetTestAddr)
		return nil, nil
	}
	originalhpfe := delegatingresolver.HTTPSProxyFromEnvironment
	delegatingresolver.HTTPSProxyFromEnvironment = hpfe
	defer func() {
		delegatingresolver.HTTPSProxyFromEnvironment = originalhpfe
	}()

	targetResolver := manual.NewBuilderWithScheme("dns")
	target := targetResolver.Scheme() + ":///" + targetTestAddr
	// Set up a manual DNS resolver to control the proxy address resolution.
	proxyResolver := setupDNS(t)

	tcc, stateCh, _ := createTestResolverClientConn(t)
	if _, err := delegatingresolver.New(resolver.Target{URL: *testutils.MustParseURL(target)}, tcc, resolver.BuildOptions{}, targetResolver, false); err != nil {
		t.Fatalf("Failed to create delegating resolver: %v", err)
	}

	proxyResolver.UpdateState(resolver.State{
		Addresses: []resolver.Address{
			{Addr: resolvedProxyTestAddr1},
		},
	})

	wantState := resolver.State{
		Addresses: []resolver.Address{proxyAddressWithTargetAttribute(resolvedProxyTestAddr1, targetTestAddr)},
		Endpoints: []resolver.Endpoint{{Addresses: []resolver.Address{proxyAddressWithTargetAttribute(resolvedProxyTestAddr1, targetTestAddr)}}},
	}

	var gotState resolver.State
	select {
	case gotState = <-stateCh:
	case <-time.After(defaultTestTimeout):
		t.Fatal("Timeout when waiting for a state update from the delegating resolver")
	}

	if diff := cmp.Diff(gotState, wantState); diff != "" {
		t.Fatalf("Unexpected state from delegating resolver. Diff (-got +want):\n%v", diff)
	}
}

// Tests the scenario where a proxy is configured, and the target URI scheme is
// not "dns". The test verifies that the addresses returned by the delegating
// resolver include the resolved proxy address and the custom resolved target
// address as attributes of the proxy address.
func (s) TestDelegatingResolverwithCustomResolverAndProxy(t *testing.T) {
	const (
		targetTestAddr          = "test.com"
		resolvedTargetTestAddr1 = "1.1.1.1:8080"
		resolvedTargetTestAddr2 = "2.2.2.2:8080"
		envProxyAddr            = "proxytest.com"
		resolvedProxyTestAddr1  = "11.11.11.11:7687"
	)
	hpfe := func(req *http.Request) (*url.URL, error) {
		if req.URL.Host == targetTestAddr {
			return &url.URL{
				Scheme: "https",
				Host:   envProxyAddr,
			}, nil
		}
		t.Errorf("Unexpected request host to proxy: %s want %s", req.URL.Host, targetTestAddr)
		return nil, nil
	}
	originalhpfe := delegatingresolver.HTTPSProxyFromEnvironment
	delegatingresolver.HTTPSProxyFromEnvironment = hpfe
	defer func() {
		delegatingresolver.HTTPSProxyFromEnvironment = originalhpfe
	}()

	// Manual resolver to control the target resolution.
	targetResolver := manual.NewBuilderWithScheme("test")
	target := targetResolver.Scheme() + ":///" + targetTestAddr
	// Set up a manual DNS resolver to control the proxy address resolution.
	proxyResolver := setupDNS(t)

	tcc, stateCh, _ := createTestResolverClientConn(t)
	if _, err := delegatingresolver.New(resolver.Target{URL: *testutils.MustParseURL(target)}, tcc, resolver.BuildOptions{}, targetResolver, false); err != nil {
		t.Fatalf("Failed to create delegating resolver: %v", err)
	}

	proxyResolver.UpdateState(resolver.State{
		Addresses:     []resolver.Address{{Addr: resolvedProxyTestAddr1}},
		ServiceConfig: &serviceconfig.ParseResult{},
	})

	select {
	case <-stateCh:
		t.Fatalf("Delegating resolver invoked UpdateState before both the proxy and target resolvers had updated their states.")
	case <-time.After(defaultTestShortTimeout):
	}

	targetResolver.UpdateState(resolver.State{
		Addresses: []resolver.Address{
			{Addr: resolvedTargetTestAddr1},
			{Addr: resolvedTargetTestAddr2},
		},
		ServiceConfig: &serviceconfig.ParseResult{},
	})

	wantState := resolver.State{
		Addresses: []resolver.Address{
			proxyAddressWithTargetAttribute(resolvedProxyTestAddr1, resolvedTargetTestAddr1),
			proxyAddressWithTargetAttribute(resolvedProxyTestAddr1, resolvedTargetTestAddr2),
		},
		ServiceConfig: &serviceconfig.ParseResult{},
	}
	var gotState resolver.State
	select {
	case gotState = <-stateCh:
	case <-time.After(defaultTestTimeout):
		t.Fatal("Timeout when waiting for a state update from the delegating resolver")
	}

	if diff := cmp.Diff(gotState, wantState); diff != "" {
		t.Fatalf("Unexpected state from delegating resolver. Diff (-got +want):\n%v", diff)
	}
}

// Tests the scenario where a proxy is configured, the target URI scheme is not
// "dns," and both the proxy and target resolvers return endpoints. The test
// verifies that the delegating resolver combines resolved proxy and target
// addresses correctly, returning endpoints with the proxy address populated
// and the target address included as an attribute of the proxy address for
// each combination of proxy and target endpoints.
func (s) TestDelegatingResolverForEndpointsWithProxy(t *testing.T) {
	const (
		targetTestAddr          = "test.com"
		resolvedTargetTestAddr1 = "1.1.1.1:8080"
		resolvedTargetTestAddr2 = "2.2.2.2:8080"
		resolvedTargetTestAddr3 = "3.3.3.3:8080"
		resolvedTargetTestAddr4 = "4.4.4.4:8080"
		envProxyAddr            = "proxytest.com"
		resolvedProxyTestAddr1  = "11.11.11.11:7687"
		resolvedProxyTestAddr2  = "22.22.22.22:7687"
	)
	hpfe := func(req *http.Request) (*url.URL, error) {
		if req.URL.Host == targetTestAddr {
			return &url.URL{
				Scheme: "https",
				Host:   envProxyAddr,
			}, nil
		}
		t.Errorf("Unexpected request host to proxy: %s want %s", req.URL.Host, targetTestAddr)
		return nil, nil
	}
	originalhpfe := delegatingresolver.HTTPSProxyFromEnvironment
	delegatingresolver.HTTPSProxyFromEnvironment = hpfe
	defer func() {
		delegatingresolver.HTTPSProxyFromEnvironment = originalhpfe
	}()

	// Manual resolver to control the target resolution.
	targetResolver := manual.NewBuilderWithScheme("test")
	target := targetResolver.Scheme() + ":///" + targetTestAddr
	// Set up a manual DNS resolver to control the proxy address resolution.
	proxyResolver := setupDNS(t)

	tcc, stateCh, _ := createTestResolverClientConn(t)
	if _, err := delegatingresolver.New(resolver.Target{URL: *testutils.MustParseURL(target)}, tcc, resolver.BuildOptions{}, targetResolver, false); err != nil {
		t.Fatalf("Failed to create delegating resolver: %v", err)
	}

	proxyResolver.UpdateState(resolver.State{
		Endpoints: []resolver.Endpoint{
			{Addresses: []resolver.Address{{Addr: resolvedProxyTestAddr1}}},
			{Addresses: []resolver.Address{{Addr: resolvedProxyTestAddr2}}},
		},
		ServiceConfig: &serviceconfig.ParseResult{},
	})

	select {
	case <-stateCh:
		t.Fatalf("Delegating resolver invoked UpdateState before both the proxy and target resolvers had updated their states.")
	case <-time.After(defaultTestShortTimeout):
	}
	targetResolver.UpdateState(resolver.State{
		Endpoints: []resolver.Endpoint{
			{
				Addresses: []resolver.Address{
					{Addr: resolvedTargetTestAddr1},
					{Addr: resolvedTargetTestAddr2}},
			},
			{
				Addresses: []resolver.Address{
					{Addr: resolvedTargetTestAddr3},
					{Addr: resolvedTargetTestAddr4}},
			},
		},
		ServiceConfig: &serviceconfig.ParseResult{},
	})

	wantState := resolver.State{
		Endpoints: []resolver.Endpoint{
			{
				Addresses: []resolver.Address{
					proxyAddressWithTargetAttribute(resolvedProxyTestAddr1, resolvedTargetTestAddr1),
					proxyAddressWithTargetAttribute(resolvedProxyTestAddr1, resolvedTargetTestAddr2),
					proxyAddressWithTargetAttribute(resolvedProxyTestAddr2, resolvedTargetTestAddr1),
					proxyAddressWithTargetAttribute(resolvedProxyTestAddr2, resolvedTargetTestAddr2),
				},
			},
			{
				Addresses: []resolver.Address{
					proxyAddressWithTargetAttribute(resolvedProxyTestAddr1, resolvedTargetTestAddr3),
					proxyAddressWithTargetAttribute(resolvedProxyTestAddr1, resolvedTargetTestAddr4),
					proxyAddressWithTargetAttribute(resolvedProxyTestAddr2, resolvedTargetTestAddr3),
					proxyAddressWithTargetAttribute(resolvedProxyTestAddr2, resolvedTargetTestAddr4),
				},
			},
		},
		ServiceConfig: &serviceconfig.ParseResult{},
	}
	var gotState resolver.State
	select {
	case gotState = <-stateCh:
	case <-time.After(defaultTestTimeout):
		t.Fatal("Timeout when waiting for a state update from the delegating resolver")
	}

	if diff := cmp.Diff(gotState, wantState); diff != "" {
		t.Fatalf("Unexpected state from delegating resolver. Diff (-got +want):\n%v", diff)
	}
}

// Tests the scenario where a proxy is configured, the target URI scheme is not
// "dns," and both the proxy and target resolvers return multiple addresses.
// The test verifies that the delegating resolver combines unresolved proxy
// host and target addresses correctly, returning addresses with the proxy host
// populated and the target address included as an attribute.
func (s) TestDelegatingResolverForMutipleProxyAddress(t *testing.T) {
	const (
		targetTestAddr          = "test.com"
		resolvedTargetTestAddr1 = "1.1.1.1:8080"
		resolvedTargetTestAddr2 = "2.2.2.2:8080"
		envProxyAddr            = "proxytest.com"
		resolvedProxyTestAddr1  = "11.11.11.11:7687"
		resolvedProxyTestAddr2  = "22.22.22.22:7687"
	)
	hpfe := func(req *http.Request) (*url.URL, error) {
		if req.URL.Host == targetTestAddr {
			return &url.URL{
				Scheme: "https",
				Host:   envProxyAddr,
			}, nil
		}
		t.Errorf("Unexpected request host to proxy: %s want %s", req.URL.Host, targetTestAddr)
		return nil, nil
	}
	originalhpfe := delegatingresolver.HTTPSProxyFromEnvironment
	delegatingresolver.HTTPSProxyFromEnvironment = hpfe
	defer func() {
		delegatingresolver.HTTPSProxyFromEnvironment = originalhpfe
	}()

	// Manual resolver to control the target resolution.
	targetResolver := manual.NewBuilderWithScheme("test")
	target := targetResolver.Scheme() + ":///" + targetTestAddr
	// Set up a manual DNS resolver to control the proxy address resolution.
	proxyResolver := setupDNS(t)

	tcc, stateCh, _ := createTestResolverClientConn(t)
	if _, err := delegatingresolver.New(resolver.Target{URL: *testutils.MustParseURL(target)}, tcc, resolver.BuildOptions{}, targetResolver, false); err != nil {
		t.Fatalf("Failed to create delegating resolver: %v", err)
	}

	proxyResolver.UpdateState(resolver.State{
		Addresses: []resolver.Address{
			{Addr: resolvedProxyTestAddr1},
			{Addr: resolvedProxyTestAddr2},
		},
		ServiceConfig: &serviceconfig.ParseResult{},
	})

	select {
	case <-stateCh:
		t.Fatalf("Delegating resolver invoked UpdateState before both the proxy and target resolvers had updated their states.")
	case <-time.After(defaultTestShortTimeout):
	}

	targetResolver.UpdateState(resolver.State{
		Addresses: []resolver.Address{
			{Addr: resolvedTargetTestAddr1},
			{Addr: resolvedTargetTestAddr2},
		},
		ServiceConfig: &serviceconfig.ParseResult{},
	})

	wantState := resolver.State{
		Addresses: []resolver.Address{
			proxyAddressWithTargetAttribute(envProxyAddr, resolvedTargetTestAddr1),
			proxyAddressWithTargetAttribute(envProxyAddr, resolvedTargetTestAddr2),
		},
		ServiceConfig: &serviceconfig.ParseResult{},
	}
	var gotState resolver.State
	select {
	case gotState = <-stateCh:
	case <-time.After(defaultTestTimeout):
		t.Fatal("Timeout when waiting for a state update from the delegating resolver")
	}

	if diff := cmp.Diff(gotState, wantState); diff != "" {
		t.Fatalf("Unexpected state from delegating resolver. Diff (-got +want):\n%v", diff)
	}
}

<<<<<<< HEAD
// Tests that delegatingresolver doesn't panic when the channel closes the
// resolver while it's handling an update from it's child. The test closes the
// delegating resolver, verifies the target resolver is closed and blocks the
// proxy resolver from being closed. The test sends an update from the proxy
// resolver and verifies that the target resolver's ResolveNow method is not
// called after the channels returns an error.
func (s) TestDelegatingResolverUpdateStateDuringClose(t *testing.T) {
=======
// Tests that calling cc.UpdateState in a blocking manner from a child resolver
// while handling a ResolveNow call doesn't result in a deadlock. The test uses
// a fake ClientConn that returns an error when calling cc.UpdateState. The test
// makes the proxy resolver update the resolver state. The test verifies that
// the delegating resolver calls ResolveNow on the target resolver when the
// ClientConn returns an error.
func (s) TestDelegatingResolverUpdateStateFromResolveNow(t *testing.T) {
>>>>>>> 2e3d22a3
	const envProxyAddr = "proxytest.com"

	hpfe := func(req *http.Request) (*url.URL, error) {
		return &url.URL{
			Scheme: "https",
			Host:   envProxyAddr,
		}, nil
	}
	originalhpfe := delegatingresolver.HTTPSProxyFromEnvironment
	delegatingresolver.HTTPSProxyFromEnvironment = hpfe
	defer func() {
		delegatingresolver.HTTPSProxyFromEnvironment = originalhpfe
	}()

	// Manual resolver to control the target resolution.
	targetResolver := manual.NewBuilderWithScheme("test")
	targetResolverCalled := make(chan struct{})
	targetResolver.ResolveNowCallback = func(resolver.ResolveNowOptions) {
<<<<<<< HEAD
		close(targetResolverCalled)
	}
	targetResolverCloseCalled := make(chan struct{})
	targetResolver.CloseCallback = func() {
		close(targetResolverCloseCalled)
		t.Log("Target resolver is closed.")
	}
=======
		// Updating the resolver state should not deadlock.
		targetResolver.CC().UpdateState(resolver.State{
			Endpoints: []resolver.Endpoint{{Addresses: []resolver.Address{{Addr: "1.1.1.1"}}}},
		})
		close(targetResolverCalled)
	}
>>>>>>> 2e3d22a3

	target := targetResolver.Scheme() + ":///" + "ignored"
	// Set up a manual DNS resolver to control the proxy address resolution.
	proxyResolver := setupDNS(t)

<<<<<<< HEAD
	unblockProxyResolverClose := make(chan struct{})
	proxyResolver.CloseCallback = func() {
		<-unblockProxyResolverClose
		t.Log("Proxy resolver is closed.")
	}

=======
>>>>>>> 2e3d22a3
	tcc, _, _ := createTestResolverClientConn(t)
	tcc.UpdateStateF = func(resolver.State) error {
		return errors.New("test error")
	}
<<<<<<< HEAD
	dr, err := delegatingresolver.New(resolver.Target{URL: *testutils.MustParseURL(target)}, tcc, resolver.BuildOptions{}, targetResolver, false)
=======
	_, err := delegatingresolver.New(resolver.Target{URL: *testutils.MustParseURL(target)}, tcc, resolver.BuildOptions{}, targetResolver, false)
>>>>>>> 2e3d22a3
	if err != nil {
		t.Fatalf("Failed to create delegating resolver: %v", err)
	}

	targetResolver.UpdateState(resolver.State{
		Endpoints: []resolver.Endpoint{{Addresses: []resolver.Address{{Addr: "1.1.1.1"}}}},
	})

<<<<<<< HEAD
	// Closing the delegating resolver will block until the test writes to the
	// unblockProxyResolverClose channel.
	go dr.Close()
	ctx, cancel := context.WithTimeout(context.Background(), defaultTestTimeout)
	defer cancel()
	select {
	case <-targetResolverCloseCalled:
	case <-ctx.Done():
		t.Fatalf("Context timed out waiting for target resolver's Close method to be called.")
	}

	// Updating the channel will result in an error being returned. Since the
	// target resolver's Close method is already called, the delegating resolver
	// must not call "ResolveNow" on it.
	go proxyResolver.UpdateState(resolver.State{
		Endpoints: []resolver.Endpoint{{Addresses: []resolver.Address{{Addr: "1.1.1.1"}}}},
	})
	unblockProxyResolverClose <- struct{}{}

	select {
	case <-targetResolverCalled:
		t.Fatalf("targetResolver.ResolveNow() called unexpectedly.")
	case <-time.After(defaultTestShortTimeout):
=======
	// Updating the channel will result in an error being returned. The
	// delegating resolver should call call "ResolveNow" on the target resolver.
	proxyResolver.UpdateState(resolver.State{
		Endpoints: []resolver.Endpoint{{Addresses: []resolver.Address{{Addr: "1.1.1.1"}}}},
	})

	ctx, cancel := context.WithTimeout(context.Background(), defaultTestTimeout)
	defer cancel()
	select {
	case <-targetResolverCalled:
	case <-ctx.Done():
		t.Fatalf("context timed out waiting for targetResolver.ResolveNow() to be called.")
	}
}

// Tests that calling cc.UpdateState in a blocking manner from child resolvers
// doesn't result in deadlocks.
func (s) TestDelegatingResolverResolveNow(t *testing.T) {
	const envProxyAddr = "proxytest.com"

	hpfe := func(req *http.Request) (*url.URL, error) {
		return &url.URL{
			Scheme: "https",
			Host:   envProxyAddr,
		}, nil
	}
	originalhpfe := delegatingresolver.HTTPSProxyFromEnvironment
	delegatingresolver.HTTPSProxyFromEnvironment = hpfe
	defer func() {
		delegatingresolver.HTTPSProxyFromEnvironment = originalhpfe
	}()

	// Manual resolver to control the target resolution.
	targetResolver := manual.NewBuilderWithScheme("test")
	targetResolverCalled := make(chan struct{})
	targetResolver.ResolveNowCallback = func(resolver.ResolveNowOptions) {
		// Updating the resolver state should not deadlock.
		targetResolver.CC().UpdateState(resolver.State{
			Endpoints: []resolver.Endpoint{{Addresses: []resolver.Address{{Addr: "1.1.1.1"}}}},
		})
		close(targetResolverCalled)
	}

	target := targetResolver.Scheme() + ":///" + "ignored"
	// Set up a manual DNS resolver to control the proxy address resolution.
	proxyResolver := setupDNS(t)
	proxyResolverCalled := make(chan struct{})
	proxyResolver.ResolveNowCallback = func(resolver.ResolveNowOptions) {
		// Updating the resolver state should not deadlock.
		proxyResolver.CC().UpdateState(resolver.State{
			Endpoints: []resolver.Endpoint{{Addresses: []resolver.Address{{Addr: "1.1.1.1"}}}},
		})
		close(proxyResolverCalled)
	}

	tcc, _, _ := createTestResolverClientConn(t)
	dr, err := delegatingresolver.New(resolver.Target{URL: *testutils.MustParseURL(target)}, tcc, resolver.BuildOptions{}, targetResolver, false)
	if err != nil {
		t.Fatalf("Failed to create delegating resolver: %v", err)
	}

	// Call ResolveNow on the delegatingResolver and verify both children
	// receive the ResolveNow call.
	dr.ResolveNow(resolver.ResolveNowOptions{})

	ctx, cancel := context.WithTimeout(context.Background(), defaultTestTimeout)
	defer cancel()
	select {
	case <-targetResolverCalled:
	case <-ctx.Done():
		t.Fatalf("context timed out waiting for targetResolver.ResolveNow() to be called.")
	}
	select {
	case <-proxyResolverCalled:
	case <-ctx.Done():
		t.Fatalf("context timed out waiting for proxyResolver.ResolveNow() to be called.")
>>>>>>> 2e3d22a3
	}
}<|MERGE_RESOLUTION|>--- conflicted
+++ resolved
@@ -551,7 +551,6 @@
 	}
 }
 
-<<<<<<< HEAD
 // Tests that delegatingresolver doesn't panic when the channel closes the
 // resolver while it's handling an update from it's child. The test closes the
 // delegating resolver, verifies the target resolver is closed and blocks the
@@ -559,7 +558,81 @@
 // resolver and verifies that the target resolver's ResolveNow method is not
 // called after the channels returns an error.
 func (s) TestDelegatingResolverUpdateStateDuringClose(t *testing.T) {
-=======
+	const envProxyAddr = "proxytest.com"
+
+	hpfe := func(req *http.Request) (*url.URL, error) {
+		return &url.URL{
+			Scheme: "https",
+			Host:   envProxyAddr,
+		}, nil
+	}
+	originalhpfe := delegatingresolver.HTTPSProxyFromEnvironment
+	delegatingresolver.HTTPSProxyFromEnvironment = hpfe
+	defer func() {
+		delegatingresolver.HTTPSProxyFromEnvironment = originalhpfe
+	}()
+
+	// Manual resolver to control the target resolution.
+	targetResolver := manual.NewBuilderWithScheme("test")
+	targetResolverCalled := make(chan struct{})
+	targetResolver.ResolveNowCallback = func(resolver.ResolveNowOptions) {
+		close(targetResolverCalled)
+	}
+	targetResolverCloseCalled := make(chan struct{})
+	targetResolver.CloseCallback = func() {
+		close(targetResolverCloseCalled)
+		t.Log("Target resolver is closed.")
+	}
+
+	target := targetResolver.Scheme() + ":///" + "ignored"
+	// Set up a manual DNS resolver to control the proxy address resolution.
+	proxyResolver := setupDNS(t)
+
+	unblockProxyResolverClose := make(chan struct{})
+	proxyResolver.CloseCallback = func() {
+		<-unblockProxyResolverClose
+		t.Log("Proxy resolver is closed.")
+	}
+
+	tcc, _, _ := createTestResolverClientConn(t)
+	tcc.UpdateStateF = func(resolver.State) error {
+		return errors.New("test error")
+	}
+	dr, err := delegatingresolver.New(resolver.Target{URL: *testutils.MustParseURL(target)}, tcc, resolver.BuildOptions{}, targetResolver, false)
+	if err != nil {
+		t.Fatalf("Failed to create delegating resolver: %v", err)
+	}
+
+	targetResolver.UpdateState(resolver.State{
+		Endpoints: []resolver.Endpoint{{Addresses: []resolver.Address{{Addr: "1.1.1.1"}}}},
+	})
+
+	// Closing the delegating resolver will block until the test writes to the
+	// unblockProxyResolverClose channel.
+	go dr.Close()
+	ctx, cancel := context.WithTimeout(context.Background(), defaultTestTimeout)
+	defer cancel()
+	select {
+	case <-targetResolverCloseCalled:
+	case <-ctx.Done():
+		t.Fatalf("Context timed out waiting for target resolver's Close method to be called.")
+	}
+
+	// Updating the channel will result in an error being returned. Since the
+	// target resolver's Close method is already called, the delegating resolver
+	// must not call "ResolveNow" on it.
+	go proxyResolver.UpdateState(resolver.State{
+		Endpoints: []resolver.Endpoint{{Addresses: []resolver.Address{{Addr: "1.1.1.1"}}}},
+	})
+	unblockProxyResolverClose <- struct{}{}
+
+	select {
+	case <-targetResolverCalled:
+		t.Fatalf("targetResolver.ResolveNow() called unexpectedly.")
+	case <-time.After(defaultTestShortTimeout):
+	}
+}
+
 // Tests that calling cc.UpdateState in a blocking manner from a child resolver
 // while handling a ResolveNow call doesn't result in a deadlock. The test uses
 // a fake ClientConn that returns an error when calling cc.UpdateState. The test
@@ -567,7 +640,6 @@
 // the delegating resolver calls ResolveNow on the target resolver when the
 // ClientConn returns an error.
 func (s) TestDelegatingResolverUpdateStateFromResolveNow(t *testing.T) {
->>>>>>> 2e3d22a3
 	const envProxyAddr = "proxytest.com"
 
 	hpfe := func(req *http.Request) (*url.URL, error) {
@@ -586,45 +658,22 @@
 	targetResolver := manual.NewBuilderWithScheme("test")
 	targetResolverCalled := make(chan struct{})
 	targetResolver.ResolveNowCallback = func(resolver.ResolveNowOptions) {
-<<<<<<< HEAD
-		close(targetResolverCalled)
-	}
-	targetResolverCloseCalled := make(chan struct{})
-	targetResolver.CloseCallback = func() {
-		close(targetResolverCloseCalled)
-		t.Log("Target resolver is closed.")
-	}
-=======
 		// Updating the resolver state should not deadlock.
 		targetResolver.CC().UpdateState(resolver.State{
 			Endpoints: []resolver.Endpoint{{Addresses: []resolver.Address{{Addr: "1.1.1.1"}}}},
 		})
 		close(targetResolverCalled)
 	}
->>>>>>> 2e3d22a3
 
 	target := targetResolver.Scheme() + ":///" + "ignored"
 	// Set up a manual DNS resolver to control the proxy address resolution.
 	proxyResolver := setupDNS(t)
 
-<<<<<<< HEAD
-	unblockProxyResolverClose := make(chan struct{})
-	proxyResolver.CloseCallback = func() {
-		<-unblockProxyResolverClose
-		t.Log("Proxy resolver is closed.")
-	}
-
-=======
->>>>>>> 2e3d22a3
 	tcc, _, _ := createTestResolverClientConn(t)
 	tcc.UpdateStateF = func(resolver.State) error {
 		return errors.New("test error")
 	}
-<<<<<<< HEAD
-	dr, err := delegatingresolver.New(resolver.Target{URL: *testutils.MustParseURL(target)}, tcc, resolver.BuildOptions{}, targetResolver, false)
-=======
 	_, err := delegatingresolver.New(resolver.Target{URL: *testutils.MustParseURL(target)}, tcc, resolver.BuildOptions{}, targetResolver, false)
->>>>>>> 2e3d22a3
 	if err != nil {
 		t.Fatalf("Failed to create delegating resolver: %v", err)
 	}
@@ -633,31 +682,6 @@
 		Endpoints: []resolver.Endpoint{{Addresses: []resolver.Address{{Addr: "1.1.1.1"}}}},
 	})
 
-<<<<<<< HEAD
-	// Closing the delegating resolver will block until the test writes to the
-	// unblockProxyResolverClose channel.
-	go dr.Close()
-	ctx, cancel := context.WithTimeout(context.Background(), defaultTestTimeout)
-	defer cancel()
-	select {
-	case <-targetResolverCloseCalled:
-	case <-ctx.Done():
-		t.Fatalf("Context timed out waiting for target resolver's Close method to be called.")
-	}
-
-	// Updating the channel will result in an error being returned. Since the
-	// target resolver's Close method is already called, the delegating resolver
-	// must not call "ResolveNow" on it.
-	go proxyResolver.UpdateState(resolver.State{
-		Endpoints: []resolver.Endpoint{{Addresses: []resolver.Address{{Addr: "1.1.1.1"}}}},
-	})
-	unblockProxyResolverClose <- struct{}{}
-
-	select {
-	case <-targetResolverCalled:
-		t.Fatalf("targetResolver.ResolveNow() called unexpectedly.")
-	case <-time.After(defaultTestShortTimeout):
-=======
 	// Updating the channel will result in an error being returned. The
 	// delegating resolver should call call "ResolveNow" on the target resolver.
 	proxyResolver.UpdateState(resolver.State{
@@ -734,6 +758,5 @@
 	case <-proxyResolverCalled:
 	case <-ctx.Done():
 		t.Fatalf("context timed out waiting for proxyResolver.ResolveNow() to be called.")
->>>>>>> 2e3d22a3
 	}
 }