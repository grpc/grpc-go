/*
 *
 * Copyright 2024 gRPC authors.
 *
 * Licensed under the Apache License, Version 2.0 (the "License");
 * you may not use this file except in compliance with the License.
 * You may obtain a copy of the License at
 *
 *     http://www.apache.org/licenses/LICENSE-2.0
 *
 * Unless required by applicable law or agreed to in writing, software
 * distributed under the License is distributed on an "AS IS" BASIS,
 * WITHOUT WARRANTIES OR CONDITIONS OF ANY KIND, either express or implied.
 * See the License for the specific language governing permissions and
 * limitations under the License.
 *
 */

package delegatingresolver_test

import (
	"context"
	"errors"
	"net/http"
	"net/url"
	"testing"
	"time"

	"github.com/google/go-cmp/cmp"
	"google.golang.org/grpc/internal/grpctest"
	"google.golang.org/grpc/internal/proxyattributes"
	"google.golang.org/grpc/internal/resolver/delegatingresolver"
	"google.golang.org/grpc/internal/testutils"
	"google.golang.org/grpc/internal/transport/networktype"
	"google.golang.org/grpc/resolver"
	"google.golang.org/grpc/resolver/manual"
	"google.golang.org/grpc/serviceconfig"

	_ "google.golang.org/grpc/resolver/dns" // To register dns resolver.
)

type s struct {
	grpctest.Tester
}

func Test(t *testing.T) {
	grpctest.RunSubTests(t, s{})
}

const (
	defaultTestTimeout      = 10 * time.Second
	defaultTestShortTimeout = 10 * time.Millisecond
)

// createTestResolverClientConn initializes a [testutils.ResolverClientConn] and
// returns it along with channels for resolver state updates and errors.
func createTestResolverClientConn(t *testing.T) (*testutils.ResolverClientConn, chan resolver.State, chan error) {
	t.Helper()
	stateCh := make(chan resolver.State, 1)
	errCh := make(chan error, 1)

	tcc := &testutils.ResolverClientConn{
		Logger:       t,
		UpdateStateF: func(s resolver.State) error { stateCh <- s; return nil },
		ReportErrorF: func(err error) { errCh <- err },
	}
	return tcc, stateCh, errCh
}

// Tests the scenario where no proxy environment variables are set or proxying
// is disabled by the `NO_PROXY` environment variable. The test verifies that
// the delegating resolver creates only a target resolver and that the
// addresses returned by the delegating resolver exactly match those returned
// by the target resolver.
func (s) TestDelegatingResolverNoProxyEnvVarsSet(t *testing.T) {
	hpfe := func(req *http.Request) (*url.URL, error) { return nil, nil }
	originalhpfe := delegatingresolver.HTTPSProxyFromEnvironment
	delegatingresolver.HTTPSProxyFromEnvironment = hpfe
	defer func() {
		delegatingresolver.HTTPSProxyFromEnvironment = originalhpfe
	}()

	const (
		targetTestAddr          = "test.com"
		resolvedTargetTestAddr1 = "1.1.1.1:8080"
		resolvedTargetTestAddr2 = "2.2.2.2:8080"
	)

	// Set up a manual resolver to control the address resolution.
	targetResolver := manual.NewBuilderWithScheme("test")
	target := targetResolver.Scheme() + ":///" + targetTestAddr

	// Create a delegating resolver with no proxy configuration
	tcc, stateCh, _ := createTestResolverClientConn(t)
	if _, err := delegatingresolver.New(resolver.Target{URL: *testutils.MustParseURL(target)}, tcc, resolver.BuildOptions{}, targetResolver, false); err != nil {
		t.Fatalf("Failed to create delegating resolver: %v", err)
	}

	// Update the manual resolver with a test address.
	targetResolver.UpdateState(resolver.State{
		Addresses: []resolver.Address{
			{Addr: resolvedTargetTestAddr1},
			{Addr: resolvedTargetTestAddr2},
		},
		ServiceConfig: &serviceconfig.ParseResult{},
	})

	// Verify that the delegating resolver outputs the same addresses, as returned
	// by the target resolver.
	wantState := resolver.State{
		Addresses: []resolver.Address{
			{Addr: resolvedTargetTestAddr1},
			{Addr: resolvedTargetTestAddr2},
		},
		ServiceConfig: &serviceconfig.ParseResult{},
	}

	var gotState resolver.State
	select {
	case gotState = <-stateCh:
	case <-time.After(defaultTestTimeout):
		t.Fatal("Timeout when waiting for a state update from the delegating resolver")
	}

	if diff := cmp.Diff(gotState, wantState); diff != "" {
		t.Fatalf("Unexpected state from delegating resolver. Diff (-got +want):\n%v", diff)
	}
}

// setupDNS registers a new manual resolver for the DNS scheme, effectively
// overwriting the previously registered DNS resolver. This allows the test to
// mock the DNS resolution for the proxy resolver. It also registers the
// original DNS resolver after the test is done.
func setupDNS(t *testing.T) (*manual.Resolver, chan struct{}) {
	t.Helper()
	mr := manual.NewBuilderWithScheme("dns")

	dnsResolverBuilder := resolver.Get("dns")
	resolver.Register(mr)

	resolverBuilt := make(chan struct{})
	mr.BuildCallback = func(resolver.Target, resolver.ClientConn, resolver.BuildOptions) {
		close(resolverBuilt)
	}

	t.Cleanup(func() { resolver.Register(dnsResolverBuilder) })
	return mr, resolverBuilt
}

func mustBuildResolver(ctx context.Context, t *testing.T, buildCh chan struct{}) {
	t.Helper()
	select {
	case <-buildCh:
	case <-ctx.Done():
		t.Fatalf("Context timed out waiting for resolver to be built.")
	}
}

// proxyAddressWithTargetAttribute creates a resolver.Address for the proxy,
// adding the target address as an attribute.
func proxyAddressWithTargetAttribute(proxyAddr string, targetAddr string) resolver.Address {
	addr := resolver.Address{Addr: proxyAddr}
	addr = proxyattributes.Set(addr, proxyattributes.Options{ConnectAddr: targetAddr})
	return addr
}

func overrideTestHTTPSProxy(t *testing.T, proxyAddr string) {
	t.Helper()
	hpfe := func(req *http.Request) (*url.URL, error) {
		return &url.URL{
			Scheme: "https",
			Host:   proxyAddr,
		}, nil
	}
	originalhpfe := delegatingresolver.HTTPSProxyFromEnvironment
	delegatingresolver.HTTPSProxyFromEnvironment = hpfe
	t.Cleanup(func() { delegatingresolver.HTTPSProxyFromEnvironment = originalhpfe })
}

// Tests the scenario where proxy is configured and the target URI contains the
// "dns" scheme and target resolution is enabled. The test verifies that the
// addresses returned by the delegating resolver combines the addresses
// returned by the proxy resolver and the target resolver.
func (s) TestDelegatingResolverwithDNSAndProxyWithTargetResolution(t *testing.T) {
	const (
		targetTestAddr          = "test.com"
		resolvedTargetTestAddr1 = "1.1.1.1:8080"
		resolvedTargetTestAddr2 = "2.2.2.2:8080"
		envProxyAddr            = "proxytest.com"
		resolvedProxyTestAddr1  = "11.11.11.11:7687"
	)
	overrideTestHTTPSProxy(t, envProxyAddr)

	// Manual resolver to control the target resolution.
	targetResolver := manual.NewBuilderWithScheme("dns")
	target := targetResolver.Scheme() + ":///" + targetTestAddr
	// Set up a manual DNS resolver to control the proxy address resolution.
	proxyResolver, proxyResolverBuilt := setupDNS(t)

	tcc, stateCh, _ := createTestResolverClientConn(t)
	if _, err := delegatingresolver.New(resolver.Target{URL: *testutils.MustParseURL(target)}, tcc, resolver.BuildOptions{}, targetResolver, true); err != nil {
		t.Fatalf("Failed to create delegating resolver: %v", err)
	}

	targetResolver.UpdateState(resolver.State{
		Addresses: []resolver.Address{
			{Addr: resolvedTargetTestAddr1},
			{Addr: resolvedTargetTestAddr2},
		},
		ServiceConfig: &serviceconfig.ParseResult{},
	})

	select {
	case <-stateCh:
		t.Fatalf("Delegating resolver invoked UpdateState before both the proxy and target resolvers had updated their states.")
	case <-time.After(defaultTestShortTimeout):
	}

<<<<<<< HEAD
=======
	ctx, cancel := context.WithTimeout(context.Background(), defaultTestTimeout)
	defer cancel()

	// Wait for the proxy resolver to be built before calling UpdateState.
	mustBuildResolver(ctx, t, proxyResolverBuilt)
>>>>>>> 443caad4
	proxyResolver.UpdateState(resolver.State{
		Addresses:     []resolver.Address{{Addr: resolvedProxyTestAddr1}},
		ServiceConfig: &serviceconfig.ParseResult{},
	})

	// Verify that the delegating resolver outputs the expected address.
	wantState := resolver.State{
		Addresses: []resolver.Address{
			proxyAddressWithTargetAttribute(resolvedProxyTestAddr1, resolvedTargetTestAddr1),
			proxyAddressWithTargetAttribute(resolvedProxyTestAddr1, resolvedTargetTestAddr2),
		},
		ServiceConfig: &serviceconfig.ParseResult{},
	}
	var gotState resolver.State
	select {
	case gotState = <-stateCh:
	case <-ctx.Done():
		t.Fatal("Context timeed out when waiting for a state update from the delegating resolver")
	}

	if diff := cmp.Diff(gotState, wantState); diff != "" {
		t.Fatalf("Unexpected state from delegating resolver. Diff (-got +want):\n%v", diff)
	}
}

// Tests the scenario where a proxy is configured, the target URI contains the
// "dns" scheme, and target resolution is disabled(default behavior). The test
// verifies that the addresses returned by the delegating resolver include the
// proxy resolver's addresses, with the unresolved target URI as an attribute
// of the proxy address.
func (s) TestDelegatingResolverwithDNSAndProxyWithNoTargetResolution(t *testing.T) {
	const (
		targetTestAddr         = "test.com"
		envProxyAddr           = "proxytest.com"
		resolvedProxyTestAddr1 = "11.11.11.11:7687"
	)
	overrideTestHTTPSProxy(t, envProxyAddr)

	targetResolver := manual.NewBuilderWithScheme("dns")
	target := targetResolver.Scheme() + ":///" + targetTestAddr
	// Set up a manual DNS resolver to control the proxy address resolution.
	proxyResolver, proxyResolverBuilt := setupDNS(t)

	tcc, stateCh, _ := createTestResolverClientConn(t)
	if _, err := delegatingresolver.New(resolver.Target{URL: *testutils.MustParseURL(target)}, tcc, resolver.BuildOptions{}, targetResolver, false); err != nil {
		t.Fatalf("Failed to create delegating resolver: %v", err)
	}

	ctx, cancel := context.WithTimeout(context.Background(), defaultTestTimeout)
	defer cancel()

	// Wait for the proxy resolver to be built before calling UpdateState.
	mustBuildResolver(ctx, t, proxyResolverBuilt)
	proxyResolver.UpdateState(resolver.State{
		Addresses: []resolver.Address{
			{Addr: resolvedProxyTestAddr1},
		},
	})

	wantState := resolver.State{
		Addresses: []resolver.Address{proxyAddressWithTargetAttribute(resolvedProxyTestAddr1, targetTestAddr)},
		Endpoints: []resolver.Endpoint{{Addresses: []resolver.Address{proxyAddressWithTargetAttribute(resolvedProxyTestAddr1, targetTestAddr)}}},
	}

	var gotState resolver.State
	select {
	case gotState = <-stateCh:
	case <-ctx.Done():
		t.Fatal("Context timed out when waiting for a state update from the delegating resolver")
	}

	if diff := cmp.Diff(gotState, wantState); diff != "" {
		t.Fatalf("Unexpected state from delegating resolver. Diff (-got +want):\n%v", diff)
	}
}

// Tests the scenario where a proxy is configured, and the target URI scheme is
// not "dns". The test verifies that the addresses returned by the delegating
// resolver include the resolved proxy address and the custom resolved target
// address as attributes of the proxy address.
func (s) TestDelegatingResolverwithCustomResolverAndProxy(t *testing.T) {
	const (
		targetTestAddr          = "test.com"
		resolvedTargetTestAddr1 = "1.1.1.1:8080"
		resolvedTargetTestAddr2 = "2.2.2.2:8080"
		envProxyAddr            = "proxytest.com"
		resolvedProxyTestAddr1  = "11.11.11.11:7687"
	)
	overrideTestHTTPSProxy(t, envProxyAddr)

	// Manual resolver to control the target resolution.
	targetResolver := manual.NewBuilderWithScheme("test")
	target := targetResolver.Scheme() + ":///" + targetTestAddr
	// Set up a manual DNS resolver to control the proxy address resolution.
	proxyResolver, proxyResolverBuilt := setupDNS(t)

	tcc, stateCh, _ := createTestResolverClientConn(t)
	if _, err := delegatingresolver.New(resolver.Target{URL: *testutils.MustParseURL(target)}, tcc, resolver.BuildOptions{}, targetResolver, false); err != nil {
		t.Fatalf("Failed to create delegating resolver: %v", err)
	}

	targetResolver.UpdateState(resolver.State{
		Addresses: []resolver.Address{
			{Addr: resolvedTargetTestAddr1},
			{Addr: resolvedTargetTestAddr2},
		},
		ServiceConfig: &serviceconfig.ParseResult{},
	})

	select {
	case <-stateCh:
		t.Fatalf("Delegating resolver invoked UpdateState before both the proxy and target resolvers had updated their states.")
	case <-time.After(defaultTestShortTimeout):
	}

<<<<<<< HEAD
=======
	ctx, cancel := context.WithTimeout(context.Background(), defaultTestTimeout)
	defer cancel()

	// Wait for the proxy resolver to be built before calling UpdateState.
	mustBuildResolver(ctx, t, proxyResolverBuilt)
>>>>>>> 443caad4
	proxyResolver.UpdateState(resolver.State{
		Addresses:     []resolver.Address{{Addr: resolvedProxyTestAddr1}},
		ServiceConfig: &serviceconfig.ParseResult{},
	})

	wantState := resolver.State{
		Addresses: []resolver.Address{
			proxyAddressWithTargetAttribute(resolvedProxyTestAddr1, resolvedTargetTestAddr1),
			proxyAddressWithTargetAttribute(resolvedProxyTestAddr1, resolvedTargetTestAddr2),
		},
		ServiceConfig: &serviceconfig.ParseResult{},
	}
	var gotState resolver.State
	select {
	case gotState = <-stateCh:
	case <-ctx.Done():
		t.Fatal("Context timed out when waiting for a state update from the delegating resolver")
	}

	if diff := cmp.Diff(gotState, wantState); diff != "" {
		t.Fatalf("Unexpected state from delegating resolver. Diff (-got +want):\n%v", diff)
	}
}

// Tests the scenario where a proxy is configured, the target URI scheme is not
// "dns," and both the proxy and target resolvers return endpoints. The test
// verifies that the delegating resolver combines resolved proxy and target
// addresses correctly, returning endpoints with the proxy address populated
// and the target address included as an attribute of the proxy address for
// each combination of proxy and target endpoints.
func (s) TestDelegatingResolverForEndpointsWithProxy(t *testing.T) {
	const (
		targetTestAddr          = "test.com"
		resolvedTargetTestAddr1 = "1.1.1.1:8080"
		resolvedTargetTestAddr2 = "2.2.2.2:8080"
		resolvedTargetTestAddr3 = "3.3.3.3:8080"
		resolvedTargetTestAddr4 = "4.4.4.4:8080"
		envProxyAddr            = "proxytest.com"
		resolvedProxyTestAddr1  = "11.11.11.11:7687"
		resolvedProxyTestAddr2  = "22.22.22.22:7687"
	)
	overrideTestHTTPSProxy(t, envProxyAddr)

	// Manual resolver to control the target resolution.
	targetResolver := manual.NewBuilderWithScheme("test")
	target := targetResolver.Scheme() + ":///" + targetTestAddr
	// Set up a manual DNS resolver to control the proxy address resolution.
	proxyResolver, proxyResolverBuilt := setupDNS(t)

	tcc, stateCh, _ := createTestResolverClientConn(t)
	if _, err := delegatingresolver.New(resolver.Target{URL: *testutils.MustParseURL(target)}, tcc, resolver.BuildOptions{}, targetResolver, false); err != nil {
		t.Fatalf("Failed to create delegating resolver: %v", err)
	}

	targetResolver.UpdateState(resolver.State{
		Endpoints: []resolver.Endpoint{
			{
				Addresses: []resolver.Address{
					{Addr: resolvedTargetTestAddr1},
					{Addr: resolvedTargetTestAddr2}},
			},
			{
				Addresses: []resolver.Address{
					{Addr: resolvedTargetTestAddr3},
					{Addr: resolvedTargetTestAddr4}},
			},
		},
		ServiceConfig: &serviceconfig.ParseResult{},
	})
	select {
	case <-stateCh:
		t.Fatalf("Delegating resolver invoked UpdateState before both the proxy and target resolvers had updated their states.")
	case <-time.After(defaultTestShortTimeout):
	}
<<<<<<< HEAD

=======

	ctx, cancel := context.WithTimeout(context.Background(), defaultTestTimeout)
	defer cancel()

	// Wait for the proxy resolver to be built before calling UpdateState.
	mustBuildResolver(ctx, t, proxyResolverBuilt)
>>>>>>> 443caad4
	proxyResolver.UpdateState(resolver.State{
		Endpoints: []resolver.Endpoint{
			{Addresses: []resolver.Address{{Addr: resolvedProxyTestAddr1}}},
			{Addresses: []resolver.Address{{Addr: resolvedProxyTestAddr2}}},
		},
		ServiceConfig: &serviceconfig.ParseResult{},
	})
	wantState := resolver.State{
		Endpoints: []resolver.Endpoint{
			{
				Addresses: []resolver.Address{
					proxyAddressWithTargetAttribute(resolvedProxyTestAddr1, resolvedTargetTestAddr1),
					proxyAddressWithTargetAttribute(resolvedProxyTestAddr2, resolvedTargetTestAddr1),
					proxyAddressWithTargetAttribute(resolvedProxyTestAddr1, resolvedTargetTestAddr2),
					proxyAddressWithTargetAttribute(resolvedProxyTestAddr2, resolvedTargetTestAddr2),
				},
			},
			{
				Addresses: []resolver.Address{
					proxyAddressWithTargetAttribute(resolvedProxyTestAddr1, resolvedTargetTestAddr3),
					proxyAddressWithTargetAttribute(resolvedProxyTestAddr2, resolvedTargetTestAddr3),
					proxyAddressWithTargetAttribute(resolvedProxyTestAddr1, resolvedTargetTestAddr4),
					proxyAddressWithTargetAttribute(resolvedProxyTestAddr2, resolvedTargetTestAddr4),
				},
			},
		},
		ServiceConfig: &serviceconfig.ParseResult{},
	}
	var gotState resolver.State
	select {
	case gotState = <-stateCh:
	case <-ctx.Done():
		t.Fatal("Contex timed out when waiting for a state update from the delegating resolver")
	}

	if diff := cmp.Diff(gotState, wantState); diff != "" {
		t.Fatalf("Unexpected state from delegating resolver. Diff (-got +want):\n%v", diff)
	}
}

// Tests the scenario where a proxy is configured, the target URI scheme is not
// "dns," and both the proxy and target resolvers return multiple addresses.
// The test verifies that the delegating resolver combines unresolved proxy
// host and target addresses correctly, returning addresses with the proxy host
// populated and the target address included as an attribute.
func (s) TestDelegatingResolverForMultipleProxyAddress(t *testing.T) {
	const (
		targetTestAddr          = "test.com"
		resolvedTargetTestAddr1 = "1.1.1.1:8080"
		resolvedTargetTestAddr2 = "2.2.2.2:8080"
		envProxyAddr            = "proxytest.com"
		resolvedProxyTestAddr1  = "11.11.11.11:7687"
		resolvedProxyTestAddr2  = "22.22.22.22:7687"
	)
	overrideTestHTTPSProxy(t, envProxyAddr)

	// Manual resolver to control the target resolution.
	targetResolver := manual.NewBuilderWithScheme("test")
	target := targetResolver.Scheme() + ":///" + targetTestAddr
	// Set up a manual DNS resolver to control the proxy address resolution.
	proxyResolver, proxyResolverBuilt := setupDNS(t)
	tcc, stateCh, _ := createTestResolverClientConn(t)
	if _, err := delegatingresolver.New(resolver.Target{URL: *testutils.MustParseURL(target)}, tcc, resolver.BuildOptions{}, targetResolver, false); err != nil {
		t.Fatalf("Failed to create delegating resolver: %v", err)
	}

	targetResolver.UpdateState(resolver.State{
		Addresses: []resolver.Address{
			{Addr: resolvedTargetTestAddr1},
			{Addr: resolvedTargetTestAddr2},
		},
		ServiceConfig: &serviceconfig.ParseResult{},
	})

	select {
	case <-stateCh:
		t.Fatalf("Delegating resolver invoked UpdateState before both the proxy and target resolvers had updated their states.")
	case <-time.After(defaultTestShortTimeout):
	}

<<<<<<< HEAD
=======
	ctx, cancel := context.WithTimeout(context.Background(), defaultTestTimeout)
	defer cancel()

	// Wait for the proxy resolver to be built before calling UpdateState.
	mustBuildResolver(ctx, t, proxyResolverBuilt)
>>>>>>> 443caad4
	proxyResolver.UpdateState(resolver.State{
		Addresses: []resolver.Address{
			{Addr: resolvedProxyTestAddr1},
			{Addr: resolvedProxyTestAddr2},
		},
		ServiceConfig: &serviceconfig.ParseResult{},
	})

	wantState := resolver.State{
		Addresses: []resolver.Address{
			proxyAddressWithTargetAttribute(envProxyAddr, resolvedTargetTestAddr1),
			proxyAddressWithTargetAttribute(envProxyAddr, resolvedTargetTestAddr2),
		},
		ServiceConfig: &serviceconfig.ParseResult{},
	}
	var gotState resolver.State
	select {
	case gotState = <-stateCh:
	case <-ctx.Done():
		t.Fatal("Context timed out when waiting for a state update from the delegating resolver")
	}

	if diff := cmp.Diff(gotState, wantState); diff != "" {
		t.Fatalf("Unexpected state from delegating resolver. Diff (-got +want):\n%v", diff)
	}
}

// Tests that delegatingresolver doesn't panic when the channel closes the
// resolver while it's handling an update from it's child. The test closes the
// delegating resolver, verifies the target resolver is closed and blocks the
// proxy resolver from being closed. The test sends an update from the proxy
// resolver and verifies that the target resolver's ResolveNow method is not
// called after the channels returns an error.
func (s) TestDelegatingResolverUpdateStateDuringClose(t *testing.T) {
	const envProxyAddr = "proxytest.com"

	overrideTestHTTPSProxy(t, envProxyAddr)

	// Manual resolver to control the target resolution.
	targetResolver := manual.NewBuilderWithScheme("test")
	targetResolverCalled := make(chan struct{})
	targetResolver.ResolveNowCallback = func(resolver.ResolveNowOptions) {
		close(targetResolverCalled)
	}
	targetResolverCloseCalled := make(chan struct{})
	targetResolver.CloseCallback = func() {
		close(targetResolverCloseCalled)
		t.Log("Target resolver is closed.")
	}

	target := targetResolver.Scheme() + ":///" + "ignored"
	// Set up a manual DNS resolver to control the proxy address resolution.
	proxyResolver, proxyResolverBuilt := setupDNS(t)

<<<<<<< HEAD
	proxyResolverBuilt := make(chan struct{})
	proxyResolver.BuildCallback = func(resolver.Target, resolver.ClientConn, resolver.BuildOptions) {
		close(proxyResolverBuilt)
	}
=======
>>>>>>> 443caad4
	unblockProxyResolverClose := make(chan struct{}, 1)
	proxyResolver.CloseCallback = func() {
		<-unblockProxyResolverClose
		t.Log("Proxy resolver is closed.")
	}

	tcc, _, _ := createTestResolverClientConn(t)
	tcc.UpdateStateF = func(resolver.State) error {
		return errors.New("test error")
	}
	dr, err := delegatingresolver.New(resolver.Target{URL: *testutils.MustParseURL(target)}, tcc, resolver.BuildOptions{}, targetResolver, false)
	if err != nil {
		t.Fatalf("Failed to create delegating resolver: %v", err)
	}

	targetResolver.UpdateState(resolver.State{
		Endpoints: []resolver.Endpoint{{Addresses: []resolver.Address{{Addr: "1.1.1.1"}}}},
	})

	// Wait for the proxy resolver to be built before calling Close.
	ctx, cancel := context.WithTimeout(context.Background(), defaultTestTimeout)
	defer cancel()
<<<<<<< HEAD
	select {
	case <-proxyResolverBuilt:
	case <-ctx.Done():
		t.Fatalf("Context timed out waiting for proxy resolver to be built.")
	}
=======
	mustBuildResolver(ctx, t, proxyResolverBuilt)
>>>>>>> 443caad4
	// Closing the delegating resolver will block until the test writes to the
	// unblockProxyResolverClose channel.
	go dr.Close()
	select {
	case <-targetResolverCloseCalled:
	case <-ctx.Done():
		t.Fatalf("Context timed out waiting for target resolver's Close method to be called.")
	}

	// Updating the channel will result in an error being returned. Since the
	// target resolver's Close method is already called, the delegating resolver
	// must not call "ResolveNow" on it.
	proxyUpdateCh := make(chan struct{})
	go func() {
		proxyResolver.UpdateState(resolver.State{
			Endpoints: []resolver.Endpoint{{Addresses: []resolver.Address{{Addr: "1.1.1.1"}}}},
		})
		close(proxyUpdateCh)
	}()
	unblockProxyResolverClose <- struct{}{}

	select {
	case <-targetResolverCalled:
		t.Fatalf("targetResolver.ResolveNow() called unexpectedly.")
	case <-time.After(defaultTestShortTimeout):
	}
	// Wait for the proxy update to complete before returning from the test and
	// before the deferred reassignment of
	// delegatingresolver.HTTPSProxyFromEnvironment. This ensures that we read
	// from the function before it is reassigned, preventing a race condition.
	select {
	case <-proxyUpdateCh:
	case <-ctx.Done():
		t.Fatalf("Context timed out waiting for proxyResolver.UpdateState() to be called.")
	}
}

// Tests that calling cc.UpdateState in a blocking manner from a child resolver
// while handling a ResolveNow call doesn't result in a deadlock. The test uses
// a fake ClientConn that returns an error when calling cc.UpdateState. The test
// makes the proxy resolver update the resolver state. The test verifies that
// the delegating resolver calls ResolveNow on the target resolver when the
// ClientConn returns an error.
func (s) TestDelegatingResolverUpdateStateFromResolveNow(t *testing.T) {
	const envProxyAddr = "proxytest.com"

	overrideTestHTTPSProxy(t, envProxyAddr)

	// Manual resolver to control the target resolution.
	targetResolver := manual.NewBuilderWithScheme("test")
	targetResolverCalled := make(chan struct{})
	targetResolver.ResolveNowCallback = func(resolver.ResolveNowOptions) {
		// Updating the resolver state should not deadlock.
		targetResolver.CC().UpdateState(resolver.State{
			Endpoints: []resolver.Endpoint{{Addresses: []resolver.Address{{Addr: "1.1.1.1"}}}},
		})
		close(targetResolverCalled)
	}

	target := targetResolver.Scheme() + ":///" + "ignored"
	// Set up a manual DNS resolver to control the proxy address resolution.
	proxyResolver, proxyResolverBuilt := setupDNS(t)

	tcc, _, _ := createTestResolverClientConn(t)
	tcc.UpdateStateF = func(resolver.State) error {
		return errors.New("test error")
	}
	_, err := delegatingresolver.New(resolver.Target{URL: *testutils.MustParseURL(target)}, tcc, resolver.BuildOptions{}, targetResolver, false)
	if err != nil {
		t.Fatalf("Failed to create delegating resolver: %v", err)
	}

	targetResolver.UpdateState(resolver.State{
		Endpoints: []resolver.Endpoint{{Addresses: []resolver.Address{{Addr: "1.1.1.1"}}}},
	})

	ctx, cancel := context.WithTimeout(context.Background(), defaultTestTimeout)
	defer cancel()

	// Wait for the proxy resolver to be built before calling UpdateState.
	mustBuildResolver(ctx, t, proxyResolverBuilt)

	// Updating the channel will result in an error being returned. The
	// delegating resolver should call call "ResolveNow" on the target resolver.
	proxyResolver.UpdateState(resolver.State{
		Endpoints: []resolver.Endpoint{{Addresses: []resolver.Address{{Addr: "1.1.1.1"}}}},
	})

	select {
	case <-targetResolverCalled:
	case <-ctx.Done():
		t.Fatalf("context timed out waiting for targetResolver.ResolveNow() to be called.")
	}
}

// Tests that calling cc.UpdateState in a blocking manner from child resolvers
// doesn't result in deadlocks.
func (s) TestDelegatingResolverResolveNow(t *testing.T) {
	const envProxyAddr = "proxytest.com"

	overrideTestHTTPSProxy(t, envProxyAddr)

	// Manual resolver to control the target resolution.
	targetResolver := manual.NewBuilderWithScheme("test")
	targetResolverCalled := make(chan struct{}, 1)
	targetResolver.ResolveNowCallback = func(resolver.ResolveNowOptions) {
		// Updating the resolver state should not deadlock.
		targetResolver.CC().UpdateState(resolver.State{
			Endpoints: []resolver.Endpoint{{Addresses: []resolver.Address{{Addr: "1.1.1.1"}}}},
		})
		targetResolverCalled <- struct{}{}
	}

	target := targetResolver.Scheme() + ":///" + "ignored"
	// Set up a manual DNS resolver to control the proxy address resolution.
	proxyResolver, proxyResolverBuilt := setupDNS(t)

	proxyResolverCalled := make(chan struct{})
	proxyResolverBuilt := make(chan struct{})
	proxyResolver.BuildCallback = func(resolver.Target, resolver.ClientConn, resolver.BuildOptions) {
		close(proxyResolverBuilt)
	}
	proxyResolver.ResolveNowCallback = func(resolver.ResolveNowOptions) {
		// Updating the resolver state should not deadlock.
		proxyResolver.CC().UpdateState(resolver.State{
			Endpoints: []resolver.Endpoint{{Addresses: []resolver.Address{{Addr: "1.1.1.1"}}}},
		})
		close(proxyResolverCalled)
	}

	tcc, _, _ := createTestResolverClientConn(t)
	dr, err := delegatingresolver.New(resolver.Target{URL: *testutils.MustParseURL(target)}, tcc, resolver.BuildOptions{}, targetResolver, false)
	if err != nil {
		t.Fatalf("Failed to create delegating resolver: %v", err)
	}

	// ResolveNow of manual proxy resolver will not be called. Proxy resolver is
	// only built when we get the first update from target resolver. Therefore
	// in the first ResolveNow, proxy resolver will be a no-op resolver and only
	// target resolver's ResolveNow will be called.
	dr.ResolveNow(resolver.ResolveNowOptions{})
	ctx, cancel := context.WithTimeout(context.Background(), defaultTestTimeout)
	defer cancel()
	select {
	case <-targetResolverCalled:
	case <-ctx.Done():
		t.Fatalf("context timed out waiting for targetResolver.ResolveNow() to be called.")
	}

<<<<<<< HEAD
	// Wait for proxy resolver to be built.
	select {
	case <-proxyResolverBuilt:
	case <-ctx.Done():
		t.Fatalf("Timeout when waiting for proxy resolver to be built")
	}
=======
	mustBuildResolver(ctx, t, proxyResolverBuilt)
>>>>>>> 443caad4

	dr.ResolveNow(resolver.ResolveNowOptions{})

	select {
	case <-targetResolverCalled:
	case <-ctx.Done():
		t.Fatalf("context timed out waiting for targetResolver.ResolveNow() to be called.")
	}
	select {
	case <-proxyResolverCalled:
	case <-ctx.Done():
		t.Fatalf("context timed out waiting for proxyResolver.ResolveNow() to be called.")
	}
}

// Tests the scenario where a proxy is configured, and the resolver returns a
// network type other than tcp for all addresses. The test verifies that the
// delegating resolver avoids the proxy build and directly sends the update
// from target resolver to clientconn.
func (s) TestDelegatingResolverForNonTCPTarget(t *testing.T) {
	const (
		targetTestAddr          = "test.target"
		resolvedTargetTestAddr1 = "1.1.1.1:8080"
		envProxyAddr            = "proxytest.com"
	)
<<<<<<< HEAD
	hpfe := func(req *http.Request) (*url.URL, error) {
		if req.URL.Host == targetTestAddr {
			return &url.URL{
				Scheme: "https",
				Host:   envProxyAddr,
			}, nil
		}
		t.Errorf("Unexpected request host to proxy: %s want %s", req.URL.Host, targetTestAddr)
		return nil, nil
	}
	originalhpfe := delegatingresolver.HTTPSProxyFromEnvironment
	delegatingresolver.HTTPSProxyFromEnvironment = hpfe
	defer func() {
		delegatingresolver.HTTPSProxyFromEnvironment = originalhpfe
	}()
=======
	overrideTestHTTPSProxy(t, envProxyAddr)
>>>>>>> 443caad4

	// Manual resolver to control the target resolution.
	targetResolver := manual.NewBuilderWithScheme("test")
	target := targetResolver.Scheme() + ":///" + targetTestAddr
	// Set up a manual DNS resolver to control the proxy address resolution.
<<<<<<< HEAD
	proxyResolver := setupDNS(t)
	proxyBuildCalled := make(chan struct{})
	proxyResolver.BuildCallback = func(resolver.Target, resolver.ClientConn, resolver.BuildOptions) {
		close(proxyBuildCalled)
	}
=======
	_, proxyResolverBuilt := setupDNS(t)
>>>>>>> 443caad4

	tcc, stateCh, _ := createTestResolverClientConn(t)
	if _, err := delegatingresolver.New(resolver.Target{URL: *testutils.MustParseURL(target)}, tcc, resolver.BuildOptions{}, targetResolver, false); err != nil {
		t.Fatalf("Failed to create delegating resolver: %v", err)
	}

	// Set network to anything other than tcp.
	nonTCPAddr := networktype.Set(resolver.Address{Addr: resolvedTargetTestAddr1}, "unix")
	targetResolver.UpdateState(resolver.State{
		Addresses:     []resolver.Address{nonTCPAddr},
		Endpoints:     []resolver.Endpoint{{Addresses: []resolver.Address{nonTCPAddr}}},
		ServiceConfig: &serviceconfig.ParseResult{},
	})

	var gotState resolver.State
	select {
	case gotState = <-stateCh:
	case <-time.After(defaultTestTimeout):
		t.Fatal("Timeout when waiting for a state update from the delegating resolver")
	}

	// Verify that the delegating resolver doesn't call proxy resolver's
	// UpdateState since we have no tcp address
	select {
<<<<<<< HEAD
	case <-proxyBuildCalled:
=======
	case <-proxyResolverBuilt:
>>>>>>> 443caad4
		t.Fatal("Unexpected call to proxy resolver update state")
	case <-time.After(defaultTestShortTimeout):
	}

	wantState := resolver.State{
		Addresses:     []resolver.Address{nonTCPAddr},
		Endpoints:     []resolver.Endpoint{{Addresses: []resolver.Address{nonTCPAddr}}},
		ServiceConfig: &serviceconfig.ParseResult{},
	}

	// Verify that the state clientconn receives is same as updated by target
	// resolver, since we want to avoid proxy for any network type apart from
	// tcp.
	if diff := cmp.Diff(gotState, wantState); diff != "" {
		t.Fatalf("Unexpected state from delegating resolver. Diff (-got +want):\n%s", diff)
	}
}

// Tests the scenario where a proxy is configured, and the resolver returns tcp
// and non-tcp addresses. The test verifies that the delegating resolver doesn't
<<<<<<< HEAD
// add proxyatrribute to adresses with network type other than tcp , but adds
=======
// add proxyatrribute to adresses with network type other than tcp, but adds
>>>>>>> 443caad4
// the proxyattribute to addresses with network type tcp.
func (s) TestDelegatingResolverForMixNetworkType(t *testing.T) {
	const (
		targetTestAddr          = "test.target"
		resolvedTargetTestAddr1 = "1.1.1.1:8080"
		resolvedTargetTestAddr2 = "2.2.2.2:8080"
		envProxyAddr            = "proxytest.com"
	)
<<<<<<< HEAD
	hpfe := func(req *http.Request) (*url.URL, error) {
		if req.URL.Host == targetTestAddr {
			return &url.URL{
				Scheme: "https",
				Host:   envProxyAddr,
			}, nil
		}
		t.Errorf("Unexpected request host to proxy: %s want %s", req.URL.Host, targetTestAddr)
		return nil, nil
=======
	overrideTestHTTPSProxy(t, envProxyAddr)

	// Manual resolver to control the target resolution.
	targetResolver := manual.NewBuilderWithScheme("test")
	target := targetResolver.Scheme() + ":///" + targetTestAddr
	// Set up a manual DNS resolver to control the proxy address resolution.
	proxyResolver, proxyResolverBuilt := setupDNS(t)

	tcc, stateCh, _ := createTestResolverClientConn(t)
	if _, err := delegatingresolver.New(resolver.Target{URL: *testutils.MustParseURL(target)}, tcc, resolver.BuildOptions{}, targetResolver, false); err != nil {
		t.Fatalf("Failed to create delegating resolver: %v", err)
	}
	// Set network to anything other than tcp.
	nonTCPAddr := networktype.Set(resolver.Address{Addr: resolvedTargetTestAddr1}, "unix")
	targetResolver.UpdateState(resolver.State{
		Addresses:     []resolver.Address{nonTCPAddr, {Addr: resolvedTargetTestAddr2}},
		Endpoints:     []resolver.Endpoint{{Addresses: []resolver.Address{nonTCPAddr, {Addr: resolvedTargetTestAddr2}}}},
		ServiceConfig: &serviceconfig.ParseResult{},
	})

	select {
	case <-stateCh:
		t.Fatalf("Delegating resolver invoked UpdateState before both the proxy and target resolvers had updated their states.")
	case <-time.After(defaultTestShortTimeout):
	}

	ctx, cancel := context.WithTimeout(context.Background(), defaultTestTimeout)
	defer cancel()

	// Wait for the proxy resolver to be built before calling UpdateState.
	mustBuildResolver(ctx, t, proxyResolverBuilt)
	proxyResolver.UpdateState(resolver.State{
		Addresses:     []resolver.Address{{Addr: envProxyAddr}},
		ServiceConfig: &serviceconfig.ParseResult{},
	})

	var gotState resolver.State
	select {
	case gotState = <-stateCh:
	case <-ctx.Done():
		t.Fatal("Context timed out when waiting for a state update from the delegating resolver")
	}
	wantState := resolver.State{
		Addresses:     []resolver.Address{nonTCPAddr, proxyAddressWithTargetAttribute(envProxyAddr, resolvedTargetTestAddr2)},
		Endpoints:     []resolver.Endpoint{{Addresses: []resolver.Address{nonTCPAddr, proxyAddressWithTargetAttribute(envProxyAddr, resolvedTargetTestAddr2)}}},
		ServiceConfig: &serviceconfig.ParseResult{},
	}

	if diff := cmp.Diff(gotState, wantState); diff != "" {
		t.Fatalf("Unexpected state from delegating resolver. Diff (-got +want):\n%v", diff)
	}
}

// Tests the scenario where a proxy is configured but some addresses are
// excluded (by using the NO_PROXY environment variable). The test verifies that
// the delegating resolver doesn't add proxyatrribute to adresses excluded, but
// adds the proxyattribute to all other addresses.
func (s) TestDelegatingResolverWithNoProxyEnvUsed(t *testing.T) {
	const (
		targetTestAddr            = "test.target"
		noproxyresolvedTargetAddr = "1.1.1.1:8080"
		resolvedTargetTestAddr    = "2.2.2.2:8080"
		envProxyAddr              = "proxytest.com"
	)
	hpfe := func(req *http.Request) (*url.URL, error) {
		// return nil to mimick the scenario where the address is excluded using
		// `NO_PROXY` env variable.
		if req.URL.Host == noproxyresolvedTargetAddr {
			return nil, nil
		}
		return &url.URL{
			Scheme: "https",
			Host:   envProxyAddr,
		}, nil
>>>>>>> 443caad4
	}
	originalhpfe := delegatingresolver.HTTPSProxyFromEnvironment
	delegatingresolver.HTTPSProxyFromEnvironment = hpfe
	defer func() {
		delegatingresolver.HTTPSProxyFromEnvironment = originalhpfe
	}()

	// Manual resolver to control the target resolution.
	targetResolver := manual.NewBuilderWithScheme("test")
	target := targetResolver.Scheme() + ":///" + targetTestAddr
	// Set up a manual DNS resolver to control the proxy address resolution.
<<<<<<< HEAD
	proxyResolver := setupDNS(t)
=======
	proxyResolver, proxyResolverBuilt := setupDNS(t)
>>>>>>> 443caad4

	tcc, stateCh, _ := createTestResolverClientConn(t)
	if _, err := delegatingresolver.New(resolver.Target{URL: *testutils.MustParseURL(target)}, tcc, resolver.BuildOptions{}, targetResolver, false); err != nil {
		t.Fatalf("Failed to create delegating resolver: %v", err)
	}
<<<<<<< HEAD
	// Set network to anything other than tcp.
	nonTCPAddr := networktype.Set(resolver.Address{Addr: resolvedTargetTestAddr1}, "unix")
	targetResolver.UpdateState(resolver.State{
		Addresses:     []resolver.Address{nonTCPAddr, {Addr: resolvedTargetTestAddr2}},
		Endpoints:     []resolver.Endpoint{{Addresses: []resolver.Address{nonTCPAddr, {Addr: resolvedTargetTestAddr2}}}},
=======

	targetResolver.UpdateState(resolver.State{
		Addresses:     []resolver.Address{{Addr: noproxyresolvedTargetAddr}, {Addr: resolvedTargetTestAddr}},
		Endpoints:     []resolver.Endpoint{{Addresses: []resolver.Address{{Addr: noproxyresolvedTargetAddr}, {Addr: resolvedTargetTestAddr}}}},
>>>>>>> 443caad4
		ServiceConfig: &serviceconfig.ParseResult{},
	})

	select {
	case <-stateCh:
		t.Fatalf("Delegating resolver invoked UpdateState before both the proxy and target resolvers had updated their states.")
	case <-time.After(defaultTestShortTimeout):
	}

<<<<<<< HEAD
=======
	ctx, cancel := context.WithTimeout(context.Background(), defaultTestTimeout)
	defer cancel()

	// Wait for the proxy resolver to be built before calling UpdateState.
	mustBuildResolver(ctx, t, proxyResolverBuilt)
>>>>>>> 443caad4
	proxyResolver.UpdateState(resolver.State{
		Addresses:     []resolver.Address{{Addr: envProxyAddr}},
		ServiceConfig: &serviceconfig.ParseResult{},
	})

	var gotState resolver.State
	select {
	case gotState = <-stateCh:
<<<<<<< HEAD
	case <-time.After(defaultTestTimeout):
		t.Fatal("Timeout when waiting for a state update from the delegating resolver")
	}
	wantState := resolver.State{
		Addresses:     []resolver.Address{nonTCPAddr, proxyAddressWithTargetAttribute(envProxyAddr, resolvedTargetTestAddr2)},
		Endpoints:     []resolver.Endpoint{{Addresses: []resolver.Address{nonTCPAddr, proxyAddressWithTargetAttribute(envProxyAddr, resolvedTargetTestAddr2)}}},
=======
	case <-ctx.Done():
		t.Fatal("Context timed out when waiting for a state update from the delegating resolver")
	}
	wantState := resolver.State{
		Addresses:     []resolver.Address{{Addr: noproxyresolvedTargetAddr}, proxyAddressWithTargetAttribute(envProxyAddr, resolvedTargetTestAddr)},
		Endpoints:     []resolver.Endpoint{{Addresses: []resolver.Address{{Addr: noproxyresolvedTargetAddr}, proxyAddressWithTargetAttribute(envProxyAddr, resolvedTargetTestAddr)}}},
>>>>>>> 443caad4
		ServiceConfig: &serviceconfig.ParseResult{},
	}

	if diff := cmp.Diff(gotState, wantState); diff != "" {
		t.Fatalf("Unexpected state from delegating resolver. Diff (-got +want):\n%v", diff)
	}
}<|MERGE_RESOLUTION|>--- conflicted
+++ resolved
@@ -216,14 +216,11 @@
 	case <-time.After(defaultTestShortTimeout):
 	}
 
-<<<<<<< HEAD
-=======
 	ctx, cancel := context.WithTimeout(context.Background(), defaultTestTimeout)
 	defer cancel()
 
 	// Wait for the proxy resolver to be built before calling UpdateState.
 	mustBuildResolver(ctx, t, proxyResolverBuilt)
->>>>>>> 443caad4
 	proxyResolver.UpdateState(resolver.State{
 		Addresses:     []resolver.Address{{Addr: resolvedProxyTestAddr1}},
 		ServiceConfig: &serviceconfig.ParseResult{},
@@ -339,14 +336,11 @@
 	case <-time.After(defaultTestShortTimeout):
 	}
 
-<<<<<<< HEAD
-=======
 	ctx, cancel := context.WithTimeout(context.Background(), defaultTestTimeout)
 	defer cancel()
 
 	// Wait for the proxy resolver to be built before calling UpdateState.
 	mustBuildResolver(ctx, t, proxyResolverBuilt)
->>>>>>> 443caad4
 	proxyResolver.UpdateState(resolver.State{
 		Addresses:     []resolver.Address{{Addr: resolvedProxyTestAddr1}},
 		ServiceConfig: &serviceconfig.ParseResult{},
@@ -421,16 +415,12 @@
 		t.Fatalf("Delegating resolver invoked UpdateState before both the proxy and target resolvers had updated their states.")
 	case <-time.After(defaultTestShortTimeout):
 	}
-<<<<<<< HEAD
-
-=======
 
 	ctx, cancel := context.WithTimeout(context.Background(), defaultTestTimeout)
 	defer cancel()
 
 	// Wait for the proxy resolver to be built before calling UpdateState.
 	mustBuildResolver(ctx, t, proxyResolverBuilt)
->>>>>>> 443caad4
 	proxyResolver.UpdateState(resolver.State{
 		Endpoints: []resolver.Endpoint{
 			{Addresses: []resolver.Address{{Addr: resolvedProxyTestAddr1}}},
@@ -511,14 +501,11 @@
 	case <-time.After(defaultTestShortTimeout):
 	}
 
-<<<<<<< HEAD
-=======
 	ctx, cancel := context.WithTimeout(context.Background(), defaultTestTimeout)
 	defer cancel()
 
 	// Wait for the proxy resolver to be built before calling UpdateState.
 	mustBuildResolver(ctx, t, proxyResolverBuilt)
->>>>>>> 443caad4
 	proxyResolver.UpdateState(resolver.State{
 		Addresses: []resolver.Address{
 			{Addr: resolvedProxyTestAddr1},
@@ -573,13 +560,6 @@
 	// Set up a manual DNS resolver to control the proxy address resolution.
 	proxyResolver, proxyResolverBuilt := setupDNS(t)
 
-<<<<<<< HEAD
-	proxyResolverBuilt := make(chan struct{})
-	proxyResolver.BuildCallback = func(resolver.Target, resolver.ClientConn, resolver.BuildOptions) {
-		close(proxyResolverBuilt)
-	}
-=======
->>>>>>> 443caad4
 	unblockProxyResolverClose := make(chan struct{}, 1)
 	proxyResolver.CloseCallback = func() {
 		<-unblockProxyResolverClose
@@ -602,15 +582,7 @@
 	// Wait for the proxy resolver to be built before calling Close.
 	ctx, cancel := context.WithTimeout(context.Background(), defaultTestTimeout)
 	defer cancel()
-<<<<<<< HEAD
-	select {
-	case <-proxyResolverBuilt:
-	case <-ctx.Done():
-		t.Fatalf("Context timed out waiting for proxy resolver to be built.")
-	}
-=======
 	mustBuildResolver(ctx, t, proxyResolverBuilt)
->>>>>>> 443caad4
 	// Closing the delegating resolver will block until the test writes to the
 	// unblockProxyResolverClose channel.
 	go dr.Close()
@@ -729,10 +701,6 @@
 	proxyResolver, proxyResolverBuilt := setupDNS(t)
 
 	proxyResolverCalled := make(chan struct{})
-	proxyResolverBuilt := make(chan struct{})
-	proxyResolver.BuildCallback = func(resolver.Target, resolver.ClientConn, resolver.BuildOptions) {
-		close(proxyResolverBuilt)
-	}
 	proxyResolver.ResolveNowCallback = func(resolver.ResolveNowOptions) {
 		// Updating the resolver state should not deadlock.
 		proxyResolver.CC().UpdateState(resolver.State{
@@ -760,16 +728,7 @@
 		t.Fatalf("context timed out waiting for targetResolver.ResolveNow() to be called.")
 	}
 
-<<<<<<< HEAD
-	// Wait for proxy resolver to be built.
-	select {
-	case <-proxyResolverBuilt:
-	case <-ctx.Done():
-		t.Fatalf("Timeout when waiting for proxy resolver to be built")
-	}
-=======
 	mustBuildResolver(ctx, t, proxyResolverBuilt)
->>>>>>> 443caad4
 
 	dr.ResolveNow(resolver.ResolveNowOptions{})
 
@@ -795,39 +754,13 @@
 		resolvedTargetTestAddr1 = "1.1.1.1:8080"
 		envProxyAddr            = "proxytest.com"
 	)
-<<<<<<< HEAD
-	hpfe := func(req *http.Request) (*url.URL, error) {
-		if req.URL.Host == targetTestAddr {
-			return &url.URL{
-				Scheme: "https",
-				Host:   envProxyAddr,
-			}, nil
-		}
-		t.Errorf("Unexpected request host to proxy: %s want %s", req.URL.Host, targetTestAddr)
-		return nil, nil
-	}
-	originalhpfe := delegatingresolver.HTTPSProxyFromEnvironment
-	delegatingresolver.HTTPSProxyFromEnvironment = hpfe
-	defer func() {
-		delegatingresolver.HTTPSProxyFromEnvironment = originalhpfe
-	}()
-=======
 	overrideTestHTTPSProxy(t, envProxyAddr)
->>>>>>> 443caad4
 
 	// Manual resolver to control the target resolution.
 	targetResolver := manual.NewBuilderWithScheme("test")
 	target := targetResolver.Scheme() + ":///" + targetTestAddr
 	// Set up a manual DNS resolver to control the proxy address resolution.
-<<<<<<< HEAD
-	proxyResolver := setupDNS(t)
-	proxyBuildCalled := make(chan struct{})
-	proxyResolver.BuildCallback = func(resolver.Target, resolver.ClientConn, resolver.BuildOptions) {
-		close(proxyBuildCalled)
-	}
-=======
 	_, proxyResolverBuilt := setupDNS(t)
->>>>>>> 443caad4
 
 	tcc, stateCh, _ := createTestResolverClientConn(t)
 	if _, err := delegatingresolver.New(resolver.Target{URL: *testutils.MustParseURL(target)}, tcc, resolver.BuildOptions{}, targetResolver, false); err != nil {
@@ -852,11 +785,7 @@
 	// Verify that the delegating resolver doesn't call proxy resolver's
 	// UpdateState since we have no tcp address
 	select {
-<<<<<<< HEAD
-	case <-proxyBuildCalled:
-=======
 	case <-proxyResolverBuilt:
->>>>>>> 443caad4
 		t.Fatal("Unexpected call to proxy resolver update state")
 	case <-time.After(defaultTestShortTimeout):
 	}
@@ -877,11 +806,7 @@
 
 // Tests the scenario where a proxy is configured, and the resolver returns tcp
 // and non-tcp addresses. The test verifies that the delegating resolver doesn't
-<<<<<<< HEAD
-// add proxyatrribute to adresses with network type other than tcp , but adds
-=======
 // add proxyatrribute to adresses with network type other than tcp, but adds
->>>>>>> 443caad4
 // the proxyattribute to addresses with network type tcp.
 func (s) TestDelegatingResolverForMixNetworkType(t *testing.T) {
 	const (
@@ -890,17 +815,6 @@
 		resolvedTargetTestAddr2 = "2.2.2.2:8080"
 		envProxyAddr            = "proxytest.com"
 	)
-<<<<<<< HEAD
-	hpfe := func(req *http.Request) (*url.URL, error) {
-		if req.URL.Host == targetTestAddr {
-			return &url.URL{
-				Scheme: "https",
-				Host:   envProxyAddr,
-			}, nil
-		}
-		t.Errorf("Unexpected request host to proxy: %s want %s", req.URL.Host, targetTestAddr)
-		return nil, nil
-=======
 	overrideTestHTTPSProxy(t, envProxyAddr)
 
 	// Manual resolver to control the target resolution.
@@ -975,7 +889,6 @@
 			Scheme: "https",
 			Host:   envProxyAddr,
 		}, nil
->>>>>>> 443caad4
 	}
 	originalhpfe := delegatingresolver.HTTPSProxyFromEnvironment
 	delegatingresolver.HTTPSProxyFromEnvironment = hpfe
@@ -987,28 +900,16 @@
 	targetResolver := manual.NewBuilderWithScheme("test")
 	target := targetResolver.Scheme() + ":///" + targetTestAddr
 	// Set up a manual DNS resolver to control the proxy address resolution.
-<<<<<<< HEAD
-	proxyResolver := setupDNS(t)
-=======
 	proxyResolver, proxyResolverBuilt := setupDNS(t)
->>>>>>> 443caad4
 
 	tcc, stateCh, _ := createTestResolverClientConn(t)
 	if _, err := delegatingresolver.New(resolver.Target{URL: *testutils.MustParseURL(target)}, tcc, resolver.BuildOptions{}, targetResolver, false); err != nil {
 		t.Fatalf("Failed to create delegating resolver: %v", err)
 	}
-<<<<<<< HEAD
-	// Set network to anything other than tcp.
-	nonTCPAddr := networktype.Set(resolver.Address{Addr: resolvedTargetTestAddr1}, "unix")
-	targetResolver.UpdateState(resolver.State{
-		Addresses:     []resolver.Address{nonTCPAddr, {Addr: resolvedTargetTestAddr2}},
-		Endpoints:     []resolver.Endpoint{{Addresses: []resolver.Address{nonTCPAddr, {Addr: resolvedTargetTestAddr2}}}},
-=======
 
 	targetResolver.UpdateState(resolver.State{
 		Addresses:     []resolver.Address{{Addr: noproxyresolvedTargetAddr}, {Addr: resolvedTargetTestAddr}},
 		Endpoints:     []resolver.Endpoint{{Addresses: []resolver.Address{{Addr: noproxyresolvedTargetAddr}, {Addr: resolvedTargetTestAddr}}}},
->>>>>>> 443caad4
 		ServiceConfig: &serviceconfig.ParseResult{},
 	})
 
@@ -1018,14 +919,11 @@
 	case <-time.After(defaultTestShortTimeout):
 	}
 
-<<<<<<< HEAD
-=======
 	ctx, cancel := context.WithTimeout(context.Background(), defaultTestTimeout)
 	defer cancel()
 
 	// Wait for the proxy resolver to be built before calling UpdateState.
 	mustBuildResolver(ctx, t, proxyResolverBuilt)
->>>>>>> 443caad4
 	proxyResolver.UpdateState(resolver.State{
 		Addresses:     []resolver.Address{{Addr: envProxyAddr}},
 		ServiceConfig: &serviceconfig.ParseResult{},
@@ -1034,21 +932,12 @@
 	var gotState resolver.State
 	select {
 	case gotState = <-stateCh:
-<<<<<<< HEAD
-	case <-time.After(defaultTestTimeout):
-		t.Fatal("Timeout when waiting for a state update from the delegating resolver")
-	}
-	wantState := resolver.State{
-		Addresses:     []resolver.Address{nonTCPAddr, proxyAddressWithTargetAttribute(envProxyAddr, resolvedTargetTestAddr2)},
-		Endpoints:     []resolver.Endpoint{{Addresses: []resolver.Address{nonTCPAddr, proxyAddressWithTargetAttribute(envProxyAddr, resolvedTargetTestAddr2)}}},
-=======
 	case <-ctx.Done():
 		t.Fatal("Context timed out when waiting for a state update from the delegating resolver")
 	}
 	wantState := resolver.State{
 		Addresses:     []resolver.Address{{Addr: noproxyresolvedTargetAddr}, proxyAddressWithTargetAttribute(envProxyAddr, resolvedTargetTestAddr)},
 		Endpoints:     []resolver.Endpoint{{Addresses: []resolver.Address{{Addr: noproxyresolvedTargetAddr}, proxyAddressWithTargetAttribute(envProxyAddr, resolvedTargetTestAddr)}}},
->>>>>>> 443caad4
 		ServiceConfig: &serviceconfig.ParseResult{},
 	}
 
