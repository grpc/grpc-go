--- conflicted
+++ resolved
@@ -634,17 +634,11 @@
 // HandleStreams receives incoming streams using the given handler. This is
 // typically run in a separate goroutine.
 // traceCtx attaches trace to ctx and returns the new context.
-<<<<<<< HEAD
-func (t *http2Server) HandleStreams(handle func(*Stream), traceCtx func(context.Context, string) context.Context) {
+func (t *http2Server) HandleStreams(handle func(*Stream)) {
 	defer func() {
 		<-t.loopyWriterDone
 		close(t.readerDone)
 	}()
-
-=======
-func (t *http2Server) HandleStreams(handle func(*Stream)) {
-	defer close(t.readerDone)
->>>>>>> 1e0d82e9
 	for {
 		t.controlBuf.throttle()
 		frame, err := t.framer.fr.ReadFrame()
