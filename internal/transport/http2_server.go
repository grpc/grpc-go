--- conflicted
+++ resolved
@@ -331,12 +331,7 @@
 	t.handleSettings(sf)
 
 	go func() {
-<<<<<<< HEAD
-		t.loopy = newLoopyWriter(serverSide, t.framer, t.controlBuf, t.bdpEst, t.conn, t.logger, t.bufferPool)
-		t.loopy.ssGoAwayHandler = t.outgoingGoAwayHandler
-=======
-		t.loopy = newLoopyWriter(serverSide, t.framer, t.controlBuf, t.bdpEst, t.conn, t.logger, t.outgoingGoAwayHandler)
->>>>>>> 81d3f06a
+		t.loopy = newLoopyWriter(serverSide, t.framer, t.controlBuf, t.bdpEst, t.conn, t.logger, t.outgoingGoAwayHandler, t.bufferPool)
 		err := t.loopy.run()
 		close(t.loopyWriterDone)
 		if !isIOError(err) {
