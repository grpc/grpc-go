/*
 *
 * Copyright 2014 gRPC authors.
 *
 * Licensed under the Apache License, Version 2.0 (the "License");
 * you may not use this file except in compliance with the License.
 * You may obtain a copy of the License at
 *
 *     http://www.apache.org/licenses/LICENSE-2.0
 *
 * Unless required by applicable law or agreed to in writing, software
 * distributed under the License is distributed on an "AS IS" BASIS,
 * WITHOUT WARRANTIES OR CONDITIONS OF ANY KIND, either express or implied.
 * See the License for the specific language governing permissions and
 * limitations under the License.
 *
 */

package transport

import (
	"bufio"
	"encoding/base64"
	"errors"
	"fmt"
	"io"
	"math"
	"net/http"
	"net/url"
	"strconv"
	"strings"
	"sync"
	"time"
	"unicode/utf8"

	"golang.org/x/net/http2"
	"golang.org/x/net/http2/hpack"
	"google.golang.org/grpc/codes"
	"google.golang.org/grpc/mem"
)

const (
	// http2MaxFrameLen specifies the max length of a HTTP2 frame.
	http2MaxFrameLen = 16384 // 16KB frame
	// https://httpwg.org/specs/rfc7540.html#SettingValues
	http2InitHeaderTableSize = 4096
)

var (
	clientPreface   = []byte(http2.ClientPreface)
	http2ErrConvTab = map[http2.ErrCode]codes.Code{
		http2.ErrCodeNo:                 codes.Internal,
		http2.ErrCodeProtocol:           codes.Internal,
		http2.ErrCodeInternal:           codes.Internal,
		http2.ErrCodeFlowControl:        codes.ResourceExhausted,
		http2.ErrCodeSettingsTimeout:    codes.Internal,
		http2.ErrCodeStreamClosed:       codes.Internal,
		http2.ErrCodeFrameSize:          codes.Internal,
		http2.ErrCodeRefusedStream:      codes.Unavailable,
		http2.ErrCodeCancel:             codes.Canceled,
		http2.ErrCodeCompression:        codes.Internal,
		http2.ErrCodeConnect:            codes.Internal,
		http2.ErrCodeEnhanceYourCalm:    codes.ResourceExhausted,
		http2.ErrCodeInadequateSecurity: codes.PermissionDenied,
		http2.ErrCodeHTTP11Required:     codes.Internal,
	}
	// HTTPStatusConvTab is the HTTP status code to gRPC error code conversion table.
	HTTPStatusConvTab = map[int]codes.Code{
		// 400 Bad Request - INTERNAL.
		http.StatusBadRequest: codes.Internal,
		// 401 Unauthorized  - UNAUTHENTICATED.
		http.StatusUnauthorized: codes.Unauthenticated,
		// 403 Forbidden - PERMISSION_DENIED.
		http.StatusForbidden: codes.PermissionDenied,
		// 404 Not Found - UNIMPLEMENTED.
		http.StatusNotFound: codes.Unimplemented,
		// 429 Too Many Requests - UNAVAILABLE.
		http.StatusTooManyRequests: codes.Unavailable,
		// 502 Bad Gateway - UNAVAILABLE.
		http.StatusBadGateway: codes.Unavailable,
		// 503 Service Unavailable - UNAVAILABLE.
		http.StatusServiceUnavailable: codes.Unavailable,
		// 504 Gateway timeout - UNAVAILABLE.
		http.StatusGatewayTimeout: codes.Unavailable,
	}
)

var grpcStatusDetailsBinHeader = "grpc-status-details-bin"

// isReservedHeader checks whether hdr belongs to HTTP2 headers
// reserved by gRPC protocol. Any other headers are classified as the
// user-specified metadata.
func isReservedHeader(hdr string) bool {
	if hdr != "" && hdr[0] == ':' {
		return true
	}
	switch hdr {
	case "content-type",
		"user-agent",
		"grpc-message-type",
		"grpc-encoding",
		"grpc-message",
		"grpc-status",
		"grpc-timeout",
		// Intentionally exclude grpc-previous-rpc-attempts and
		// grpc-retry-pushback-ms, which are "reserved", but their API
		// intentionally works via metadata.
		"te":
		return true
	default:
		return false
	}
}

// isWhitelistedHeader checks whether hdr should be propagated into metadata
// visible to users, even though it is classified as "reserved", above.
func isWhitelistedHeader(hdr string) bool {
	switch hdr {
	case ":authority", "user-agent":
		return true
	default:
		return false
	}
}

const binHdrSuffix = "-bin"

func encodeBinHeader(v []byte) string {
	return base64.RawStdEncoding.EncodeToString(v)
}

func decodeBinHeader(v string) ([]byte, error) {
	if len(v)%4 == 0 {
		// Input was padded, or padding was not necessary.
		return base64.StdEncoding.DecodeString(v)
	}
	return base64.RawStdEncoding.DecodeString(v)
}

func encodeMetadataHeader(k, v string) string {
	if strings.HasSuffix(k, binHdrSuffix) {
		return encodeBinHeader(([]byte)(v))
	}
	return v
}

func decodeMetadataHeader(k, v string) (string, error) {
	if strings.HasSuffix(k, binHdrSuffix) {
		b, err := decodeBinHeader(v)
		return string(b), err
	}
	return v, nil
}

type timeoutUnit uint8

const (
	hour        timeoutUnit = 'H'
	minute      timeoutUnit = 'M'
	second      timeoutUnit = 'S'
	millisecond timeoutUnit = 'm'
	microsecond timeoutUnit = 'u'
	nanosecond  timeoutUnit = 'n'
)

func timeoutUnitToDuration(u timeoutUnit) (d time.Duration, ok bool) {
	switch u {
	case hour:
		return time.Hour, true
	case minute:
		return time.Minute, true
	case second:
		return time.Second, true
	case millisecond:
		return time.Millisecond, true
	case microsecond:
		return time.Microsecond, true
	case nanosecond:
		return time.Nanosecond, true
	default:
	}
	return
}

func decodeTimeout(s string) (time.Duration, error) {
	size := len(s)
	if size < 2 {
		return 0, fmt.Errorf("transport: timeout string is too short: %q", s)
	}
	if size > 9 {
		// Spec allows for 8 digits plus the unit.
		return 0, fmt.Errorf("transport: timeout string is too long: %q", s)
	}
	unit := timeoutUnit(s[size-1])
	d, ok := timeoutUnitToDuration(unit)
	if !ok {
		return 0, fmt.Errorf("transport: timeout unit is not recognized: %q", s)
	}
	t, err := strconv.ParseUint(s[:size-1], 10, 64)
	if err != nil {
		return 0, err
	}
	const maxHours = math.MaxInt64 / uint64(time.Hour)
	if d == time.Hour && t > maxHours {
		// This timeout would overflow math.MaxInt64; clamp it.
		return time.Duration(math.MaxInt64), nil
	}
	return d * time.Duration(t), nil
}

const (
	spaceByte   = ' '
	tildeByte   = '~'
	percentByte = '%'
)

// encodeGrpcMessage is used to encode status code in header field
// "grpc-message". It does percent encoding and also replaces invalid utf-8
// characters with Unicode replacement character.
//
// It checks to see if each individual byte in msg is an allowable byte, and
// then either percent encoding or passing it through. When percent encoding,
// the byte is converted into hexadecimal notation with a '%' prepended.
func encodeGrpcMessage(msg string) string {
	if msg == "" {
		return ""
	}
	lenMsg := len(msg)
	for i := 0; i < lenMsg; i++ {
		c := msg[i]
		if !(c >= spaceByte && c <= tildeByte && c != percentByte) {
			return encodeGrpcMessageUnchecked(msg)
		}
	}
	return msg
}

func encodeGrpcMessageUnchecked(msg string) string {
	var sb strings.Builder
	for len(msg) > 0 {
		r, size := utf8.DecodeRuneInString(msg)
		for _, b := range []byte(string(r)) {
			if size > 1 {
				// If size > 1, r is not ascii. Always do percent encoding.
				fmt.Fprintf(&sb, "%%%02X", b)
				continue
			}

			// The for loop is necessary even if size == 1. r could be
			// utf8.RuneError.
			//
			// fmt.Sprintf("%%%02X", utf8.RuneError) gives "%FFFD".
			if b >= spaceByte && b <= tildeByte && b != percentByte {
				sb.WriteByte(b)
			} else {
				fmt.Fprintf(&sb, "%%%02X", b)
			}
		}
		msg = msg[size:]
	}
	return sb.String()
}

// decodeGrpcMessage decodes the msg encoded by encodeGrpcMessage.
func decodeGrpcMessage(msg string) string {
	if msg == "" {
		return ""
	}
	lenMsg := len(msg)
	for i := 0; i < lenMsg; i++ {
		if msg[i] == percentByte && i+2 < lenMsg {
			return decodeGrpcMessageUnchecked(msg)
		}
	}
	return msg
}

func decodeGrpcMessageUnchecked(msg string) string {
	var sb strings.Builder
	lenMsg := len(msg)
	for i := 0; i < lenMsg; i++ {
		c := msg[i]
		if c == percentByte && i+2 < lenMsg {
			parsed, err := strconv.ParseUint(msg[i+1:i+3], 16, 8)
			if err != nil {
				sb.WriteByte(c)
			} else {
				sb.WriteByte(byte(parsed))
				i += 2
			}
		} else {
			sb.WriteByte(c)
		}
	}
	return sb.String()
}

type bufWriter struct {
	pool      *sync.Pool
	buf       []byte
	offset    int
	batchSize int
	conn      io.Writer
	err       error
}

func newBufWriter(conn io.Writer, batchSize int, pool *sync.Pool) *bufWriter {
	w := &bufWriter{
		batchSize: batchSize,
		conn:      conn,
		pool:      pool,
	}
	// this indicates that we should use non shared buf
	if pool == nil {
		w.buf = make([]byte, batchSize)
	}
	return w
}

func (w *bufWriter) Write(b []byte) (int, error) {
	if w.err != nil {
		return 0, w.err
	}
	if w.batchSize == 0 { // Buffer has been disabled.
		n, err := w.conn.Write(b)
		return n, toIOError(err)
	}
	if w.buf == nil {
		b := w.pool.Get().(*[]byte)
		w.buf = *b
	}
	written := 0
	for len(b) > 0 {
		copied := copy(w.buf[w.offset:], b)
		b = b[copied:]
		written += copied
		w.offset += copied
		if w.offset < w.batchSize {
			continue
		}
		if err := w.flushKeepBuffer(); err != nil {
			return written, err
		}
	}
	return written, nil
}

func (w *bufWriter) Flush() error {
	err := w.flushKeepBuffer()
	// Only release the buffer if we are in a "shared" mode
	if w.buf != nil && w.pool != nil {
		b := w.buf
		w.pool.Put(&b)
		w.buf = nil
	}
	return err
}

func (w *bufWriter) flushKeepBuffer() error {
	if w.err != nil {
		return w.err
	}
	if w.offset == 0 {
		return nil
	}
	_, w.err = w.conn.Write(w.buf[:w.offset])
	w.err = toIOError(w.err)
	w.offset = 0
	return w.err
}

type ioError struct {
	error
}

func (i ioError) Unwrap() error {
	return i.error
}

func isIOError(err error) bool {
	return errors.As(err, &ioError{})
}

func toIOError(err error) error {
	if err == nil {
		return nil
	}
	return ioError{error: err}
}

type parsedDataFrame struct {
	http2.FrameHeader
	data mem.Buffer
}

func (df *parsedDataFrame) StreamEnded() bool {
	return df.FrameHeader.Flags.Has(http2.FlagDataEndStream)
}

type framer struct {
	writer    *bufWriter
	fr        *http2.Framer
<<<<<<< HEAD
	headerBuf []byte // cached slice for framer headers to reduce heap allocs.
=======
	reader    io.Reader
	dataFrame parsedDataFrame // Cached data frame to avoid heap allocations.
	pool      mem.BufferPool
	errDetail error
>>>>>>> 363018c3
}

var writeBufferPoolMap = make(map[int]*sync.Pool)
var writeBufferMutex sync.Mutex

func newFramer(conn io.ReadWriter, writeBufferSize, readBufferSize int, sharedWriteBuffer bool, maxHeaderListSize uint32, memPool mem.BufferPool) *framer {
	if memPool == nil {
		// Note that this is only supposed to be nil in tests. Otherwise, stream
		// is always initialized with a BufferPool.
		memPool = mem.DefaultBufferPool()
	}

	if writeBufferSize < 0 {
		writeBufferSize = 0
	}
	var r io.Reader = conn
	if readBufferSize > 0 {
		r = bufio.NewReaderSize(r, readBufferSize)
	}
	var pool *sync.Pool
	if sharedWriteBuffer {
		pool = getWriteBufferPool(writeBufferSize)
	}
	w := newBufWriter(conn, writeBufferSize, pool)
	f := &framer{
		writer: w,
		fr:     http2.NewFramer(w, r),
		reader: r,
		pool:   memPool,
	}
	f.fr.SetMaxReadFrameSize(http2MaxFrameLen)
	// Opt-in to Frame reuse API on framer to reduce garbage.
	// Frames aren't safe to read from after a subsequent call to ReadFrame.
	f.fr.SetReuseFrames()
	f.fr.MaxHeaderListSize = maxHeaderListSize
	f.fr.ReadMetaHeaders = hpack.NewDecoder(http2InitHeaderTableSize, nil)
	return f
}

<<<<<<< HEAD
// writeData writes a DATA frame.
//
// It is the caller's responsibility not to violate the maximum frame size.
func (f *framer) writeData(streamID uint32, endStream bool, data [][]byte) error {
	var flags http2.Flags
	if endStream {
		flags = http2.FlagDataEndStream
	}
	length := uint32(0)
	for _, d := range data {
		length += uint32(len(d))
	}
	// TODO: Replace the header write with the framer API being added in
	// https://github.com/golang/go/issues/66655.
	f.headerBuf = append(f.headerBuf[:0],
		byte(length>>16),
		byte(length>>8),
		byte(length),
		byte(http2.FrameData),
		byte(flags),
		byte(streamID>>24),
		byte(streamID>>16),
		byte(streamID>>8),
		byte(streamID))
	if _, err := f.writer.Write(f.headerBuf); err != nil {
		return err
	}
	for _, d := range data {
		if _, err := f.writer.Write(d); err != nil {
			return err
		}
=======
// readFrame reads a single frame. The returned Frame is only valid
// until the next call to readFrame.
func (f *framer) readFrame() (any, error) {
	f.errDetail = nil
	fh, err := f.fr.ReadFrameHeader()
	if err != nil {
		f.errDetail = f.fr.ErrorDetail()
		return nil, err
	}
	// Read the data frame directly from the underlying io.Reader to avoid
	// copies.
	if fh.Type == http2.FrameData {
		err = f.readDataFrame(fh)
		return &f.dataFrame, err
	}
	fr, err := f.fr.ReadFrameForHeader(fh)
	if err != nil {
		f.errDetail = f.fr.ErrorDetail()
		return nil, err
	}
	return fr, err
}

// errorDetail returns a more detailed error of the last error
// returned by framer.readFrame. For instance, if readFrame
// returns a StreamError with code PROTOCOL_ERROR, errorDetail
// will say exactly what was invalid. errorDetail is not guaranteed
// to return a non-nil value.
// errorDetail is reset after the next call to readFrame.
func (f *framer) errorDetail() error {
	return f.errDetail
}

func (f *framer) readDataFrame(fh http2.FrameHeader) (err error) {
	if fh.StreamID == 0 {
		// DATA frames MUST be associated with a stream. If a
		// DATA frame is received whose stream identifier
		// field is 0x0, the recipient MUST respond with a
		// connection error (Section 5.4.1) of type
		// PROTOCOL_ERROR.
		f.errDetail = errors.New("DATA frame with stream ID 0")
		return http2.ConnectionError(http2.ErrCodeProtocol)
	}
	// Converting a *[]byte to a mem.SliceBuffer incurs a heap allocation. This
	// conversion is performed by mem.NewBuffer. To avoid the extra allocation
	// a []byte is allocated directly if required and cast to a mem.SliceBuffer.
	var buf []byte
	// poolHandle is the pointer returned by the buffer pool (if it's used.).
	var poolHandle *[]byte
	useBufferPool := !mem.IsBelowBufferPoolingThreshold(int(fh.Length))
	if useBufferPool {
		poolHandle = f.pool.Get(int(fh.Length))
		buf = *poolHandle
		defer func() {
			if err != nil {
				f.pool.Put(poolHandle)
			}
		}()
	} else {
		buf = make([]byte, int(fh.Length))
	}
	if fh.Flags.Has(http2.FlagDataPadded) {
		if fh.Length == 0 {
			return io.ErrUnexpectedEOF
		}
		// This initial 1-byte read can be inefficient for unbuffered readers,
		// but it allows the rest of the payload to be read directly to the
		// start of the destination slice. This makes it easy to return the
		// original slice back to the buffer pool.
		if _, err := io.ReadFull(f.reader, buf[:1]); err != nil {
			return err
		}
		padSize := buf[0]
		buf = buf[:len(buf)-1]
		if int(padSize) > len(buf) {
			// If the length of the padding is greater than the
			// length of the frame payload, the recipient MUST
			// treat this as a connection error.
			// Filed: https://github.com/http2/http2-spec/issues/610
			f.errDetail = errors.New("pad size larger than data payload")
			return http2.ConnectionError(http2.ErrCodeProtocol)
		}
		if _, err := io.ReadFull(f.reader, buf); err != nil {
			return err
		}
		buf = buf[:len(buf)-int(padSize)]
	} else if _, err := io.ReadFull(f.reader, buf); err != nil {
		return err
	}

	f.dataFrame.FrameHeader = fh
	if useBufferPool {
		// Update the handle to point to the (potentially re-sliced) buf.
		*poolHandle = buf
		f.dataFrame.data = mem.NewBuffer(poolHandle, f.pool)
	} else {
		f.dataFrame.data = mem.SliceBuffer(buf)
>>>>>>> 363018c3
	}
	return nil
}

<<<<<<< HEAD
=======
func (df *parsedDataFrame) Header() http2.FrameHeader {
	return df.FrameHeader
}

>>>>>>> 363018c3
func getWriteBufferPool(size int) *sync.Pool {
	writeBufferMutex.Lock()
	defer writeBufferMutex.Unlock()
	pool, ok := writeBufferPoolMap[size]
	if ok {
		return pool
	}
	pool = &sync.Pool{
		New: func() any {
			b := make([]byte, size)
			return &b
		},
	}
	writeBufferPoolMap[size] = pool
	return pool
}

// ParseDialTarget returns the network and address to pass to dialer.
func ParseDialTarget(target string) (string, string) {
	net := "tcp"
	m1 := strings.Index(target, ":")
	m2 := strings.Index(target, ":/")
	// handle unix:addr which will fail with url.Parse
	if m1 >= 0 && m2 < 0 {
		if n := target[0:m1]; n == "unix" {
			return n, target[m1+1:]
		}
	}
	if m2 >= 0 {
		t, err := url.Parse(target)
		if err != nil {
			return net, target
		}
		scheme := t.Scheme
		addr := t.Path
		if scheme == "unix" {
			if addr == "" {
				addr = t.Host
			}
			return scheme, addr
		}
	}
	return net, target
}<|MERGE_RESOLUTION|>--- conflicted
+++ resolved
@@ -400,14 +400,11 @@
 type framer struct {
 	writer    *bufWriter
 	fr        *http2.Framer
-<<<<<<< HEAD
 	headerBuf []byte // cached slice for framer headers to reduce heap allocs.
-=======
 	reader    io.Reader
 	dataFrame parsedDataFrame // Cached data frame to avoid heap allocations.
 	pool      mem.BufferPool
 	errDetail error
->>>>>>> 363018c3
 }
 
 var writeBufferPoolMap = make(map[int]*sync.Pool)
@@ -447,7 +444,6 @@
 	return f
 }
 
-<<<<<<< HEAD
 // writeData writes a DATA frame.
 //
 // It is the caller's responsibility not to violate the maximum frame size.
@@ -479,7 +475,10 @@
 		if _, err := f.writer.Write(d); err != nil {
 			return err
 		}
-=======
+	}
+	return nil
+}
+
 // readFrame reads a single frame. The returned Frame is only valid
 // until the next call to readFrame.
 func (f *framer) readFrame() (any, error) {
@@ -577,18 +576,14 @@
 		f.dataFrame.data = mem.NewBuffer(poolHandle, f.pool)
 	} else {
 		f.dataFrame.data = mem.SliceBuffer(buf)
->>>>>>> 363018c3
 	}
 	return nil
 }
 
-<<<<<<< HEAD
-=======
 func (df *parsedDataFrame) Header() http2.FrameHeader {
 	return df.FrameHeader
 }
 
->>>>>>> 363018c3
 func getWriteBufferPool(size int) *sync.Pool {
 	writeBufferMutex.Lock()
 	defer writeBufferMutex.Unlock()
