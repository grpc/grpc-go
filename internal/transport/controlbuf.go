/*
 *
 * Copyright 2014 gRPC authors.
 *
 * Licensed under the Apache License, Version 2.0 (the "License");
 * you may not use this file except in compliance with the License.
 * You may obtain a copy of the License at
 *
 *     http://www.apache.org/licenses/LICENSE-2.0
 *
 * Unless required by applicable law or agreed to in writing, software
 * distributed under the License is distributed on an "AS IS" BASIS,
 * WITHOUT WARRANTIES OR CONDITIONS OF ANY KIND, either express or implied.
 * See the License for the specific language governing permissions and
 * limitations under the License.
 *
 */

package transport

import (
	"bytes"
	"errors"
	"fmt"
	"net"
	"runtime"
	"strconv"
	"sync"
	"sync/atomic"

	"golang.org/x/net/http2"
	"golang.org/x/net/http2/hpack"
	"google.golang.org/grpc/internal/grpclog"
	"google.golang.org/grpc/internal/grpcutil"
	"google.golang.org/grpc/internal/pretty"
	istatus "google.golang.org/grpc/internal/status"
	"google.golang.org/grpc/mem"
	"google.golang.org/grpc/status"
	"google.golang.org/protobuf/proto"
)

var updateHeaderTblSize = func(e *hpack.Encoder, v uint32) {
	e.SetMaxDynamicTableSizeLimit(v)
}

// itemNodePool is used to reduce heap allocations.
var itemNodePool = sync.Pool{
	New: func() any {
		return &itemNode{}
	},
}

type itemNode struct {
	it   any
	next *itemNode
}

type itemList struct {
	head *itemNode
	tail *itemNode
}

func (il *itemList) enqueue(i any) {
	n := itemNodePool.Get().(*itemNode)
	n.next = nil
	n.it = i
	if il.tail == nil {
		il.head, il.tail = n, n
		return
	}
	il.tail.next = n
	il.tail = n
}

// peek returns the first item in the list without removing it from the
// list.
func (il *itemList) peek() any {
	return il.head.it
}

func (il *itemList) dequeue() any {
	if il.head == nil {
		return nil
	}
	i := il.head.it
	temp := il.head
	il.head = il.head.next
	itemNodePool.Put(temp)
	if il.head == nil {
		il.tail = nil
	}
	return i
}

func (il *itemList) dequeueAll() *itemNode {
	h := il.head
	il.head, il.tail = nil, nil
	return h
}

func (il *itemList) isEmpty() bool {
	return il.head == nil
}

// The following defines various control items which could flow through
// the control buffer of transport. They represent different aspects of
// control tasks, e.g., flow control, settings, streaming resetting, etc.

// maxQueuedTransportResponseFrames is the most queued "transport response"
// frames we will buffer before preventing new reads from occurring on the
// transport.  These are control frames sent in response to client requests,
// such as RST_STREAM due to bad headers or settings acks.
const maxQueuedTransportResponseFrames = 50

type cbItem interface {
	isTransportResponseFrame() bool
}

// registerStream is used to register an incoming stream with loopy writer.
type registerStream struct {
	streamID uint32
	wq       *writeQuota
}

func (*registerStream) isTransportResponseFrame() bool { return false }

// headerFrame is also used to register stream on the client-side.
type headerFrame struct {
	streamID   uint32
	hf         []hpack.HeaderField
	endStream  bool               // Valid on server side.
	initStream func(uint32) error // Used only on the client side.
	onWrite    func()
	wq         *writeQuota    // write quota for the stream created.
	cleanup    *cleanupStream // Valid on the server side.
	onOrphaned func(error)    // Valid on client-side
}

func (h *headerFrame) isTransportResponseFrame() bool {
	return h.cleanup != nil && h.cleanup.rst // Results in a RST_STREAM
}

type cleanupStream struct {
	streamID uint32
	rst      bool
	rstCode  http2.ErrCode
	onWrite  func()
}

func (c *cleanupStream) isTransportResponseFrame() bool { return c.rst } // Results in a RST_STREAM

type earlyAbortStream struct {
	httpStatus            uint32
	streamID              uint32
	contentSubtype        string
	status                *status.Status
	rst                   bool
	maxSendHeaderListSize *uint32
}

func (*earlyAbortStream) isTransportResponseFrame() bool { return false }

type dataFrame struct {
	streamID   uint32
	endStream  bool
	h          []byte
	data       mem.BufferSlice
	processing bool
	// onEachWrite is called every time
	// a part of data is written out.
	onEachWrite func()
}

func (*dataFrame) isTransportResponseFrame() bool { return false }

type incomingWindowUpdate struct {
	streamID  uint32
	increment uint32
}

func (*incomingWindowUpdate) isTransportResponseFrame() bool { return false }

type outgoingWindowUpdate struct {
	streamID  uint32
	increment uint32
}

func (*outgoingWindowUpdate) isTransportResponseFrame() bool {
	return false // window updates are throttled by thresholds
}

type incomingSettings struct {
	ss []http2.Setting
}

func (*incomingSettings) isTransportResponseFrame() bool { return true } // Results in a settings ACK

type outgoingSettings struct {
	ss []http2.Setting
}

func (*outgoingSettings) isTransportResponseFrame() bool { return false }

type incomingGoAway struct {
}

func (*incomingGoAway) isTransportResponseFrame() bool { return false }

type goAway struct {
	code      http2.ErrCode
	debugData []byte
	headsUp   bool
	closeConn error // if set, loopyWriter will exit with this error
}

func (*goAway) isTransportResponseFrame() bool { return false }

type ping struct {
	ack  bool
	data [8]byte
}

func (*ping) isTransportResponseFrame() bool { return true }

type outFlowControlSizeRequest struct {
	resp chan uint32
}

func (*outFlowControlSizeRequest) isTransportResponseFrame() bool { return false }

// closeConnection is an instruction to tell the loopy writer to flush the
// framer and exit, which will cause the transport's connection to be closed
// (by the client or server).  The transport itself will close after the reader
// encounters the EOF caused by the connection closure.
type closeConnection struct{}

func (closeConnection) isTransportResponseFrame() bool { return false }

type outStreamState int

const (
	active outStreamState = iota
	empty
	waitingOnStreamQuota
)

type outStream struct {
	id               uint32
	state            outStreamState
	itl              *itemList
	bytesOutStanding int
	wq               *writeQuota
	reader           mem.Reader

	next *outStream
	prev *outStream
}

func (s *outStream) deleteSelf() {
	if s.prev != nil {
		s.prev.next = s.next
	}
	if s.next != nil {
		s.next.prev = s.prev
	}
	s.next, s.prev = nil, nil
}

type outStreamList struct {
	// Following are sentinel objects that mark the
	// beginning and end of the list. They do not
	// contain any item lists. All valid objects are
	// inserted in between them.
	// This is needed so that an outStream object can
	// deleteSelf() in O(1) time without knowing which
	// list it belongs to.
	head *outStream
	tail *outStream
}

func newOutStreamList() *outStreamList {
	head, tail := new(outStream), new(outStream)
	head.next = tail
	tail.prev = head
	return &outStreamList{
		head: head,
		tail: tail,
	}
}

func (l *outStreamList) enqueue(s *outStream) {
	e := l.tail.prev
	e.next = s
	s.prev = e
	s.next = l.tail
	l.tail.prev = s
}

// remove from the beginning of the list.
func (l *outStreamList) dequeue() *outStream {
	b := l.head.next
	if b == l.tail {
		return nil
	}
	b.deleteSelf()
	return b
}

// controlBuffer is a way to pass information to loopy.
//
// Information is passed as specific struct types called control frames. A
// control frame not only represents data, messages or headers to be sent out
// but can also be used to instruct loopy to update its internal state. It
// shouldn't be confused with an HTTP2 frame, although some of the control
// frames like dataFrame and headerFrame do go out on wire as HTTP2 frames.
type controlBuffer struct {
	wakeupCh chan struct{}   // Unblocks readers waiting for something to read.
	done     <-chan struct{} // Closed when the transport is done.

	// Mutex guards all the fields below, except trfChan which can be read
	// atomically without holding mu.
	mu              sync.Mutex
	consumerWaiting bool      // True when readers are blocked waiting for new data.
	closed          bool      // True when the controlbuf is finished.
	list            *itemList // List of queued control frames.

	// transportResponseFrames counts the number of queued items that represent
	// the response of an action initiated by the peer.  trfChan is created
	// when transportResponseFrames >= maxQueuedTransportResponseFrames and is
	// closed and nilled when transportResponseFrames drops below the
	// threshold.  Both fields are protected by mu.
	transportResponseFrames int
	trfChan                 atomic.Pointer[chan struct{}]
}

func newControlBuffer(done <-chan struct{}) *controlBuffer {
	return &controlBuffer{
		wakeupCh: make(chan struct{}, 1),
		list:     &itemList{},
		done:     done,
	}
}

// throttle blocks if there are too many frames in the control buf that
// represent the response of an action initiated by the peer, like
// incomingSettings cleanupStreams etc.
func (c *controlBuffer) throttle() {
	if ch := c.trfChan.Load(); ch != nil {
		select {
		case <-(*ch):
		case <-c.done:
		}
	}
}

// put adds an item to the controlbuf.
func (c *controlBuffer) put(it cbItem) error {
	_, err := c.executeAndPut(nil, it)
	return err
}

// executeAndPut runs f, and if the return value is true, adds the given item to
// the controlbuf. The item could be nil, in which case, this method simply
// executes f and does not add the item to the controlbuf.
//
// The first return value indicates whether the item was successfully added to
// the control buffer. A non-nil error, specifically ErrConnClosing, is returned
// if the control buffer is already closed.
func (c *controlBuffer) executeAndPut(f func() bool, it cbItem) (bool, error) {
	c.mu.Lock()
	defer c.mu.Unlock()

	if c.closed {
		return false, ErrConnClosing
	}
	if f != nil {
		if !f() { // f wasn't successful
			return false, nil
		}
	}
	if it == nil {
		return true, nil
	}

	var wakeUp bool
	if c.consumerWaiting {
		wakeUp = true
		c.consumerWaiting = false
	}
	c.list.enqueue(it)
	if it.isTransportResponseFrame() {
		c.transportResponseFrames++
		if c.transportResponseFrames == maxQueuedTransportResponseFrames {
			// We are adding the frame that puts us over the threshold; create
			// a throttling channel.
			ch := make(chan struct{})
			c.trfChan.Store(&ch)
		}
	}
	if wakeUp {
		select {
		case c.wakeupCh <- struct{}{}:
		default:
		}
	}
	return true, nil
}

// get returns the next control frame from the control buffer. If block is true
// **and** there are no control frames in the control buffer, the call blocks
// until one of the conditions is met: there is a frame to return or the
// transport is closed.
func (c *controlBuffer) get(block bool) (any, error) {
	for {
		c.mu.Lock()
		frame, err := c.getOnceLocked()
		if frame != nil || err != nil || !block {
			// If we read a frame or an error, we can return to the caller. The
			// call to getOnceLocked() returns a nil frame and a nil error if
			// there is nothing to read, and in that case, if the caller asked
			// us not to block, we can return now as well.
			c.mu.Unlock()
			return frame, err
		}
		c.consumerWaiting = true
		c.mu.Unlock()

		// Release the lock above and wait to be woken up.
		select {
		case <-c.wakeupCh:
		case <-c.done:
			return nil, errors.New("transport closed by client")
		}
	}
}

// Callers must not use this method, but should instead use get().
//
// Caller must hold c.mu.
func (c *controlBuffer) getOnceLocked() (any, error) {
	if c.closed {
		return false, ErrConnClosing
	}
	if c.list.isEmpty() {
		return nil, nil
	}
	h := c.list.dequeue().(cbItem)
	if h.isTransportResponseFrame() {
		if c.transportResponseFrames == maxQueuedTransportResponseFrames {
			// We are removing the frame that put us over the
			// threshold; close and clear the throttling channel.
			ch := c.trfChan.Swap(nil)
			close(*ch)
		}
		c.transportResponseFrames--
	}
	return h, nil
}

// finish closes the control buffer, cleaning up any streams that have queued
// header frames. Once this method returns, no more frames can be added to the
// control buffer, and attempts to do so will return ErrConnClosing.
func (c *controlBuffer) finish() {
	c.mu.Lock()
	defer c.mu.Unlock()

	if c.closed {
		return
	}
	c.closed = true
	// There may be headers for streams in the control buffer.
	// These streams need to be cleaned out since the transport
	// is still not aware of these yet.
	for head := c.list.dequeueAll(); head != nil; head = head.next {
		switch v := head.it.(type) {
		case *headerFrame:
			if v.onOrphaned != nil { // It will be nil on the server-side.
				v.onOrphaned(ErrConnClosing)
			}
		case *dataFrame:
			if !v.processing {
				v.data.Free()
			}
		}
	}

	// In case throttle() is currently in flight, it needs to be unblocked.
	// Otherwise, the transport may not close, since the transport is closed by
	// the reader encountering the connection error.
	ch := c.trfChan.Swap(nil)
	if ch != nil {
		close(*ch)
	}
}

type side int

const (
	clientSide side = iota
	serverSide
)

// maxWriteBufSize is the maximum length (number of elements) the cached
// writeBuf can grow to. The length depends on the number of buffers
// contained within the BufferSlice produced by the codec, which is
// generally small.
//
// If a writeBuf larger than this limit is required, it will be allocated
// and freed after use, rather than being cached. This avoids holding
// on to large amounts of memory.
const maxWriteBufSize = 64

// Loopy receives frames from the control buffer.
// Each frame is handled individually; most of the work done by loopy goes
// into handling data frames. Loopy maintains a queue of active streams, and each
// stream maintains a queue of data frames; as loopy receives data frames
// it gets added to the queue of the relevant stream.
// Loopy goes over this list of active streams by processing one node every iteration,
// thereby closely resembling a round-robin scheduling over all streams. While
// processing a stream, loopy writes out data bytes from this stream capped by the min
// of http2MaxFrameLen, connection-level flow control and stream-level flow control.
type loopyWriter struct {
	side      side
	cbuf      *controlBuffer
	sendQuota uint32
	oiws      uint32 // outbound initial window size.
	// estdStreams is map of all established streams that are not cleaned-up yet.
	// On client-side, this is all streams whose headers were sent out.
	// On server-side, this is all streams whose headers were received.
	estdStreams map[uint32]*outStream // Established streams.
	// activeStreams is a linked-list of all streams that have data to send and some
	// stream-level flow control quota.
	// Each of these streams internally have a list of data items(and perhaps trailers
	// on the server-side) to be sent out.
	activeStreams *outStreamList
	framer        *framer
	hBuf          *bytes.Buffer  // The buffer for HPACK encoding.
	hEnc          *hpack.Encoder // HPACK encoder.
	bdpEst        *bdpEstimator
	draining      bool
	conn          net.Conn
	logger        *grpclog.PrefixLogger
	bufferPool    mem.BufferPool

	// Side-specific handlers
	ssGoAwayHandler func(*goAway) (bool, error)

	writeBuf [][]byte // cached slice to avoid heap allocations for calls to mem.Reader.Peek.
}

func newLoopyWriter(s side, fr *framer, cbuf *controlBuffer, bdpEst *bdpEstimator, conn net.Conn, logger *grpclog.PrefixLogger, goAwayHandler func(*goAway) (bool, error), bufferPool mem.BufferPool) *loopyWriter {
	var buf bytes.Buffer
	l := &loopyWriter{
		side:            s,
		cbuf:            cbuf,
		sendQuota:       defaultWindowSize,
		oiws:            defaultWindowSize,
		estdStreams:     make(map[uint32]*outStream),
		activeStreams:   newOutStreamList(),
		framer:          fr,
		hBuf:            &buf,
		hEnc:            hpack.NewEncoder(&buf),
		bdpEst:          bdpEst,
		conn:            conn,
		logger:          logger,
		ssGoAwayHandler: goAwayHandler,
		bufferPool:      bufferPool,
	}
	return l
}

const minBatchSize = 1000

// run should be run in a separate goroutine.
// It reads control frames from controlBuf and processes them by:
// 1. Updating loopy's internal state, or/and
// 2. Writing out HTTP2 frames on the wire.
//
// Loopy keeps all active streams with data to send in a linked-list.
// All streams in the activeStreams linked-list must have both:
// 1. Data to send, and
// 2. Stream level flow control quota available.
//
// In each iteration of run loop, other than processing the incoming control
// frame, loopy calls processData, which processes one node from the
// activeStreams linked-list.  This results in writing of HTTP2 frames into an
// underlying write buffer.  When there's no more control frames to read from
// controlBuf, loopy flushes the write buffer.  As an optimization, to increase
// the batch size for each flush, loopy yields the processor, once if the batch
// size is too low to give stream goroutines a chance to fill it up.
//
// Upon exiting, if the error causing the exit is not an I/O error, run()
// flushes the underlying connection.  The connection is always left open to
// allow different closing behavior on the client and server.
func (l *loopyWriter) run() (err error) {
	defer func() {
		if l.logger.V(logLevel) {
			l.logger.Infof("loopyWriter exiting with error: %v", err)
		}
		if !isIOError(err) {
			l.framer.writer.Flush()
		}
		l.cbuf.finish()
	}()
	for {
		it, err := l.cbuf.get(true)
		if err != nil {
			return err
		}
		if err = l.handle(it); err != nil {
			return err
		}
		if _, err = l.processData(); err != nil {
			return err
		}
		gosched := true
	hasdata:
		for {
			it, err := l.cbuf.get(false)
			if err != nil {
				return err
			}
			if it != nil {
				if err = l.handle(it); err != nil {
					return err
				}
				if _, err = l.processData(); err != nil {
					return err
				}
				continue hasdata
			}
			isEmpty, err := l.processData()
			if err != nil {
				return err
			}
			if !isEmpty {
				continue hasdata
			}
			if gosched {
				gosched = false
				if l.framer.writer.offset < minBatchSize {
					runtime.Gosched()
					continue hasdata
				}
			}
			l.framer.writer.Flush()
			break hasdata
		}
	}
}

func (l *loopyWriter) outgoingWindowUpdateHandler(w *outgoingWindowUpdate) error {
	return l.framer.fr.WriteWindowUpdate(w.streamID, w.increment)
}

func (l *loopyWriter) incomingWindowUpdateHandler(w *incomingWindowUpdate) {
	// Otherwise update the quota.
	if w.streamID == 0 {
		l.sendQuota += w.increment
		return
	}
	// Find the stream and update it.
	if str, ok := l.estdStreams[w.streamID]; ok {
		str.bytesOutStanding -= int(w.increment)
		if strQuota := int(l.oiws) - str.bytesOutStanding; strQuota > 0 && str.state == waitingOnStreamQuota {
			str.state = active
			l.activeStreams.enqueue(str)
			return
		}
	}
}

func (l *loopyWriter) outgoingSettingsHandler(s *outgoingSettings) error {
	return l.framer.fr.WriteSettings(s.ss...)
}

func (l *loopyWriter) incomingSettingsHandler(s *incomingSettings) error {
	l.applySettings(s.ss)
	return l.framer.fr.WriteSettingsAck()
}

func (l *loopyWriter) registerStreamHandler(h *registerStream) {
	str := &outStream{
		id:    h.streamID,
		state: empty,
		itl:   &itemList{},
		wq:    h.wq,
	}
	l.estdStreams[h.streamID] = str
}

func (l *loopyWriter) headerHandler(h *headerFrame) error {
	if l.side == serverSide {
		str, ok := l.estdStreams[h.streamID]
		if !ok {
			if l.logger.V(logLevel) {
				l.logger.Infof("Unrecognized streamID %d in loopyWriter", h.streamID)
			}
			return nil
		}
		// Case 1.A: Server is responding back with headers.
		if !h.endStream {
			return l.writeHeader(h.streamID, h.endStream, h.hf, h.onWrite)
		}
		// else:  Case 1.B: Server wants to close stream.

		if str.state != empty { // either active or waiting on stream quota.
			// add it str's list of items.
			str.itl.enqueue(h)
			return nil
		}
		if err := l.writeHeader(h.streamID, h.endStream, h.hf, h.onWrite); err != nil {
			return err
		}
		return l.cleanupStreamHandler(h.cleanup)
	}
	// Case 2: Client wants to originate stream.
	str := &outStream{
		id:    h.streamID,
		state: empty,
		itl:   &itemList{},
		wq:    h.wq,
	}
	return l.originateStream(str, h)
}

func (l *loopyWriter) originateStream(str *outStream, hdr *headerFrame) error {
	// l.draining is set when handling GoAway. In which case, we want to avoid
	// creating new streams.
	if l.draining {
		// TODO: provide a better error with the reason we are in draining.
		hdr.onOrphaned(errStreamDrain)
		return nil
	}
	if err := hdr.initStream(str.id); err != nil {
		return err
	}
	if err := l.writeHeader(str.id, hdr.endStream, hdr.hf, hdr.onWrite); err != nil {
		return err
	}
	l.estdStreams[str.id] = str
	return nil
}

func (l *loopyWriter) writeHeader(streamID uint32, endStream bool, hf []hpack.HeaderField, onWrite func()) error {
	if onWrite != nil {
		onWrite()
	}
	l.hBuf.Reset()
	for _, f := range hf {
		if err := l.hEnc.WriteField(f); err != nil {
			if l.logger.V(logLevel) {
				l.logger.Warningf("Encountered error while encoding headers: %v", err)
			}
		}
	}
	var (
		err               error
		endHeaders, first bool
	)
	first = true
	for !endHeaders {
		size := l.hBuf.Len()
		if size > http2MaxFrameLen {
			size = http2MaxFrameLen
		} else {
			endHeaders = true
		}
		if first {
			first = false
			err = l.framer.fr.WriteHeaders(http2.HeadersFrameParam{
				StreamID:      streamID,
				BlockFragment: l.hBuf.Next(size),
				EndStream:     endStream,
				EndHeaders:    endHeaders,
			})
		} else {
			err = l.framer.fr.WriteContinuation(
				streamID,
				endHeaders,
				l.hBuf.Next(size),
			)
		}
		if err != nil {
			return err
		}
	}
	return nil
}

func (l *loopyWriter) preprocessData(df *dataFrame) {
	str, ok := l.estdStreams[df.streamID]
	if !ok {
		return
	}
	// If we got data for a stream it means that
	// stream was originated and the headers were sent out.
	str.itl.enqueue(df)
	if str.state == empty {
		str.state = active
		l.activeStreams.enqueue(str)
	}
}

func (l *loopyWriter) pingHandler(p *ping) error {
	if !p.ack {
		l.bdpEst.timesnap(p.data)
	}
	return l.framer.fr.WritePing(p.ack, p.data)

}

func (l *loopyWriter) outFlowControlSizeRequestHandler(o *outFlowControlSizeRequest) {
	o.resp <- l.sendQuota
}

func (l *loopyWriter) cleanupStreamHandler(c *cleanupStream) error {
	c.onWrite()
	if str, ok := l.estdStreams[c.streamID]; ok {
		// On the server side it could be a trailers-only response or
		// a RST_STREAM before stream initialization thus the stream might
		// not be established yet.
		delete(l.estdStreams, c.streamID)
		str.reader.Close()
		str.deleteSelf()
		for head := str.itl.dequeueAll(); head != nil; head = head.next {
			if df, ok := head.it.(*dataFrame); ok {
				if !df.processing {
					df.data.Free()
				}
			}
		}
	}
	if c.rst { // If RST_STREAM needs to be sent.
		if err := l.framer.fr.WriteRSTStream(c.streamID, c.rstCode); err != nil {
			return err
		}
	}
	if l.draining && len(l.estdStreams) == 0 {
		// Flush and close the connection; we are done with it.
		return errors.New("finished processing active streams while in draining mode")
	}
	return nil
}

func (l *loopyWriter) earlyAbortStreamHandler(eas *earlyAbortStream) error {
	if l.side == clientSide {
		return errors.New("earlyAbortStream not handled on client")
	}
	// In case the caller forgets to set the http status, default to 200.
	if eas.httpStatus == 0 {
		eas.httpStatus = 200
	}
	headerFields := []hpack.HeaderField{
		{Name: ":status", Value: strconv.Itoa(int(eas.httpStatus))},
		{Name: "content-type", Value: grpcutil.ContentType(eas.contentSubtype)},
		{Name: "grpc-status", Value: strconv.Itoa(int(eas.status.Code()))},
		{Name: "grpc-message", Value: encodeGrpcMessage(eas.status.Message())},
	}

<<<<<<< HEAD
	if !checkForHeaderListSize(headerFields, eas.maxSendHeaderListSize) {
		if l.logger.V(logLevel) {
			l.logger.Infof("Header list size to send violates the maximum size (%d bytes) set by client", *eas.maxSendHeaderListSize)
		}
		return l.framer.fr.WriteRSTStream(eas.streamID, http2.ErrCodeInternal)
=======
	if p := istatus.RawStatusProto(eas.status); len(p.GetDetails()) > 0 {
		stBytes, err := proto.Marshal(p)
		if err != nil {
			l.logger.Errorf("Failed to marshal rpc status: %s, error: %v", pretty.ToJSON(p), err)
		} else {
			headerFields = append(headerFields, hpack.HeaderField{Name: grpcStatusDetailsBinHeader, Value: encodeBinHeader(stBytes)})
		}
>>>>>>> 489f1f65
	}

	if err := l.writeHeader(eas.streamID, true, headerFields, nil); err != nil {
		return err
	}
	if eas.rst {
		if err := l.framer.fr.WriteRSTStream(eas.streamID, http2.ErrCodeNo); err != nil {
			return err
		}
	}
	return nil
}

func (l *loopyWriter) incomingGoAwayHandler(*incomingGoAway) error {
	if l.side == clientSide {
		l.draining = true
		if len(l.estdStreams) == 0 {
			// Flush and close the connection; we are done with it.
			return errors.New("received GOAWAY with no active streams")
		}
	}
	return nil
}

func (l *loopyWriter) goAwayHandler(g *goAway) error {
	// Handling of outgoing GoAway is very specific to side.
	if l.ssGoAwayHandler != nil {
		draining, err := l.ssGoAwayHandler(g)
		if err != nil {
			return err
		}
		l.draining = draining
	}
	return nil
}

func (l *loopyWriter) handle(i any) error {
	switch i := i.(type) {
	case *incomingWindowUpdate:
		l.incomingWindowUpdateHandler(i)
	case *outgoingWindowUpdate:
		return l.outgoingWindowUpdateHandler(i)
	case *incomingSettings:
		return l.incomingSettingsHandler(i)
	case *outgoingSettings:
		return l.outgoingSettingsHandler(i)
	case *headerFrame:
		return l.headerHandler(i)
	case *registerStream:
		l.registerStreamHandler(i)
	case *cleanupStream:
		return l.cleanupStreamHandler(i)
	case *earlyAbortStream:
		return l.earlyAbortStreamHandler(i)
	case *incomingGoAway:
		return l.incomingGoAwayHandler(i)
	case *dataFrame:
		l.preprocessData(i)
	case *ping:
		return l.pingHandler(i)
	case *goAway:
		return l.goAwayHandler(i)
	case *outFlowControlSizeRequest:
		l.outFlowControlSizeRequestHandler(i)
	case closeConnection:
		// Just return a non-I/O error and run() will flush and close the
		// connection.
		return ErrConnClosing
	default:
		return fmt.Errorf("transport: unknown control message type %T", i)
	}
	return nil
}

func (l *loopyWriter) applySettings(ss []http2.Setting) {
	for _, s := range ss {
		switch s.ID {
		case http2.SettingInitialWindowSize:
			o := l.oiws
			l.oiws = s.Val
			if o < l.oiws {
				// If the new limit is greater make all depleted streams active.
				for _, stream := range l.estdStreams {
					if stream.state == waitingOnStreamQuota {
						stream.state = active
						l.activeStreams.enqueue(stream)
					}
				}
			}
		case http2.SettingHeaderTableSize:
			updateHeaderTblSize(l.hEnc, s.Val)
		}
	}
}

// processData removes the first stream from active streams, writes out at most 16KB
// of its data and then puts it at the end of activeStreams if there's still more data
// to be sent and stream has some stream-level flow control.
func (l *loopyWriter) processData() (bool, error) {
	if l.sendQuota == 0 {
		return true, nil
	}
	str := l.activeStreams.dequeue() // Remove the first stream.
	if str == nil {
		return true, nil
	}
	reader := &str.reader
	dataItem := str.itl.peek().(*dataFrame) // Peek at the first data item this stream.
	if !dataItem.processing {
		dataItem.processing = true
		reader.Reset(dataItem.data)
		dataItem.data.Free()
	}
	// A data item is represented by a dataFrame, since it later translates into
	// multiple HTTP2 data frames.
	// Every dataFrame has two buffers; h that keeps grpc-message header and data
	// that is the actual message. As an optimization to keep wire traffic low, data
	// from data is copied to h to make as big as the maximum possible HTTP2 frame
	// size.

	if len(dataItem.h) == 0 && reader.Remaining() == 0 { // Empty data frame
		// Client sends out empty data frame with endStream = true
		if err := l.framer.writeData(dataItem.streamID, dataItem.endStream, nil); err != nil {
			return false, err
		}
		str.itl.dequeue() // remove the empty data item from stream
		reader.Close()
		if str.itl.isEmpty() {
			str.state = empty
		} else if trailer, ok := str.itl.peek().(*headerFrame); ok { // the next item is trailers.
			if err := l.writeHeader(trailer.streamID, trailer.endStream, trailer.hf, trailer.onWrite); err != nil {
				return false, err
			}
			if err := l.cleanupStreamHandler(trailer.cleanup); err != nil {
				return false, err
			}
		} else {
			l.activeStreams.enqueue(str)
		}
		return false, nil
	}

	// Figure out the maximum size we can send
	maxSize := http2MaxFrameLen
	if strQuota := int(l.oiws) - str.bytesOutStanding; strQuota <= 0 { // stream-level flow control.
		str.state = waitingOnStreamQuota
		return false, nil
	} else if maxSize > strQuota {
		maxSize = strQuota
	}
	if maxSize > int(l.sendQuota) { // connection-level flow control.
		maxSize = int(l.sendQuota)
	}
	// Compute how much of the header and data we can send within quota and max frame length
	hSize := min(maxSize, len(dataItem.h))
	dSize := min(maxSize-hSize, reader.Remaining())
	remainingBytes := len(dataItem.h) + reader.Remaining() - hSize - dSize
	size := hSize + dSize

	l.writeBuf = l.writeBuf[:0]
	if hSize > 0 {
		l.writeBuf = append(l.writeBuf, dataItem.h[:hSize])
	}
	if dSize > 0 {
		var err error
		l.writeBuf, err = reader.Peek(dSize, l.writeBuf)
		if err != nil {
			// This must never happen since the reader must have at least dSize
			// bytes.
			// Log an error to fail tests.
			l.logger.Errorf("unexpected error while reading Data frame payload: %v", err)
			return false, err
		}
	}

	// Now that outgoing flow controls are checked we can replenish str's write quota
	str.wq.replenish(size)
	var endStream bool
	// If this is the last data message on this stream and all of it can be written in this iteration.
	if dataItem.endStream && remainingBytes == 0 {
		endStream = true
	}
	if dataItem.onEachWrite != nil {
		dataItem.onEachWrite()
	}
	err := l.framer.writeData(dataItem.streamID, endStream, l.writeBuf)
	reader.Discard(dSize)
	if cap(l.writeBuf) > maxWriteBufSize {
		l.writeBuf = nil
	} else {
		clear(l.writeBuf)
	}
	if err != nil {
		return false, err
	}
	str.bytesOutStanding += size
	l.sendQuota -= uint32(size)
	dataItem.h = dataItem.h[hSize:]

	if remainingBytes == 0 { // All the data from that message was written out.
		reader.Close()
		str.itl.dequeue()
	}
	if str.itl.isEmpty() {
		str.state = empty
	} else if trailer, ok := str.itl.peek().(*headerFrame); ok { // The next item is trailers.
		if err := l.writeHeader(trailer.streamID, trailer.endStream, trailer.hf, trailer.onWrite); err != nil {
			return false, err
		}
		if err := l.cleanupStreamHandler(trailer.cleanup); err != nil {
			return false, err
		}
	} else if int(l.oiws)-str.bytesOutStanding <= 0 { // Ran out of stream quota.
		str.state = waitingOnStreamQuota
	} else { // Otherwise add it back to the list of active streams.
		l.activeStreams.enqueue(str)
	}
	return false, nil
}<|MERGE_RESOLUTION|>--- conflicted
+++ resolved
@@ -858,13 +858,7 @@
 		{Name: "grpc-message", Value: encodeGrpcMessage(eas.status.Message())},
 	}
 
-<<<<<<< HEAD
-	if !checkForHeaderListSize(headerFields, eas.maxSendHeaderListSize) {
-		if l.logger.V(logLevel) {
-			l.logger.Infof("Header list size to send violates the maximum size (%d bytes) set by client", *eas.maxSendHeaderListSize)
-		}
-		return l.framer.fr.WriteRSTStream(eas.streamID, http2.ErrCodeInternal)
-=======
+
 	if p := istatus.RawStatusProto(eas.status); len(p.GetDetails()) > 0 {
 		stBytes, err := proto.Marshal(p)
 		if err != nil {
@@ -872,8 +866,14 @@
 		} else {
 			headerFields = append(headerFields, hpack.HeaderField{Name: grpcStatusDetailsBinHeader, Value: encodeBinHeader(stBytes)})
 		}
->>>>>>> 489f1f65
-	}
+	}
+  
+  if !checkForHeaderListSize(headerFields, eas.maxSendHeaderListSize) {
+		if l.logger.V(logLevel) {
+			l.logger.Infof("Header list size to send violates the maximum size (%d bytes) set by client", *eas.maxSendHeaderListSize)
+		}
+		return l.framer.fr.WriteRSTStream(eas.streamID, http2.ErrCodeInternal)
+  }
 
 	if err := l.writeHeader(eas.streamID, true, headerFields, nil); err != nil {
 		return err
