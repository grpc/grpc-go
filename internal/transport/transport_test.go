--- conflicted
+++ resolved
@@ -2846,7 +2846,6 @@
 	ct.Close(errors.New("manually closed by client"))
 }
 
-<<<<<<< HEAD
 type readHangingConn struct {
 	net.Conn
 	hangConn chan struct{}
@@ -2915,7 +2914,6 @@
 	case <-transportClosed:
 	case <-time.After(defaultTestTimeout):
 		t.Fatal("Timeout when waiting for transport to close")
-=======
 // TestReadHeaderMultipleBuffers tests the stream when the gRPC headers are
 // split across multiple buffers. It verifies that the reporting of the
 // number of bytes read for flow control is correct.
@@ -2944,6 +2942,5 @@
 	}
 	if bytesRead != headerLen {
 		t.Errorf("bytesRead = %d, want = %d", bytesRead, headerLen)
->>>>>>> 859602c1
 	}
 }