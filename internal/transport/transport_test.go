--- conflicted
+++ resolved
@@ -1854,14 +1854,8 @@
 	ctx, cancel := context.WithTimeout(context.Background(), defaultTestTimeout)
 	defer cancel()
 	s := &Stream{
-<<<<<<< HEAD
 		ctx:           ctx,
-		buf:           testRecvBuffer,
 		readRequester: &fakeReadRequester{},
-=======
-		ctx:         ctx,
-		requestRead: func(int) {},
->>>>>>> ece73978
 	}
 	s.buf.init()
 	s.trReader = transportReader{
@@ -3077,19 +3071,7 @@
 	headerLen := 5
 	bytesRead := 0
 	s := Stream{
-<<<<<<< HEAD
 		readRequester: &fakeReadRequester{},
-		trReader: &transportReader{
-			reader: &recvBufferReader{
-				recv: recvBuffer,
-			},
-			windowHandler: &mockWindowUpdater{
-				f: func(i int) {
-					bytesRead += i
-				},
-			},
-=======
-		requestRead: func(int) {},
 	}
 	s.buf.init()
 	recvBuffer := &s.buf
@@ -3097,9 +3079,10 @@
 		reader: recvBufferReader{
 			recv: recvBuffer,
 		},
-		windowHandler: func(i int) {
-			bytesRead += i
->>>>>>> ece73978
+		windowHandler: &mockWindowUpdater{
+			f: func(i int) {
+				bytesRead += i
+			},
 		},
 	}
 
