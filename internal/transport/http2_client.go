/*
 *
 * Copyright 2014 gRPC authors.
 *
 * Licensed under the Apache License, Version 2.0 (the "License");
 * you may not use this file except in compliance with the License.
 * You may obtain a copy of the License at
 *
 *     http://www.apache.org/licenses/LICENSE-2.0
 *
 * Unless required by applicable law or agreed to in writing, software
 * distributed under the License is distributed on an "AS IS" BASIS,
 * WITHOUT WARRANTIES OR CONDITIONS OF ANY KIND, either express or implied.
 * See the License for the specific language governing permissions and
 * limitations under the License.
 *
 */

package transport

import (
	"context"
	"fmt"
	"io"
	"math"
	"net"
	"strconv"
	"strings"
	"sync"
	"sync/atomic"
	"time"

	"github.com/golang/protobuf/proto"
	"golang.org/x/net/http2"
	"golang.org/x/net/http2/hpack"
<<<<<<< HEAD
	spb "google.golang.org/genproto/googleapis/rpc/status"
=======
	"google.golang.org/grpc/internal/grpcutil"
>>>>>>> ff9dd65c

	"google.golang.org/grpc/codes"
	"google.golang.org/grpc/credentials"
	"google.golang.org/grpc/internal"
	"google.golang.org/grpc/internal/channelz"
	"google.golang.org/grpc/internal/syscall"
	"google.golang.org/grpc/keepalive"
	"google.golang.org/grpc/metadata"
	"google.golang.org/grpc/peer"
	"google.golang.org/grpc/resolver"
	"google.golang.org/grpc/stats"
	"google.golang.org/grpc/status"
)

// clientConnectionCounter counts the number of connections a client has
// initiated (equal to the number of http2Clients created). Must be accessed
// atomically.
var clientConnectionCounter uint64

// http2Client implements the ClientTransport interface with HTTP2.
type http2Client struct {
	lastRead   int64 // Keep this field 64-bit aligned. Accessed atomically.
	ctx        context.Context
	cancel     context.CancelFunc
	ctxDone    <-chan struct{} // Cache the ctx.Done() chan.
	userAgent  string
	md         interface{}
	conn       net.Conn // underlying communication channel
	loopy      *loopyWriter
	remoteAddr net.Addr
	localAddr  net.Addr
	authInfo   credentials.AuthInfo // auth info about the connection

	readerDone chan struct{} // sync point to enable testing.
	writerDone chan struct{} // sync point to enable testing.
	// goAway is closed to notify the upper layer (i.e., addrConn.transportMonitor)
	// that the server sent GoAway on this transport.
	goAway chan struct{}

	framer *framer
	// controlBuf delivers all the control related tasks (e.g., window
	// updates, reset streams, and various settings) to the controller.
	controlBuf *controlBuffer
	fc         *trInFlow
	// The scheme used: https if TLS is on, http otherwise.
	scheme string

	isSecure bool

	perRPCCreds []credentials.PerRPCCredentials

	kp               keepalive.ClientParameters
	keepaliveEnabled bool

	statsHandler stats.Handler

	initialWindowSize int32

	// configured by peer through SETTINGS_MAX_HEADER_LIST_SIZE
	maxSendHeaderListSize *uint32

	bdpEst *bdpEstimator
	// onPrefaceReceipt is a callback that client transport calls upon
	// receiving server preface to signal that a succefull HTTP2
	// connection was established.
	onPrefaceReceipt func()

	maxConcurrentStreams  uint32
	streamQuota           int64
	streamsQuotaAvailable chan struct{}
	waitingStreams        uint32
	nextID                uint32

	mu            sync.Mutex // guard the following variables
	state         transportState
	activeStreams map[uint32]*Stream
	// prevGoAway ID records the Last-Stream-ID in the previous GOAway frame.
	prevGoAwayID uint32
	// goAwayReason records the http2.ErrCode and debug data received with the
	// GoAway frame.
	goAwayReason GoAwayReason
	// A condition variable used to signal when the keepalive goroutine should
	// go dormant. The condition for dormancy is based on the number of active
	// streams and the `PermitWithoutStream` keepalive client parameter. And
	// since the number of active streams is guarded by the above mutex, we use
	// the same for this condition variable as well.
	kpDormancyCond *sync.Cond
	// A boolean to track whether the keepalive goroutine is dormant or not.
	// This is checked before attempting to signal the above condition
	// variable.
	kpDormant bool

	// Fields below are for channelz metric collection.
	channelzID int64 // channelz unique identification number
	czData     *channelzData

	onGoAway func(GoAwayReason)
	onClose  func()

	bufferPool *bufferPool

	connectionID uint64
}

func dial(ctx context.Context, fn func(context.Context, string) (net.Conn, error), addr string) (net.Conn, error) {
	if fn != nil {
		return fn(ctx, addr)
	}
	return (&net.Dialer{}).DialContext(ctx, "tcp", addr)
}

func isTemporary(err error) bool {
	switch err := err.(type) {
	case interface {
		Temporary() bool
	}:
		return err.Temporary()
	case interface {
		Timeout() bool
	}:
		// Timeouts may be resolved upon retry, and are thus treated as
		// temporary.
		return err.Timeout()
	}
	return true
}

// newHTTP2Client constructs a connected ClientTransport to addr based on HTTP2
// and starts to receive messages on it. Non-nil error returns if construction
// fails.
func newHTTP2Client(connectCtx, ctx context.Context, addr resolver.Address, opts ConnectOptions, onPrefaceReceipt func(), onGoAway func(GoAwayReason), onClose func()) (_ *http2Client, err error) {
	scheme := "http"
	ctx, cancel := context.WithCancel(ctx)
	defer func() {
		if err != nil {
			cancel()
		}
	}()

	conn, err := dial(connectCtx, opts.Dialer, addr.Addr)
	if err != nil {
		if opts.FailOnNonTempDialError {
			return nil, connectionErrorf(isTemporary(err), err, "transport: error while dialing: %v", err)
		}
		return nil, connectionErrorf(true, err, "transport: Error while dialing %v", err)
	}
	// Any further errors will close the underlying connection
	defer func(conn net.Conn) {
		if err != nil {
			conn.Close()
		}
	}(conn)
	kp := opts.KeepaliveParams
	// Validate keepalive parameters.
	if kp.Time == 0 {
		kp.Time = defaultClientKeepaliveTime
	}
	if kp.Timeout == 0 {
		kp.Timeout = defaultClientKeepaliveTimeout
	}
	keepaliveEnabled := false
	if kp.Time != infinity {
		if err = syscall.SetTCPUserTimeout(conn, kp.Timeout); err != nil {
			return nil, connectionErrorf(false, err, "transport: failed to set TCP_USER_TIMEOUT: %v", err)
		}
		keepaliveEnabled = true
	}
	var (
		isSecure bool
		authInfo credentials.AuthInfo
	)
	transportCreds := opts.TransportCredentials
	perRPCCreds := opts.PerRPCCredentials

	if b := opts.CredsBundle; b != nil {
		if t := b.TransportCredentials(); t != nil {
			transportCreds = t
		}
		if t := b.PerRPCCredentials(); t != nil {
			perRPCCreds = append(perRPCCreds, t)
		}
	}
	if transportCreds != nil {
		// gRPC, resolver, balancer etc. can specify arbitrary data in the
		// Attributes field of resolver.Address, which is shoved into connectCtx
		// and passed to the credential handshaker. This makes it possible for
		// address specific arbitrary data to reach the credential handshaker.
		contextWithHandshakeInfo := internal.NewClientHandshakeInfoContext.(func(context.Context, credentials.ClientHandshakeInfo) context.Context)
		connectCtx = contextWithHandshakeInfo(connectCtx, credentials.ClientHandshakeInfo{Attributes: addr.Attributes})
		conn, authInfo, err = transportCreds.ClientHandshake(connectCtx, addr.ServerName, conn)
		if err != nil {
			return nil, connectionErrorf(isTemporary(err), err, "transport: authentication handshake failed: %v", err)
		}
		isSecure = true
		if transportCreds.Info().SecurityProtocol == "tls" {
			scheme = "https"
		}
	}
	dynamicWindow := true
	icwz := int32(initialWindowSize)
	if opts.InitialConnWindowSize >= defaultWindowSize {
		icwz = opts.InitialConnWindowSize
		dynamicWindow = false
	}
	writeBufSize := opts.WriteBufferSize
	readBufSize := opts.ReadBufferSize
	maxHeaderListSize := defaultClientMaxHeaderListSize
	if opts.MaxHeaderListSize != nil {
		maxHeaderListSize = *opts.MaxHeaderListSize
	}
	t := &http2Client{
		ctx:                   ctx,
		ctxDone:               ctx.Done(), // Cache Done chan.
		cancel:                cancel,
		userAgent:             opts.UserAgent,
		md:                    addr.Metadata,
		conn:                  conn,
		remoteAddr:            conn.RemoteAddr(),
		localAddr:             conn.LocalAddr(),
		authInfo:              authInfo,
		readerDone:            make(chan struct{}),
		writerDone:            make(chan struct{}),
		goAway:                make(chan struct{}),
		framer:                newFramer(conn, writeBufSize, readBufSize, maxHeaderListSize),
		fc:                    &trInFlow{limit: uint32(icwz)},
		scheme:                scheme,
		activeStreams:         make(map[uint32]*Stream),
		isSecure:              isSecure,
		perRPCCreds:           perRPCCreds,
		kp:                    kp,
		statsHandler:          opts.StatsHandler,
		initialWindowSize:     initialWindowSize,
		onPrefaceReceipt:      onPrefaceReceipt,
		nextID:                1,
		maxConcurrentStreams:  defaultMaxStreamsClient,
		streamQuota:           defaultMaxStreamsClient,
		streamsQuotaAvailable: make(chan struct{}, 1),
		czData:                new(channelzData),
		onGoAway:              onGoAway,
		onClose:               onClose,
		keepaliveEnabled:      keepaliveEnabled,
		bufferPool:            newBufferPool(),
	}
	t.controlBuf = newControlBuffer(t.ctxDone)
	if opts.InitialWindowSize >= defaultWindowSize {
		t.initialWindowSize = opts.InitialWindowSize
		dynamicWindow = false
	}
	if dynamicWindow {
		t.bdpEst = &bdpEstimator{
			bdp:               initialWindowSize,
			updateFlowControl: t.updateFlowControl,
		}
	}
	if t.statsHandler != nil {
		t.ctx = t.statsHandler.TagConn(t.ctx, &stats.ConnTagInfo{
			RemoteAddr: t.remoteAddr,
			LocalAddr:  t.localAddr,
		})
		connBegin := &stats.ConnBegin{
			Client: true,
		}
		t.statsHandler.HandleConn(t.ctx, connBegin)
	}
	if channelz.IsOn() {
		t.channelzID = channelz.RegisterNormalSocket(t, opts.ChannelzParentID, fmt.Sprintf("%s -> %s", t.localAddr, t.remoteAddr))
	}
	if t.keepaliveEnabled {
		t.kpDormancyCond = sync.NewCond(&t.mu)
		go t.keepalive()
	}
	// Start the reader goroutine for incoming message. Each transport has
	// a dedicated goroutine which reads HTTP2 frame from network. Then it
	// dispatches the frame to the corresponding stream entity.
	go t.reader()

	// Send connection preface to server.
	n, err := t.conn.Write(clientPreface)
	if err != nil {
		t.Close()
		return nil, connectionErrorf(true, err, "transport: failed to write client preface: %v", err)
	}
	if n != len(clientPreface) {
		t.Close()
		return nil, connectionErrorf(true, err, "transport: preface mismatch, wrote %d bytes; want %d", n, len(clientPreface))
	}
	var ss []http2.Setting

	if t.initialWindowSize != defaultWindowSize {
		ss = append(ss, http2.Setting{
			ID:  http2.SettingInitialWindowSize,
			Val: uint32(t.initialWindowSize),
		})
	}
	if opts.MaxHeaderListSize != nil {
		ss = append(ss, http2.Setting{
			ID:  http2.SettingMaxHeaderListSize,
			Val: *opts.MaxHeaderListSize,
		})
	}
	err = t.framer.fr.WriteSettings(ss...)
	if err != nil {
		t.Close()
		return nil, connectionErrorf(true, err, "transport: failed to write initial settings frame: %v", err)
	}
	// Adjust the connection flow control window if needed.
	if delta := uint32(icwz - defaultWindowSize); delta > 0 {
		if err := t.framer.fr.WriteWindowUpdate(0, delta); err != nil {
			t.Close()
			return nil, connectionErrorf(true, err, "transport: failed to write window update: %v", err)
		}
	}

	t.connectionID = atomic.AddUint64(&clientConnectionCounter, 1)

	if err := t.framer.writer.Flush(); err != nil {
		return nil, err
	}
	go func() {
		t.loopy = newLoopyWriter(clientSide, t.framer, t.controlBuf, t.bdpEst)
		err := t.loopy.run()
		if err != nil {
			if logger.V(logLevel) {
				logger.Errorf("transport: loopyWriter.run returning. Err: %v", err)
			}
		}
		// If it's a connection error, let reader goroutine handle it
		// since there might be data in the buffers.
		if _, ok := err.(net.Error); !ok {
			t.conn.Close()
		}
		close(t.writerDone)
	}()
	return t, nil
}

func (t *http2Client) newStream(ctx context.Context, callHdr *CallHdr) *Stream {
	// TODO(zhaoq): Handle uint32 overflow of Stream.id.
	s := &Stream{
		ct:             t,
		done:           make(chan struct{}),
		method:         callHdr.Method,
		sendCompress:   callHdr.SendCompress,
		buf:            newRecvBuffer(),
		headerChan:     make(chan struct{}),
		contentSubtype: callHdr.ContentSubtype,
	}
	s.wq = newWriteQuota(defaultWriteQuota, s.done)
	s.requestRead = func(n int) {
		t.adjustWindow(s, uint32(n))
	}
	// The client side stream context should have exactly the same life cycle with the user provided context.
	// That means, s.ctx should be read-only. And s.ctx is done iff ctx is done.
	// So we use the original context here instead of creating a copy.
	s.ctx = ctx
	s.trReader = &transportReader{
		reader: &recvBufferReader{
			ctx:     s.ctx,
			ctxDone: s.ctx.Done(),
			recv:    s.buf,
			closeStream: func(err error) {
				t.CloseStream(s, err)
			},
			freeBuffer: t.bufferPool.put,
		},
		windowHandler: func(n int) {
			t.updateWindow(s, uint32(n))
		},
	}
	return s
}

func (t *http2Client) getPeer() *peer.Peer {
	return &peer.Peer{
		Addr:     t.remoteAddr,
		AuthInfo: t.authInfo,
	}
}

func (t *http2Client) createHeaderFields(ctx context.Context, callHdr *CallHdr) ([]hpack.HeaderField, error) {
	aud := t.createAudience(callHdr)
	ri := credentials.RequestInfo{
		Method:   callHdr.Method,
		AuthInfo: t.authInfo,
	}
	ctxWithRequestInfo := internal.NewRequestInfoContext.(func(context.Context, credentials.RequestInfo) context.Context)(ctx, ri)
	authData, err := t.getTrAuthData(ctxWithRequestInfo, aud)
	if err != nil {
		return nil, err
	}
	callAuthData, err := t.getCallAuthData(ctxWithRequestInfo, aud, callHdr)
	if err != nil {
		return nil, err
	}
	// TODO(mmukhi): Benchmark if the performance gets better if count the metadata and other header fields
	// first and create a slice of that exact size.
	// Make the slice of certain predictable size to reduce allocations made by append.
	hfLen := 7 // :method, :scheme, :path, :authority, content-type, user-agent, te
	hfLen += len(authData) + len(callAuthData)
	headerFields := make([]hpack.HeaderField, 0, hfLen)
	headerFields = append(headerFields, hpack.HeaderField{Name: ":method", Value: "POST"})
	headerFields = append(headerFields, hpack.HeaderField{Name: ":scheme", Value: t.scheme})
	headerFields = append(headerFields, hpack.HeaderField{Name: ":path", Value: callHdr.Method})
	headerFields = append(headerFields, hpack.HeaderField{Name: ":authority", Value: callHdr.Host})
	headerFields = append(headerFields, hpack.HeaderField{Name: "content-type", Value: grpcutil.ContentType(callHdr.ContentSubtype)})
	headerFields = append(headerFields, hpack.HeaderField{Name: "user-agent", Value: t.userAgent})
	headerFields = append(headerFields, hpack.HeaderField{Name: "te", Value: "trailers"})
	if callHdr.PreviousAttempts > 0 {
		headerFields = append(headerFields, hpack.HeaderField{Name: "grpc-previous-rpc-attempts", Value: strconv.Itoa(callHdr.PreviousAttempts)})
	}

	if callHdr.SendCompress != "" {
		headerFields = append(headerFields, hpack.HeaderField{Name: "grpc-encoding", Value: callHdr.SendCompress})
		headerFields = append(headerFields, hpack.HeaderField{Name: "grpc-accept-encoding", Value: callHdr.SendCompress})
	}
	if dl, ok := ctx.Deadline(); ok {
		// Send out timeout regardless its value. The server can detect timeout context by itself.
		// TODO(mmukhi): Perhaps this field should be updated when actually writing out to the wire.
		timeout := time.Until(dl)
		headerFields = append(headerFields, hpack.HeaderField{Name: "grpc-timeout", Value: grpcutil.EncodeDuration(timeout)})
	}
	for k, v := range authData {
		headerFields = append(headerFields, hpack.HeaderField{Name: k, Value: encodeMetadataHeader(k, v)})
	}
	for k, v := range callAuthData {
		headerFields = append(headerFields, hpack.HeaderField{Name: k, Value: encodeMetadataHeader(k, v)})
	}
	if b := stats.OutgoingTags(ctx); b != nil {
		headerFields = append(headerFields, hpack.HeaderField{Name: "grpc-tags-bin", Value: encodeBinHeader(b)})
	}
	if b := stats.OutgoingTrace(ctx); b != nil {
		headerFields = append(headerFields, hpack.HeaderField{Name: "grpc-trace-bin", Value: encodeBinHeader(b)})
	}

	if md, added, ok := metadata.FromOutgoingContextRaw(ctx); ok {
		var k string
		for k, vv := range md {
			// HTTP doesn't allow you to set pseudoheaders after non pseudoheaders were set.
			if isReservedHeader(k) {
				continue
			}
			for _, v := range vv {
				headerFields = append(headerFields, hpack.HeaderField{Name: k, Value: encodeMetadataHeader(k, v)})
			}
		}
		for _, vv := range added {
			for i, v := range vv {
				if i%2 == 0 {
					k = v
					continue
				}
				// HTTP doesn't allow you to set pseudoheaders after non pseudoheaders were set.
				if isReservedHeader(k) {
					continue
				}
				headerFields = append(headerFields, hpack.HeaderField{Name: strings.ToLower(k), Value: encodeMetadataHeader(k, v)})
			}
		}
	}
	if md, ok := t.md.(*metadata.MD); ok {
		for k, vv := range *md {
			if isReservedHeader(k) {
				continue
			}
			for _, v := range vv {
				headerFields = append(headerFields, hpack.HeaderField{Name: k, Value: encodeMetadataHeader(k, v)})
			}
		}
	}
	return headerFields, nil
}

func (t *http2Client) createAudience(callHdr *CallHdr) string {
	// Create an audience string only if needed.
	if len(t.perRPCCreds) == 0 && callHdr.Creds == nil {
		return ""
	}
	// Construct URI required to get auth request metadata.
	// Omit port if it is the default one.
	host := strings.TrimSuffix(callHdr.Host, ":443")
	pos := strings.LastIndex(callHdr.Method, "/")
	if pos == -1 {
		pos = len(callHdr.Method)
	}
	return "https://" + host + callHdr.Method[:pos]
}

func (t *http2Client) getTrAuthData(ctx context.Context, audience string) (map[string]string, error) {
	if len(t.perRPCCreds) == 0 {
		return nil, nil
	}
	authData := map[string]string{}
	for _, c := range t.perRPCCreds {
		data, err := c.GetRequestMetadata(ctx, audience)
		if err != nil {
			if _, ok := status.FromError(err); ok {
				return nil, err
			}

			return nil, status.Errorf(codes.Unauthenticated, "transport: %v", err)
		}
		for k, v := range data {
			// Capital header names are illegal in HTTP/2.
			k = strings.ToLower(k)
			authData[k] = v
		}
	}
	return authData, nil
}

func (t *http2Client) getCallAuthData(ctx context.Context, audience string, callHdr *CallHdr) (map[string]string, error) {
	var callAuthData map[string]string
	// Check if credentials.PerRPCCredentials were provided via call options.
	// Note: if these credentials are provided both via dial options and call
	// options, then both sets of credentials will be applied.
	if callCreds := callHdr.Creds; callCreds != nil {
		if !t.isSecure && callCreds.RequireTransportSecurity() {
			return nil, status.Error(codes.Unauthenticated, "transport: cannot send secure credentials on an insecure connection")
		}
		data, err := callCreds.GetRequestMetadata(ctx, audience)
		if err != nil {
			return nil, status.Errorf(codes.Internal, "transport: %v", err)
		}
		callAuthData = make(map[string]string, len(data))
		for k, v := range data {
			// Capital header names are illegal in HTTP/2
			k = strings.ToLower(k)
			callAuthData[k] = v
		}
	}
	return callAuthData, nil
}

// PerformedIOError wraps an error to indicate IO may have been performed
// before the error occurred.
type PerformedIOError struct {
	Err error
}

// Error implements error.
func (p PerformedIOError) Error() string {
	return p.Err.Error()
}

// NewStream creates a stream and registers it into the transport as "active"
// streams.
func (t *http2Client) NewStream(ctx context.Context, callHdr *CallHdr) (_ *Stream, err error) {
	ctx = peer.NewContext(ctx, t.getPeer())
	headerFields, err := t.createHeaderFields(ctx, callHdr)
	if err != nil {
		// We may have performed I/O in the per-RPC creds callback, so do not
		// allow transparent retry.
		return nil, PerformedIOError{err}
	}
	s := t.newStream(ctx, callHdr)
	cleanup := func(err error) {
		if s.swapState(streamDone) == streamDone {
			// If it was already done, return.
			return
		}
		// The stream was unprocessed by the server.
		atomic.StoreUint32(&s.unprocessed, 1)
		s.write(recvMsg{err: err})
		close(s.done)
		// If headerChan isn't closed, then close it.
		if atomic.CompareAndSwapUint32(&s.headerChanClosed, 0, 1) {
			close(s.headerChan)
		}
	}
	hdr := &headerFrame{
		hf:        headerFields,
		endStream: false,
		initStream: func(id uint32) error {
			t.mu.Lock()
			if state := t.state; state != reachable {
				t.mu.Unlock()
				// Do a quick cleanup.
				err := error(errStreamDrain)
				if state == closing {
					err = ErrConnClosing
				}
				cleanup(err)
				return err
			}
			t.activeStreams[id] = s
			if channelz.IsOn() {
				atomic.AddInt64(&t.czData.streamsStarted, 1)
				atomic.StoreInt64(&t.czData.lastStreamCreatedTime, time.Now().UnixNano())
			}
			// If the keepalive goroutine has gone dormant, wake it up.
			if t.kpDormant {
				t.kpDormancyCond.Signal()
			}
			t.mu.Unlock()
			return nil
		},
		onOrphaned: cleanup,
		wq:         s.wq,
	}
	firstTry := true
	var ch chan struct{}
	checkForStreamQuota := func(it interface{}) bool {
		if t.streamQuota <= 0 { // Can go negative if server decreases it.
			if firstTry {
				t.waitingStreams++
			}
			ch = t.streamsQuotaAvailable
			return false
		}
		if !firstTry {
			t.waitingStreams--
		}
		t.streamQuota--
		h := it.(*headerFrame)
		h.streamID = t.nextID
		t.nextID += 2
		s.id = h.streamID
		s.fc = &inFlow{limit: uint32(t.initialWindowSize)}
		if t.streamQuota > 0 && t.waitingStreams > 0 {
			select {
			case t.streamsQuotaAvailable <- struct{}{}:
			default:
			}
		}
		return true
	}
	var hdrListSizeErr error
	checkForHeaderListSize := func(it interface{}) bool {
		if t.maxSendHeaderListSize == nil {
			return true
		}
		hdrFrame := it.(*headerFrame)
		var sz int64
		for _, f := range hdrFrame.hf {
			if sz += int64(f.Size()); sz > int64(*t.maxSendHeaderListSize) {
				hdrListSizeErr = status.Errorf(codes.Internal, "header list size to send violates the maximum size (%d bytes) set by server", *t.maxSendHeaderListSize)
				return false
			}
		}
		return true
	}
	for {
		success, err := t.controlBuf.executeAndPut(func(it interface{}) bool {
			if !checkForStreamQuota(it) {
				return false
			}
			if !checkForHeaderListSize(it) {
				return false
			}
			return true
		}, hdr)
		if err != nil {
			return nil, err
		}
		if success {
			break
		}
		if hdrListSizeErr != nil {
			return nil, hdrListSizeErr
		}
		firstTry = false
		select {
		case <-ch:
		case <-s.ctx.Done():
			return nil, ContextErr(s.ctx.Err())
		case <-t.goAway:
			return nil, errStreamDrain
		case <-t.ctx.Done():
			return nil, ErrConnClosing
		}
	}
	if t.statsHandler != nil {
		header, ok := metadata.FromOutgoingContext(ctx)
		if ok {
			header.Set("user-agent", t.userAgent)
		} else {
			header = metadata.Pairs("user-agent", t.userAgent)
		}
		// Note: The header fields are compressed with hpack after this call returns.
		// No WireLength field is set here.
		outHeader := &stats.OutHeader{
			Client:      true,
			FullMethod:  callHdr.Method,
			RemoteAddr:  t.remoteAddr,
			LocalAddr:   t.localAddr,
			Compression: callHdr.SendCompress,
			Header:      header,
		}
		t.statsHandler.HandleRPC(s.ctx, outHeader)
	}
	return s, nil
}

// CloseStream clears the footprint of a stream when the stream is not needed any more.
// This must not be executed in reader's goroutine.
func (t *http2Client) CloseStream(s *Stream, err error) {
	var (
		rst     bool
		rstCode http2.ErrCode
	)
	if err != nil {
		rst = true
		rstCode = http2.ErrCodeCancel
	}
	t.closeStream(s, err, rst, rstCode, status.Convert(err), nil, false)
}

func (t *http2Client) closeStream(s *Stream, err error, rst bool, rstCode http2.ErrCode, st *status.Status, mdata map[string][]string, eosReceived bool) {
	// Set stream status to done.
	if s.swapState(streamDone) == streamDone {
		// If it was already done, return.  If multiple closeStream calls
		// happen simultaneously, wait for the first to finish.
		<-s.done
		return
	}
	// status and trailers can be updated here without any synchronization because the stream goroutine will
	// only read it after it sees an io.EOF error from read or write and we'll write those errors
	// only after updating this.
	s.status = st
	if len(mdata) > 0 {
		s.trailer = mdata
	}
	if err != nil {
		// This will unblock reads eventually.
		s.write(recvMsg{err: err})
	}
	// If headerChan isn't closed, then close it.
	if atomic.CompareAndSwapUint32(&s.headerChanClosed, 0, 1) {
		s.noHeaders = true
		close(s.headerChan)
	}
	cleanup := &cleanupStream{
		streamID: s.id,
		onWrite: func() {
			t.mu.Lock()
			if t.activeStreams != nil {
				delete(t.activeStreams, s.id)
			}
			t.mu.Unlock()
			if channelz.IsOn() {
				if eosReceived {
					atomic.AddInt64(&t.czData.streamsSucceeded, 1)
				} else {
					atomic.AddInt64(&t.czData.streamsFailed, 1)
				}
			}
		},
		rst:     rst,
		rstCode: rstCode,
	}
	addBackStreamQuota := func(interface{}) bool {
		t.streamQuota++
		if t.streamQuota > 0 && t.waitingStreams > 0 {
			select {
			case t.streamsQuotaAvailable <- struct{}{}:
			default:
			}
		}
		return true
	}
	t.controlBuf.executeAndPut(addBackStreamQuota, cleanup)
	// This will unblock write.
	close(s.done)
}

// Close kicks off the shutdown process of the transport. This should be called
// only once on a transport. Once it is called, the transport should not be
// accessed any more.
//
// This method blocks until the addrConn that initiated this transport is
// re-connected. This happens because t.onClose() begins reconnect logic at the
// addrConn level and blocks until the addrConn is successfully connected.
func (t *http2Client) Close() error {
	t.mu.Lock()
	// Make sure we only Close once.
	if t.state == closing {
		t.mu.Unlock()
		return nil
	}
	// Call t.onClose before setting the state to closing to prevent the client
	// from attempting to create new streams ASAP.
	t.onClose()
	t.state = closing
	streams := t.activeStreams
	t.activeStreams = nil
	if t.kpDormant {
		// If the keepalive goroutine is blocked on this condition variable, we
		// should unblock it so that the goroutine eventually exits.
		t.kpDormancyCond.Signal()
	}
	t.mu.Unlock()
	t.controlBuf.finish()
	t.cancel()
	err := t.conn.Close()
	if channelz.IsOn() {
		channelz.RemoveEntry(t.channelzID)
	}
	// Notify all active streams.
	for _, s := range streams {
		t.closeStream(s, ErrConnClosing, false, http2.ErrCodeNo, status.New(codes.Unavailable, ErrConnClosing.Desc), nil, false)
	}
	if t.statsHandler != nil {
		connEnd := &stats.ConnEnd{
			Client: true,
		}
		t.statsHandler.HandleConn(t.ctx, connEnd)
	}
	return err
}

// GracefulClose sets the state to draining, which prevents new streams from
// being created and causes the transport to be closed when the last active
// stream is closed.  If there are no active streams, the transport is closed
// immediately.  This does nothing if the transport is already draining or
// closing.
func (t *http2Client) GracefulClose() {
	t.mu.Lock()
	// Make sure we move to draining only from active.
	if t.state == draining || t.state == closing {
		t.mu.Unlock()
		return
	}
	t.state = draining
	active := len(t.activeStreams)
	t.mu.Unlock()
	if active == 0 {
		t.Close()
		return
	}
	t.controlBuf.put(&incomingGoAway{})
}

// Write formats the data into HTTP2 data frame(s) and sends it out. The caller
// should proceed only if Write returns nil.
func (t *http2Client) Write(s *Stream, hdr []byte, data []byte, opts *Options) error {
	if opts.Last {
		// If it's the last message, update stream state.
		if !s.compareAndSwapState(streamActive, streamWriteDone) {
			return errStreamDone
		}
	} else if s.getState() != streamActive {
		return errStreamDone
	}
	df := &dataFrame{
		streamID:  s.id,
		endStream: opts.Last,
		h:         hdr,
		d:         data,
	}
	if hdr != nil || data != nil { // If it's not an empty data frame, check quota.
		if err := s.wq.get(int32(len(hdr) + len(data))); err != nil {
			return err
		}
	}
	return t.controlBuf.put(df)
}

func (t *http2Client) getStream(f http2.Frame) *Stream {
	t.mu.Lock()
	s := t.activeStreams[f.Header().StreamID]
	t.mu.Unlock()
	return s
}

// adjustWindow sends out extra window update over the initial window size
// of stream if the application is requesting data larger in size than
// the window.
func (t *http2Client) adjustWindow(s *Stream, n uint32) {
	if w := s.fc.maybeAdjust(n); w > 0 {
		t.controlBuf.put(&outgoingWindowUpdate{streamID: s.id, increment: w})
	}
}

// updateWindow adjusts the inbound quota for the stream.
// Window updates will be sent out when the cumulative quota
// exceeds the corresponding threshold.
func (t *http2Client) updateWindow(s *Stream, n uint32) {
	if w := s.fc.onRead(n); w > 0 {
		t.controlBuf.put(&outgoingWindowUpdate{streamID: s.id, increment: w})
	}
}

// updateFlowControl updates the incoming flow control windows
// for the transport and the stream based on the current bdp
// estimation.
func (t *http2Client) updateFlowControl(n uint32) {
	t.mu.Lock()
	for _, s := range t.activeStreams {
		s.fc.newLimit(n)
	}
	t.mu.Unlock()
	updateIWS := func(interface{}) bool {
		t.initialWindowSize = int32(n)
		return true
	}
	t.controlBuf.executeAndPut(updateIWS, &outgoingWindowUpdate{streamID: 0, increment: t.fc.newLimit(n)})
	t.controlBuf.put(&outgoingSettings{
		ss: []http2.Setting{
			{
				ID:  http2.SettingInitialWindowSize,
				Val: n,
			},
		},
	})
}

func (t *http2Client) handleData(f *http2.DataFrame) {
	size := f.Header().Length
	var sendBDPPing bool
	if t.bdpEst != nil {
		sendBDPPing = t.bdpEst.add(size)
	}
	// Decouple connection's flow control from application's read.
	// An update on connection's flow control should not depend on
	// whether user application has read the data or not. Such a
	// restriction is already imposed on the stream's flow control,
	// and therefore the sender will be blocked anyways.
	// Decoupling the connection flow control will prevent other
	// active(fast) streams from starving in presence of slow or
	// inactive streams.
	//
	if w := t.fc.onData(size); w > 0 {
		t.controlBuf.put(&outgoingWindowUpdate{
			streamID:  0,
			increment: w,
		})
	}
	if sendBDPPing {
		// Avoid excessive ping detection (e.g. in an L7 proxy)
		// by sending a window update prior to the BDP ping.

		if w := t.fc.reset(); w > 0 {
			t.controlBuf.put(&outgoingWindowUpdate{
				streamID:  0,
				increment: w,
			})
		}

		t.controlBuf.put(bdpPing)
	}
	// Select the right stream to dispatch.
	s := t.getStream(f)
	if s == nil {
		return
	}
	if size > 0 {
		if err := s.fc.onData(size); err != nil {
			t.closeStream(s, io.EOF, true, http2.ErrCodeFlowControl, status.New(codes.Internal, err.Error()), nil, false)
			return
		}
		if f.Header().Flags.Has(http2.FlagDataPadded) {
			if w := s.fc.onRead(size - uint32(len(f.Data()))); w > 0 {
				t.controlBuf.put(&outgoingWindowUpdate{s.id, w})
			}
		}
		// TODO(bradfitz, zhaoq): A copy is required here because there is no
		// guarantee f.Data() is consumed before the arrival of next frame.
		// Can this copy be eliminated?
		if len(f.Data()) > 0 {
			buffer := t.bufferPool.get()
			buffer.Reset()
			buffer.Write(f.Data())
			s.write(recvMsg{buffer: buffer})
		}
	}
	// The server has closed the stream without sending trailers.  Record that
	// the read direction is closed, and set the status appropriately.
	if f.FrameHeader.Flags.Has(http2.FlagDataEndStream) {
		t.closeStream(s, io.EOF, false, http2.ErrCodeNo, status.New(codes.Internal, "server closed the stream without sending trailers"), nil, true)
	}
}

func (t *http2Client) handleRSTStream(f *http2.RSTStreamFrame) {
	s := t.getStream(f)
	if s == nil {
		return
	}
	if f.ErrCode == http2.ErrCodeRefusedStream {
		// The stream was unprocessed by the server.
		atomic.StoreUint32(&s.unprocessed, 1)
	}
	statusCode, ok := http2ErrConvTab[f.ErrCode]
	if !ok {
		if logger.V(logLevel) {
			logger.Warningf("transport: http2Client.handleRSTStream found no mapped gRPC status for the received http2 error %v", f.ErrCode)
		}
		statusCode = codes.Unknown
	}
	if statusCode == codes.Canceled {
		if d, ok := s.ctx.Deadline(); ok && !d.After(time.Now()) {
			// Our deadline was already exceeded, and that was likely the cause
			// of this cancelation.  Alter the status code accordingly.
			statusCode = codes.DeadlineExceeded
		}
	}
	t.closeStream(s, io.EOF, false, http2.ErrCodeNo, status.Newf(statusCode, "stream terminated by RST_STREAM with error code: %v", f.ErrCode), nil, false)
}

func (t *http2Client) handleSettings(f *http2.SettingsFrame, isFirst bool) {
	if f.IsAck() {
		return
	}
	var maxStreams *uint32
	var ss []http2.Setting
	var updateFuncs []func()
	f.ForeachSetting(func(s http2.Setting) error {
		switch s.ID {
		case http2.SettingMaxConcurrentStreams:
			maxStreams = new(uint32)
			*maxStreams = s.Val
		case http2.SettingMaxHeaderListSize:
			updateFuncs = append(updateFuncs, func() {
				t.maxSendHeaderListSize = new(uint32)
				*t.maxSendHeaderListSize = s.Val
			})
		default:
			ss = append(ss, s)
		}
		return nil
	})
	if isFirst && maxStreams == nil {
		maxStreams = new(uint32)
		*maxStreams = math.MaxUint32
	}
	sf := &incomingSettings{
		ss: ss,
	}
	if maxStreams != nil {
		updateStreamQuota := func() {
			delta := int64(*maxStreams) - int64(t.maxConcurrentStreams)
			t.maxConcurrentStreams = *maxStreams
			t.streamQuota += delta
			if delta > 0 && t.waitingStreams > 0 {
				close(t.streamsQuotaAvailable) // wake all of them up.
				t.streamsQuotaAvailable = make(chan struct{}, 1)
			}
		}
		updateFuncs = append(updateFuncs, updateStreamQuota)
	}
	t.controlBuf.executeAndPut(func(interface{}) bool {
		for _, f := range updateFuncs {
			f()
		}
		return true
	}, sf)
}

func (t *http2Client) handlePing(f *http2.PingFrame) {
	if f.IsAck() {
		// Maybe it's a BDP ping.
		if t.bdpEst != nil {
			t.bdpEst.calculate(f.Data)
		}
		return
	}
	pingAck := &ping{ack: true}
	copy(pingAck.data[:], f.Data[:])
	t.controlBuf.put(pingAck)
}

func (t *http2Client) handleGoAway(f *http2.GoAwayFrame) {
	t.mu.Lock()
	if t.state == closing {
		t.mu.Unlock()
		return
	}
	if f.ErrCode == http2.ErrCodeEnhanceYourCalm {
		if logger.V(logLevel) {
			logger.Infof("Client received GoAway with http2.ErrCodeEnhanceYourCalm.")
		}
	}
	id := f.LastStreamID
	if id > 0 && id%2 != 1 {
		t.mu.Unlock()
		t.Close()
		return
	}
	// A client can receive multiple GoAways from the server (see
	// https://github.com/grpc/grpc-go/issues/1387).  The idea is that the first
	// GoAway will be sent with an ID of MaxInt32 and the second GoAway will be
	// sent after an RTT delay with the ID of the last stream the server will
	// process.
	//
	// Therefore, when we get the first GoAway we don't necessarily close any
	// streams. While in case of second GoAway we close all streams created after
	// the GoAwayId. This way streams that were in-flight while the GoAway from
	// server was being sent don't get killed.
	select {
	case <-t.goAway: // t.goAway has been closed (i.e.,multiple GoAways).
		// If there are multiple GoAways the first one should always have an ID greater than the following ones.
		if id > t.prevGoAwayID {
			t.mu.Unlock()
			t.Close()
			return
		}
	default:
		t.setGoAwayReason(f)
		close(t.goAway)
		t.controlBuf.put(&incomingGoAway{})
		// Notify the clientconn about the GOAWAY before we set the state to
		// draining, to allow the client to stop attempting to create streams
		// before disallowing new streams on this connection.
		t.onGoAway(t.goAwayReason)
		t.state = draining
	}
	// All streams with IDs greater than the GoAwayId
	// and smaller than the previous GoAway ID should be killed.
	upperLimit := t.prevGoAwayID
	if upperLimit == 0 { // This is the first GoAway Frame.
		upperLimit = math.MaxUint32 // Kill all streams after the GoAway ID.
	}
	for streamID, stream := range t.activeStreams {
		if streamID > id && streamID <= upperLimit {
			// The stream was unprocessed by the server.
			atomic.StoreUint32(&stream.unprocessed, 1)
			t.closeStream(stream, errStreamDrain, false, http2.ErrCodeNo, statusGoAway, nil, false)
		}
	}
	t.prevGoAwayID = id
	active := len(t.activeStreams)
	t.mu.Unlock()
	if active == 0 {
		t.Close()
	}
}

// setGoAwayReason sets the value of t.goAwayReason based
// on the GoAway frame received.
// It expects a lock on transport's mutext to be held by
// the caller.
func (t *http2Client) setGoAwayReason(f *http2.GoAwayFrame) {
	t.goAwayReason = GoAwayNoReason
	switch f.ErrCode {
	case http2.ErrCodeEnhanceYourCalm:
		if string(f.DebugData()) == "too_many_pings" {
			t.goAwayReason = GoAwayTooManyPings
		}
	}
}

func (t *http2Client) GetGoAwayReason() GoAwayReason {
	t.mu.Lock()
	defer t.mu.Unlock()
	return t.goAwayReason
}

func (t *http2Client) handleWindowUpdate(f *http2.WindowUpdateFrame) {
	t.controlBuf.put(&incomingWindowUpdate{
		streamID:  f.Header().StreamID,
		increment: f.Increment,
	})
}

// operateHeaders takes action on the decoded headers.
func (t *http2Client) operateHeaders(frame *http2.MetaHeadersFrame) {
	s := t.getStream(frame)
	if s == nil {
		return
	}
	endStream := frame.StreamEnded()
	atomic.StoreUint32(&s.bytesReceived, 1)
	initialHeader := atomic.LoadUint32(&s.headerChanClosed) == 0

	if !initialHeader && !endStream {
		// As specified by gRPC over HTTP2, a HEADERS frame (and associated CONTINUATION frames) can only appear at the start or end of a stream. Therefore, second HEADERS frame must have EOS bit set.
		st := status.New(codes.Internal, "a HEADERS frame cannot appear in the middle of a stream")
		t.closeStream(s, st.Err(), true, http2.ErrCodeProtocol, st, nil, false)
		return
	}

	// frame.Truncated is set to true when framer detects that the current header
	// list size hits MaxHeaderListSize limit.
	if frame.Truncated {
		se := status.New(codes.Internal, "peer header list size exceeded limit")
		t.closeStream(s, se.Err(), true, http2.ErrCodeProtocol, se, nil, endStream)
		return
	}

	// If a gRPC Response-Headers has already been received, then it means that the peer is speaking gRPC and we are in gRPC mode.
	var mdata = make(map[string][]string)

	for _, hf := range frame.Fields {
		v, err := decodeMetadataHeader(hf.Name, hf.Value)
		if err != nil {
			if logger.V(logLevel) {
				logger.Errorf("Failed to decode metadata header (%q, %q): %v", hf.Name, hf.Value, err)
			}
			mdata[hf.Name] = []string{}
			break
		}
		mdata[hf.Name] = append(mdata[hf.Name], v)
	}

	var isGRPC = !initialHeader
	// TODO: do we want to propagate the whole content-type in the metadata,
	// or come up with a way to just propagate the content-subtype if it was set?
	// ie {"content-type": "application/grpc+proto"} or {"content-subtype": "proto"}
	// in the metadata?
	if contentTypes := mdata["content-type"]; len(contentTypes) == 1 {
		if _, ok := contentSubtype(contentTypes[0]); ok {
			isGRPC = true
		}
	}
	if grpcEncoding := mdata["grpc-encoding"]; len(grpcEncoding) == 1 && !endStream {
		s.recvCompress = grpcEncoding[0]
	}
	if grpcMessages := mdata["grpc-message"]; len(grpcMessages) == 1 {
		mdata["grpc-message"] = []string{decodeGrpcMessage(grpcMessages[0])}
	}

	if isGRPC {
		if tagsBin, ok := mdata["grpc-tags-bin"]; ok && len(tagsBin) == 0 {
			se := status.New(codes.Internal, "transport: malformed grpc-tags-bin")
			t.closeStream(s, se.Err(), true, http2.ErrCodeProtocol, se, nil, endStream)
			return
		}
		if traceBin, ok := mdata["grpc-trace-bin"]; ok && len(traceBin) == 0 {
			se := status.New(codes.Internal, "transport: malformed grpc-trace-bin")
			t.closeStream(s, se.Err(), true, http2.ErrCodeProtocol, se, nil, endStream)
			return
		}
	}

	if !isGRPC {
		var httpStatus *int
		if httpStatuses := mdata[":status"]; len(httpStatuses) == 1 {
			httpStatusCode, err := strconv.Atoi(httpStatuses[0])
			if err != nil {
				se := status.Newf(codes.Internal, "transport: malformed http-status: %v", err)
				t.closeStream(s, se.Err(), true, http2.ErrCodeProtocol, se, nil, endStream)
				return
			}
			httpStatus = &httpStatusCode
		}

		var code = codes.Internal // when header does not include HTTP status, return INTERNAL
		if httpStatus != nil {
			var ok bool
			code, ok = HTTPStatusConvTab[*(httpStatus)]
			if !ok {
				code = codes.Unknown
			}
		}

		contentType := "missing"
		if ct := mdata["content-type"]; len(ct) == 1 {
			contentType = ct[0]
		}
		contentTypeErr := fmt.Sprintf("transport: received the unexpected content-type %q", contentType)
		msg := constructHTTPErrMsg(httpStatus, contentTypeErr)
		if err := status.Error(code, msg); err != nil {
			t.closeStream(s, err, true, http2.ErrCodeProtocol, status.Convert(err), nil, endStream)
			return
		}
	}
	delete(mdata, ":status")

	isHeader := false
	defer func() {
		if t.statsHandler != nil {
			if isHeader {
				inHeader := &stats.InHeader{
					Client:      true,
					WireLength:  int(frame.Header().Length),
					Header:      s.header.Copy(),
					Compression: s.recvCompress,
				}
				t.statsHandler.HandleRPC(s.ctx, inHeader)
			} else {
				inTrailer := &stats.InTrailer{
					Client:     true,
					WireLength: int(frame.Header().Length),
					Trailer:    s.trailer.Copy(),
				}
				t.statsHandler.HandleRPC(s.ctx, inTrailer)
			}
		}
	}()

	// If headerChan hasn't been closed yet
	if atomic.CompareAndSwapUint32(&s.headerChanClosed, 0, 1) {
		s.headerValid = true
		if !endStream {
			// HEADERS frame block carries a Response-Headers.
			isHeader = true
			// These values can be set without any synchronization because
			// stream goroutine will read it only after seeing a closed
			// headerChan which we'll close after setting this.
			if len(mdata) > 0 {
				s.header = mdata
			}
		} else {
			// HEADERS frame block carries a Trailers-Only.
			s.noHeaders = true
		}
		close(s.headerChan)
	}

	if !endStream {
		return
	}

	var statusGen *status.Status
	if sg, ok := mdata["grpc-status-details-bin"]; ok {
		if len(sg) == 0 {
			se := status.New(codes.Internal, "transport: malformed grpc-status-details-bin")
			t.closeStream(s, se.Err(), true, http2.ErrCodeProtocol, se, nil, endStream)
			return
		}
		pbStatus := &spb.Status{}
		if err := proto.Unmarshal([]byte(sg[0]), pbStatus); err != nil {
			se := status.Newf(codes.Internal, "transport: malformed grpc-status-details-bin: %v", err)
			t.closeStream(s, se.Err(), true, http2.ErrCodeProtocol, se, nil, endStream)
			return
		}
		statusGen = status.FromProto(pbStatus)
	}
	if statusGen == nil {
		var rawStatusMsg string
		if rsm := mdata["grpc-message"]; len(rsm) == 1 {
			rawStatusMsg = rsm[0]
		}
		// if gRPC status doesn't exist, Set rawStatusCode to be
		// unknown and return nil error.
		// So that, if the stream has ended this Unknown status
		// will be propagated to the user.
		// Otherwise, it will be ignored. In which case, status from
		// a later trailer, that has StreamEnded flag set, is propagated.
		rawStatusCode := int32(codes.Unknown)
		if rsc := mdata["grpc-status"]; len(rsc) == 1 {
			code, err := strconv.Atoi(rsc[0])
			if err != nil {
				se := status.Newf(codes.Internal, "transport: malformed grpc-status: %v", err)
				t.closeStream(s, se.Err(), true, http2.ErrCodeProtocol, se, nil, endStream)
				return
			}
			rawStatusCode = int32(code)
		}
		statusGen = status.New(codes.Code(rawStatusCode), rawStatusMsg)
	}
	delete(mdata, "grpc-message")
	delete(mdata, "grpc-status")

	// if client received END_STREAM from server while stream was still active, send RST_STREAM
	rst := s.getState() == streamActive
	t.closeStream(s, io.EOF, rst, http2.ErrCodeNo, statusGen, mdata, true)
}

// reader runs as a separate goroutine in charge of reading data from network
// connection.
//
// TODO(zhaoq): currently one reader per transport. Investigate whether this is
// optimal.
// TODO(zhaoq): Check the validity of the incoming frame sequence.
func (t *http2Client) reader() {
	defer close(t.readerDone)
	// Check the validity of server preface.
	frame, err := t.framer.fr.ReadFrame()
	if err != nil {
		t.Close() // this kicks off resetTransport, so must be last before return
		return
	}
	t.conn.SetReadDeadline(time.Time{}) // reset deadline once we get the settings frame (we didn't time out, yay!)
	if t.keepaliveEnabled {
		atomic.StoreInt64(&t.lastRead, time.Now().UnixNano())
	}
	sf, ok := frame.(*http2.SettingsFrame)
	if !ok {
		t.Close() // this kicks off resetTransport, so must be last before return
		return
	}
	t.onPrefaceReceipt()
	t.handleSettings(sf, true)

	// loop to keep reading incoming messages on this transport.
	for {
		t.controlBuf.throttle()
		frame, err := t.framer.fr.ReadFrame()
		if t.keepaliveEnabled {
			atomic.StoreInt64(&t.lastRead, time.Now().UnixNano())
		}
		if err != nil {
			// Abort an active stream if the http2.Framer returns a
			// http2.StreamError. This can happen only if the server's response
			// is malformed http2.
			if se, ok := err.(http2.StreamError); ok {
				t.mu.Lock()
				s := t.activeStreams[se.StreamID]
				t.mu.Unlock()
				if s != nil {
					// use error detail to provide better err message
					code := http2ErrConvTab[se.Code]
					msg := t.framer.fr.ErrorDetail().Error()
					t.closeStream(s, status.Error(code, msg), true, http2.ErrCodeProtocol, status.New(code, msg), nil, false)
				}
				continue
			} else {
				// Transport error.
				t.Close()
				return
			}
		}
		switch frame := frame.(type) {
		case *http2.MetaHeadersFrame:
			t.operateHeaders(frame)
		case *http2.DataFrame:
			t.handleData(frame)
		case *http2.RSTStreamFrame:
			t.handleRSTStream(frame)
		case *http2.SettingsFrame:
			t.handleSettings(frame, false)
		case *http2.PingFrame:
			t.handlePing(frame)
		case *http2.GoAwayFrame:
			t.handleGoAway(frame)
		case *http2.WindowUpdateFrame:
			t.handleWindowUpdate(frame)
		default:
			if logger.V(logLevel) {
				logger.Errorf("transport: http2Client.reader got unhandled frame type %v.", frame)
			}
		}
	}
}

func minTime(a, b time.Duration) time.Duration {
	if a < b {
		return a
	}
	return b
}

// keepalive running in a separate goroutune makes sure the connection is alive by sending pings.
func (t *http2Client) keepalive() {
	p := &ping{data: [8]byte{}}
	// True iff a ping has been sent, and no data has been received since then.
	outstandingPing := false
	// Amount of time remaining before which we should receive an ACK for the
	// last sent ping.
	timeoutLeft := time.Duration(0)
	// Records the last value of t.lastRead before we go block on the timer.
	// This is required to check for read activity since then.
	prevNano := time.Now().UnixNano()
	timer := time.NewTimer(t.kp.Time)
	for {
		select {
		case <-timer.C:
			lastRead := atomic.LoadInt64(&t.lastRead)
			if lastRead > prevNano {
				// There has been read activity since the last time we were here.
				outstandingPing = false
				// Next timer should fire at kp.Time seconds from lastRead time.
				timer.Reset(time.Duration(lastRead) + t.kp.Time - time.Duration(time.Now().UnixNano()))
				prevNano = lastRead
				continue
			}
			if outstandingPing && timeoutLeft <= 0 {
				t.Close()
				return
			}
			t.mu.Lock()
			if t.state == closing {
				// If the transport is closing, we should exit from the
				// keepalive goroutine here. If not, we could have a race
				// between the call to Signal() from Close() and the call to
				// Wait() here, whereby the keepalive goroutine ends up
				// blocking on the condition variable which will never be
				// signalled again.
				t.mu.Unlock()
				return
			}
			if len(t.activeStreams) < 1 && !t.kp.PermitWithoutStream {
				// If a ping was sent out previously (because there were active
				// streams at that point) which wasn't acked and its timeout
				// hadn't fired, but we got here and are about to go dormant,
				// we should make sure that we unconditionally send a ping once
				// we awaken.
				outstandingPing = false
				t.kpDormant = true
				t.kpDormancyCond.Wait()
			}
			t.kpDormant = false
			t.mu.Unlock()

			// We get here either because we were dormant and a new stream was
			// created which unblocked the Wait() call, or because the
			// keepalive timer expired. In both cases, we need to send a ping.
			if !outstandingPing {
				if channelz.IsOn() {
					atomic.AddInt64(&t.czData.kpCount, 1)
				}
				t.controlBuf.put(p)
				timeoutLeft = t.kp.Timeout
				outstandingPing = true
			}
			// The amount of time to sleep here is the minimum of kp.Time and
			// timeoutLeft. This will ensure that we wait only for kp.Time
			// before sending out the next ping (for cases where the ping is
			// acked).
			sleepDuration := minTime(t.kp.Time, timeoutLeft)
			timeoutLeft -= sleepDuration
			timer.Reset(sleepDuration)
		case <-t.ctx.Done():
			if !timer.Stop() {
				<-timer.C
			}
			return
		}
	}
}

func (t *http2Client) Error() <-chan struct{} {
	return t.ctx.Done()
}

func (t *http2Client) GoAway() <-chan struct{} {
	return t.goAway
}

func (t *http2Client) ChannelzMetric() *channelz.SocketInternalMetric {
	s := channelz.SocketInternalMetric{
		StreamsStarted:                  atomic.LoadInt64(&t.czData.streamsStarted),
		StreamsSucceeded:                atomic.LoadInt64(&t.czData.streamsSucceeded),
		StreamsFailed:                   atomic.LoadInt64(&t.czData.streamsFailed),
		MessagesSent:                    atomic.LoadInt64(&t.czData.msgSent),
		MessagesReceived:                atomic.LoadInt64(&t.czData.msgRecv),
		KeepAlivesSent:                  atomic.LoadInt64(&t.czData.kpCount),
		LastLocalStreamCreatedTimestamp: time.Unix(0, atomic.LoadInt64(&t.czData.lastStreamCreatedTime)),
		LastMessageSentTimestamp:        time.Unix(0, atomic.LoadInt64(&t.czData.lastMsgSentTime)),
		LastMessageReceivedTimestamp:    time.Unix(0, atomic.LoadInt64(&t.czData.lastMsgRecvTime)),
		LocalFlowControlWindow:          int64(t.fc.getSize()),
		SocketOptions:                   channelz.GetSocketOption(t.conn),
		LocalAddr:                       t.localAddr,
		RemoteAddr:                      t.remoteAddr,
		// RemoteName :
	}
	if au, ok := t.authInfo.(credentials.ChannelzSecurityInfo); ok {
		s.Security = au.GetSecurityValue()
	}
	s.RemoteFlowControlWindow = t.getOutFlowWindow()
	return &s
}

func (t *http2Client) RemoteAddr() net.Addr { return t.remoteAddr }

func (t *http2Client) IncrMsgSent() {
	atomic.AddInt64(&t.czData.msgSent, 1)
	atomic.StoreInt64(&t.czData.lastMsgSentTime, time.Now().UnixNano())
}

func (t *http2Client) IncrMsgRecv() {
	atomic.AddInt64(&t.czData.msgRecv, 1)
	atomic.StoreInt64(&t.czData.lastMsgRecvTime, time.Now().UnixNano())
}

func (t *http2Client) getOutFlowWindow() int64 {
	resp := make(chan uint32, 1)
	timer := time.NewTimer(time.Second)
	defer timer.Stop()
	t.controlBuf.put(&outFlowControlSizeRequest{resp})
	select {
	case sz := <-resp:
		return int64(sz)
	case <-t.ctxDone:
		return -1
	case <-timer.C:
		return -2
	}
}<|MERGE_RESOLUTION|>--- conflicted
+++ resolved
@@ -33,11 +33,8 @@
 	"github.com/golang/protobuf/proto"
 	"golang.org/x/net/http2"
 	"golang.org/x/net/http2/hpack"
-<<<<<<< HEAD
 	spb "google.golang.org/genproto/googleapis/rpc/status"
-=======
 	"google.golang.org/grpc/internal/grpcutil"
->>>>>>> ff9dd65c
 
 	"google.golang.org/grpc/codes"
 	"google.golang.org/grpc/credentials"
@@ -1237,7 +1234,7 @@
 	// ie {"content-type": "application/grpc+proto"} or {"content-subtype": "proto"}
 	// in the metadata?
 	if contentTypes := mdata["content-type"]; len(contentTypes) == 1 {
-		if _, ok := contentSubtype(contentTypes[0]); ok {
+		if _, ok := grpcutil.ContentSubtype(contentTypes[0]); ok {
 			isGRPC = true
 		}
 	}
