--- conflicted
+++ resolved
@@ -491,16 +491,9 @@
 		headerChan: make(chan struct{}),
 		doneFunc:   callHdr.DoneFunc,
 	}
-<<<<<<< HEAD
-	s.wq = newWriteQuota(defaultWriteQuota, s.done)
 	s.readRequester = s
-=======
 	s.Stream.buf.init()
 	s.Stream.wq.init(defaultWriteQuota, s.done)
-	s.requestRead = func(n int) {
-		t.adjustWindow(s, uint32(n))
-	}
->>>>>>> ece73978
 	// The client side stream context should have exactly the same life cycle with the user provided context.
 	// That means, s.ctx should be read-only. And s.ctx is done iff ctx is done.
 	// So we use the original context here instead of creating a copy.
