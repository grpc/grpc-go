--- conflicted
+++ resolved
@@ -245,12 +245,9 @@
 		streamQuota:           defaultMaxStreamsClient,
 		streamsQuotaAvailable: make(chan struct{}, 1),
 		czData:                new(channelzData),
-<<<<<<< HEAD
-		keepaliveEnabled:      keepaliveEnabled,
-=======
 		onGoAway:              onGoAway,
 		onClose:               onClose,
->>>>>>> 5b2c343e
+		keepaliveEnabled:      keepaliveEnabled,
 	}
 	t.controlBuf = newControlBuffer(t.ctxDone)
 	if opts.InitialWindowSize >= defaultWindowSize {
