// +build go1.6,!go1.7

/*
 *
 * Copyright 2017 gRPC authors.
 *
 * Licensed under the Apache License, Version 2.0 (the "License");
 * you may not use this file except in compliance with the License.
 * You may obtain a copy of the License at
 *
 *     http://www.apache.org/licenses/LICENSE-2.0
 *
 * Unless required by applicable law or agreed to in writing, software
 * distributed under the License is distributed on an "AS IS" BASIS,
 * WITHOUT WARRANTIES OR CONDITIONS OF ANY KIND, either express or implied.
 * See the License for the specific language governing permissions and
 * limitations under the License.
 *
 */

package benchmark

import (
	"os"
	"testing"

	"google.golang.org/grpc"
	"google.golang.org/grpc/benchmark/stats"
)

func BenchmarkClientStreamc1(b *testing.B) {
	grpc.EnableTracing = true
<<<<<<< HEAD
	runStream(b, nil, 1, 1, 1, 0, 0, 0)
=======
	runStream(b, Features{true, 0, 0, 0, 1, 1, 1})
>>>>>>> a5684396
}

func BenchmarkClientStreamc8(b *testing.B) {
	grpc.EnableTracing = true
<<<<<<< HEAD
	runStream(b, nil, 8, 1, 1, 0, 0, 0)
=======
	runStream(b, Features{true, 0, 0, 0, 8, 1, 1})
>>>>>>> a5684396
}

func BenchmarkClientStreamc64(b *testing.B) {
	grpc.EnableTracing = true
<<<<<<< HEAD
	runStream(b, nil, 64, 1, 1, 0, 0, 0)
=======
	runStream(b, Features{true, 0, 0, 0, 64, 1, 1})
>>>>>>> a5684396
}

func BenchmarkClientStreamc512(b *testing.B) {
	grpc.EnableTracing = true
<<<<<<< HEAD
	runStream(b, nil, 512, 1, 1, 0, 0, 0)
}
func BenchmarkClientUnaryc1(b *testing.B) {
	grpc.EnableTracing = true
	runUnary(b, nil, 1, 1, 1, 0, 0, 0)
=======
	runStream(b, Features{true, 0, 0, 0, 512, 1, 1})
}
func BenchmarkClientUnaryc1(b *testing.B) {
	grpc.EnableTracing = true
	runStream(b, Features{true, 0, 0, 0, 1, 1, 1})
>>>>>>> a5684396
}

func BenchmarkClientUnaryc8(b *testing.B) {
	grpc.EnableTracing = true
<<<<<<< HEAD
	runUnary(b, nil, 8, 1, 1, 0, 0, 0)
=======
	runStream(b, Features{true, 0, 0, 0, 8, 1, 1})
>>>>>>> a5684396
}

func BenchmarkClientUnaryc64(b *testing.B) {
	grpc.EnableTracing = true
<<<<<<< HEAD
	runUnary(b, nil, 64, 1, 1, 0, 0, 0)
=======
	runStream(b, Features{true, 0, 0, 0, 64, 1, 1})
>>>>>>> a5684396
}

func BenchmarkClientUnaryc512(b *testing.B) {
	grpc.EnableTracing = true
<<<<<<< HEAD
	runUnary(b, nil, 512, 1, 1, 0, 0, 0)
=======
	runStream(b, Features{true, 0, 0, 0, 512, 1, 1})
>>>>>>> a5684396
}

func BenchmarkClientStreamNoTracec1(b *testing.B) {
	grpc.EnableTracing = false
<<<<<<< HEAD
	runStream(b, nil, 1, 1, 1, 0, 0, 0)
=======
	runStream(b, Features{false, 0, 0, 0, 1, 1, 1})
>>>>>>> a5684396
}

func BenchmarkClientStreamNoTracec8(b *testing.B) {
	grpc.EnableTracing = false
<<<<<<< HEAD
	runStream(b, nil, 8, 1, 1, 0, 0, 0)
=======
	runStream(b, Features{false, 0, 0, 0, 8, 1, 1})
>>>>>>> a5684396
}

func BenchmarkClientStreamNoTracec64(b *testing.B) {
	grpc.EnableTracing = false
<<<<<<< HEAD
	runStream(b, nil, 64, 1, 1, 0, 0, 0)
=======
	runStream(b, Features{false, 0, 0, 0, 64, 1, 1})
>>>>>>> a5684396
}

func BenchmarkClientStreamNoTracec512(b *testing.B) {
	grpc.EnableTracing = false
<<<<<<< HEAD
	runStream(b, nil, 512, 1, 1, 0, 0, 0)
}
func BenchmarkClientUnaryNoTracec1(b *testing.B) {
	grpc.EnableTracing = false
	runUnary(b, nil, 1, 1, 1, 0, 0, 0)
=======
	runStream(b, Features{false, 0, 0, 0, 512, 1, 1})
}
func BenchmarkClientUnaryNoTracec1(b *testing.B) {
	grpc.EnableTracing = false
	runStream(b, Features{false, 0, 0, 0, 1, 1, 1})
>>>>>>> a5684396
}

func BenchmarkClientUnaryNoTracec8(b *testing.B) {
	grpc.EnableTracing = false
<<<<<<< HEAD
	runUnary(b, nil, 8, 1, 1, 0, 0, 0)
=======
	runStream(b, Features{false, 0, 0, 0, 8, 1, 1})
>>>>>>> a5684396
}

func BenchmarkClientUnaryNoTracec64(b *testing.B) {
	grpc.EnableTracing = false
<<<<<<< HEAD
	runUnary(b, nil, 64, 1, 1, 0, 0, 0)
=======
	runStream(b, Features{false, 0, 0, 0, 64, 1, 1})
>>>>>>> a5684396
}

func BenchmarkClientUnaryNoTracec512(b *testing.B) {
	grpc.EnableTracing = false
<<<<<<< HEAD
	runUnary(b, nil, 512, 1, 1, 0, 0, 0)
=======
	runStream(b, Features{false, 0, 0, 0, 512, 1, 1})
>>>>>>> a5684396
}

func TestMain(m *testing.M) {
	os.Exit(stats.RunTestMain(m))
}<|MERGE_RESOLUTION|>--- conflicted
+++ resolved
@@ -30,144 +30,80 @@
 
 func BenchmarkClientStreamc1(b *testing.B) {
 	grpc.EnableTracing = true
-<<<<<<< HEAD
-	runStream(b, nil, 1, 1, 1, 0, 0, 0)
-=======
-	runStream(b, Features{true, 0, 0, 0, 1, 1, 1})
->>>>>>> a5684396
+	runStream(b, nil, Features{true, 0, 0, 0, 1, 1, 1})
 }
 
 func BenchmarkClientStreamc8(b *testing.B) {
 	grpc.EnableTracing = true
-<<<<<<< HEAD
-	runStream(b, nil, 8, 1, 1, 0, 0, 0)
-=======
-	runStream(b, Features{true, 0, 0, 0, 8, 1, 1})
->>>>>>> a5684396
+	runStream(b, nil, Features{true, 0, 0, 0, 8, 1, 1})
 }
 
 func BenchmarkClientStreamc64(b *testing.B) {
 	grpc.EnableTracing = true
-<<<<<<< HEAD
-	runStream(b, nil, 64, 1, 1, 0, 0, 0)
-=======
-	runStream(b, Features{true, 0, 0, 0, 64, 1, 1})
->>>>>>> a5684396
+	runStream(b, nil, Features{true, 0, 0, 0, 64, 1, 1})
 }
 
 func BenchmarkClientStreamc512(b *testing.B) {
 	grpc.EnableTracing = true
-<<<<<<< HEAD
-	runStream(b, nil, 512, 1, 1, 0, 0, 0)
+	runStream(b, nil, Features{true, 0, 0, 0, 512, 1, 1})
 }
 func BenchmarkClientUnaryc1(b *testing.B) {
 	grpc.EnableTracing = true
-	runUnary(b, nil, 1, 1, 1, 0, 0, 0)
-=======
-	runStream(b, Features{true, 0, 0, 0, 512, 1, 1})
-}
-func BenchmarkClientUnaryc1(b *testing.B) {
-	grpc.EnableTracing = true
-	runStream(b, Features{true, 0, 0, 0, 1, 1, 1})
->>>>>>> a5684396
+	runUnary(b, nil, Features{true, 0, 0, 0, 1, 1, 1})
 }
 
 func BenchmarkClientUnaryc8(b *testing.B) {
 	grpc.EnableTracing = true
-<<<<<<< HEAD
-	runUnary(b, nil, 8, 1, 1, 0, 0, 0)
-=======
-	runStream(b, Features{true, 0, 0, 0, 8, 1, 1})
->>>>>>> a5684396
+	runUnary(b, nil, Features{true, 0, 0, 0, 8, 1, 1})
 }
 
 func BenchmarkClientUnaryc64(b *testing.B) {
 	grpc.EnableTracing = true
-<<<<<<< HEAD
-	runUnary(b, nil, 64, 1, 1, 0, 0, 0)
-=======
-	runStream(b, Features{true, 0, 0, 0, 64, 1, 1})
->>>>>>> a5684396
+	runUnary(b, nil, Features{true, 0, 0, 0, 64, 1, 1})
 }
 
 func BenchmarkClientUnaryc512(b *testing.B) {
 	grpc.EnableTracing = true
-<<<<<<< HEAD
-	runUnary(b, nil, 512, 1, 1, 0, 0, 0)
-=======
-	runStream(b, Features{true, 0, 0, 0, 512, 1, 1})
->>>>>>> a5684396
+	runUnary(b, nil, Features{true, 0, 0, 0, 512, 1, 1})
 }
 
 func BenchmarkClientStreamNoTracec1(b *testing.B) {
 	grpc.EnableTracing = false
-<<<<<<< HEAD
-	runStream(b, nil, 1, 1, 1, 0, 0, 0)
-=======
-	runStream(b, Features{false, 0, 0, 0, 1, 1, 1})
->>>>>>> a5684396
+	runStream(b, nil, Features{false, 0, 0, 0, 1, 1, 1})
 }
 
 func BenchmarkClientStreamNoTracec8(b *testing.B) {
 	grpc.EnableTracing = false
-<<<<<<< HEAD
-	runStream(b, nil, 8, 1, 1, 0, 0, 0)
-=======
-	runStream(b, Features{false, 0, 0, 0, 8, 1, 1})
->>>>>>> a5684396
+	runStream(b, nil, Features{false, 0, 0, 0, 8, 1, 1})
 }
 
 func BenchmarkClientStreamNoTracec64(b *testing.B) {
 	grpc.EnableTracing = false
-<<<<<<< HEAD
-	runStream(b, nil, 64, 1, 1, 0, 0, 0)
-=======
-	runStream(b, Features{false, 0, 0, 0, 64, 1, 1})
->>>>>>> a5684396
+	runStream(b, nil, Features{false, 0, 0, 0, 64, 1, 1})
 }
 
 func BenchmarkClientStreamNoTracec512(b *testing.B) {
 	grpc.EnableTracing = false
-<<<<<<< HEAD
-	runStream(b, nil, 512, 1, 1, 0, 0, 0)
+	runStream(b, nil, Features{false, 0, 0, 0, 512, 1, 1})
 }
 func BenchmarkClientUnaryNoTracec1(b *testing.B) {
 	grpc.EnableTracing = false
-	runUnary(b, nil, 1, 1, 1, 0, 0, 0)
-=======
-	runStream(b, Features{false, 0, 0, 0, 512, 1, 1})
-}
-func BenchmarkClientUnaryNoTracec1(b *testing.B) {
-	grpc.EnableTracing = false
-	runStream(b, Features{false, 0, 0, 0, 1, 1, 1})
->>>>>>> a5684396
+	runUnary(b, nil, Features{false, 0, 0, 0, 1, 1, 1})
 }
 
 func BenchmarkClientUnaryNoTracec8(b *testing.B) {
 	grpc.EnableTracing = false
-<<<<<<< HEAD
-	runUnary(b, nil, 8, 1, 1, 0, 0, 0)
-=======
-	runStream(b, Features{false, 0, 0, 0, 8, 1, 1})
->>>>>>> a5684396
+	runUnary(b, nil, Features{false, 0, 0, 0, 8, 1, 1})
 }
 
 func BenchmarkClientUnaryNoTracec64(b *testing.B) {
 	grpc.EnableTracing = false
-<<<<<<< HEAD
-	runUnary(b, nil, 64, 1, 1, 0, 0, 0)
-=======
-	runStream(b, Features{false, 0, 0, 0, 64, 1, 1})
->>>>>>> a5684396
+	runUnary(b, nil, Features{false, 0, 0, 0, 64, 1, 1})
 }
 
 func BenchmarkClientUnaryNoTracec512(b *testing.B) {
 	grpc.EnableTracing = false
-<<<<<<< HEAD
-	runUnary(b, nil, 512, 1, 1, 0, 0, 0)
-=======
-	runStream(b, Features{false, 0, 0, 0, 512, 1, 1})
->>>>>>> a5684396
+	runUnary(b, nil, Features{false, 0, 0, 0, 512, 1, 1})
 }
 
 func TestMain(m *testing.M) {
