// +build go1.7

/*
 *
 * Copyright 2017 gRPC authors.
 *
 * Licensed under the Apache License, Version 2.0 (the "License");
 * you may not use this file except in compliance with the License.
 * You may obtain a copy of the License at
 *
 *     http://www.apache.org/licenses/LICENSE-2.0
 *
 * Unless required by applicable law or agreed to in writing, software
 * distributed under the License is distributed on an "AS IS" BASIS,
 * WITHOUT WARRANTIES OR CONDITIONS OF ANY KIND, either express or implied.
 * See the License for the specific language governing permissions and
 * limitations under the License.
 *
 */

package benchmark

import (
	"fmt"
<<<<<<< HEAD
=======
	"os"
	"reflect"
>>>>>>> a5684396
	"testing"
	"time"

	"google.golang.org/grpc"
	"google.golang.org/grpc/benchmark/stats"
)

func BenchmarkClient(b *testing.B) {
<<<<<<< HEAD
	maxConcurrentCalls := []int{1, 8, 64, 512}
	reqSizeBytes := []int{1, 1024 * 1024}
	reqspSizeBytes := []int{1, 1024 * 1024}
	kbps := []int{0, 10240} // if non-positive, infinite
	MTU := []int{0, 10}     // if non-positive, infinite
	// When set the latency to 0 (no delay), the result is slower than the real result with no delay
	// because latency simulation section has extra operations
	latency := []time.Duration{0, 40 * time.Millisecond} // if non-positive, no delay.
	s := stats.NewStats(38)
	isMatched := false
=======
	enableTrace := []bool{true, false} // run both enable and disable by default
	// When set the latency to 0 (no delay), the result is slower than the real result with no delay
	// because latency simulation section has extra operations
	latency := []time.Duration{0, 40 * time.Millisecond} // if non-positive, no delay.
	kbps := []int{0, 10240}                              // if non-positive, infinite
	mtu := []int{0}                                      // if non-positive, infinite
	maxConcurrentCalls := []int{1, 8, 64, 512}
	reqSizeBytes := []int{1, 1024 * 1024}
	respSizeBytes := []int{1, 1024 * 1024}
	featuresCurPos := make([]int, 7)
>>>>>>> a5684396

	// 0:enableTracing 1:md 2:ltc 3:kbps 4:mtu 5:maxC 6:connCount 7:reqSize 8:respSize
	featuresMaxPosition := []int{len(enableTrace), len(latency), len(kbps), len(mtu), len(maxConcurrentCalls), len(reqSizeBytes), len(respSizeBytes)}
	initalPos := make([]int, len(featuresCurPos))

	// run benchmarks
	start := true
	for !reflect.DeepEqual(featuresCurPos, initalPos) || start {
		start = false
		tracing := "Trace"
		if !enableTrace[featuresCurPos[0]] {
			tracing = "noTrace"
		}
<<<<<<< HEAD
		for _, ltc := range latency {
			for _, k := range kbps {
				for _, mtu := range MTU {
					for _, maxC := range maxConcurrentCalls {
						for _, reqS := range reqSizeBytes {
							for _, respS := range reqspSizeBytes {
								b.Run(fmt.Sprintf("Unary-%s-kbps_%#v-MTU_%#v-maxConcurrentCalls_"+
									"%#v-latency_%s-reqSize_%#vB-respSize_%#vB",
									tracing, k, mtu, maxC, ltc.String(), reqS, respS), func(b *testing.B) {
									runUnary(b, s, maxC, reqS, respS, k, mtu, ltc)
									isMatched = true
								})
								if isMatched {
									fmt.Print(s.String())
									isMatched = false
									s.Clear()
								}
								b.Run(fmt.Sprintf("Stream-%s-kbps_%#v-MTU_%#v-maxConcurrentCalls_"+
									"%#v-latency_%s-reqSize_%#vB-respSize_%#vB",
									tracing, k, mtu, maxC, ltc.String(), reqS, respS), func(b *testing.B) {
									runStream(b, s, maxC, reqS, respS, k, mtu, ltc)
									isMatched = true
								})
								if isMatched {
									fmt.Print(s.String())
									isMatched = false
									s.Clear()
								}
							}
						}
					}
				}
			}
=======

		benchFeature := Features{
			EnableTrace:        enableTrace[featuresCurPos[0]],
			Latency:            latency[featuresCurPos[1]],
			Kbps:               kbps[featuresCurPos[2]],
			Mtu:                mtu[featuresCurPos[3]],
			MaxConcurrentCalls: maxConcurrentCalls[featuresCurPos[4]],
			ReqSizeBytes:       reqSizeBytes[featuresCurPos[5]],
			RespSizeBytes:      respSizeBytes[featuresCurPos[6]],
>>>>>>> a5684396
		}

<<<<<<< HEAD
=======
		grpc.EnableTracing = enableTrace[featuresCurPos[0]]
		b.Run(fmt.Sprintf("Unary-%s-%s",
			tracing, benchFeature.String()), func(b *testing.B) {
			runUnary(b, benchFeature)
		})

		b.Run(fmt.Sprintf("Stream-%s-%s",
			tracing, benchFeature.String()), func(b *testing.B) {
			runStream(b, benchFeature)
		})
		AddOne(featuresCurPos, featuresMaxPosition)
	}
}

func TestMain(m *testing.M) {
	os.Exit(stats.RunTestMain(m))
>>>>>>> a5684396
}<|MERGE_RESOLUTION|>--- conflicted
+++ resolved
@@ -22,11 +22,8 @@
 
 import (
 	"fmt"
-<<<<<<< HEAD
-=======
 	"os"
 	"reflect"
->>>>>>> a5684396
 	"testing"
 	"time"
 
@@ -35,18 +32,6 @@
 )
 
 func BenchmarkClient(b *testing.B) {
-<<<<<<< HEAD
-	maxConcurrentCalls := []int{1, 8, 64, 512}
-	reqSizeBytes := []int{1, 1024 * 1024}
-	reqspSizeBytes := []int{1, 1024 * 1024}
-	kbps := []int{0, 10240} // if non-positive, infinite
-	MTU := []int{0, 10}     // if non-positive, infinite
-	// When set the latency to 0 (no delay), the result is slower than the real result with no delay
-	// because latency simulation section has extra operations
-	latency := []time.Duration{0, 40 * time.Millisecond} // if non-positive, no delay.
-	s := stats.NewStats(38)
-	isMatched := false
-=======
 	enableTrace := []bool{true, false} // run both enable and disable by default
 	// When set the latency to 0 (no delay), the result is slower than the real result with no delay
 	// because latency simulation section has extra operations
@@ -57,7 +42,6 @@
 	reqSizeBytes := []int{1, 1024 * 1024}
 	respSizeBytes := []int{1, 1024 * 1024}
 	featuresCurPos := make([]int, 7)
->>>>>>> a5684396
 
 	// 0:enableTracing 1:md 2:ltc 3:kbps 4:mtu 5:maxC 6:connCount 7:reqSize 8:respSize
 	featuresMaxPosition := []int{len(enableTrace), len(latency), len(kbps), len(mtu), len(maxConcurrentCalls), len(reqSizeBytes), len(respSizeBytes)}
@@ -65,47 +49,14 @@
 
 	// run benchmarks
 	start := true
+	s := stats.NewStats(38)
+	isMatched := false
 	for !reflect.DeepEqual(featuresCurPos, initalPos) || start {
 		start = false
 		tracing := "Trace"
 		if !enableTrace[featuresCurPos[0]] {
 			tracing = "noTrace"
 		}
-<<<<<<< HEAD
-		for _, ltc := range latency {
-			for _, k := range kbps {
-				for _, mtu := range MTU {
-					for _, maxC := range maxConcurrentCalls {
-						for _, reqS := range reqSizeBytes {
-							for _, respS := range reqspSizeBytes {
-								b.Run(fmt.Sprintf("Unary-%s-kbps_%#v-MTU_%#v-maxConcurrentCalls_"+
-									"%#v-latency_%s-reqSize_%#vB-respSize_%#vB",
-									tracing, k, mtu, maxC, ltc.String(), reqS, respS), func(b *testing.B) {
-									runUnary(b, s, maxC, reqS, respS, k, mtu, ltc)
-									isMatched = true
-								})
-								if isMatched {
-									fmt.Print(s.String())
-									isMatched = false
-									s.Clear()
-								}
-								b.Run(fmt.Sprintf("Stream-%s-kbps_%#v-MTU_%#v-maxConcurrentCalls_"+
-									"%#v-latency_%s-reqSize_%#vB-respSize_%#vB",
-									tracing, k, mtu, maxC, ltc.String(), reqS, respS), func(b *testing.B) {
-									runStream(b, s, maxC, reqS, respS, k, mtu, ltc)
-									isMatched = true
-								})
-								if isMatched {
-									fmt.Print(s.String())
-									isMatched = false
-									s.Clear()
-								}
-							}
-						}
-					}
-				}
-			}
-=======
 
 		benchFeature := Features{
 			EnableTrace:        enableTrace[featuresCurPos[0]],
@@ -115,26 +66,33 @@
 			MaxConcurrentCalls: maxConcurrentCalls[featuresCurPos[4]],
 			ReqSizeBytes:       reqSizeBytes[featuresCurPos[5]],
 			RespSizeBytes:      respSizeBytes[featuresCurPos[6]],
->>>>>>> a5684396
 		}
 
-<<<<<<< HEAD
-=======
 		grpc.EnableTracing = enableTrace[featuresCurPos[0]]
 		b.Run(fmt.Sprintf("Unary-%s-%s",
 			tracing, benchFeature.String()), func(b *testing.B) {
-			runUnary(b, benchFeature)
+			runUnary(b, s, benchFeature)
+			isMatched = true
 		})
-
+		if isMatched {
+			fmt.Print(s.String())
+			isMatched = false
+			s.Clear()
+		}
 		b.Run(fmt.Sprintf("Stream-%s-%s",
 			tracing, benchFeature.String()), func(b *testing.B) {
-			runStream(b, benchFeature)
+			runStream(b, s, benchFeature)
+			isMatched = true
 		})
+		if isMatched {
+			fmt.Print(s.String())
+			isMatched = false
+			s.Clear()
+		}
 		AddOne(featuresCurPos, featuresMaxPosition)
 	}
 }
 
 func TestMain(m *testing.M) {
 	os.Exit(stats.RunTestMain(m))
->>>>>>> a5684396
 }