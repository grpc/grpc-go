--- conflicted
+++ resolved
@@ -258,19 +258,13 @@
 	return conn
 }
 
-<<<<<<< HEAD
-func runUnary(b *testing.B, s *stats.Stats, maxConcurrentCalls, reqSize, respSize, kbps, mtu int, ltc time.Duration) {
+func runUnary(b *testing.B, s *stats.Stats, benchFeatures Features) {
 	if s == nil {
 		s = stats.AddStats(b, 38)
 	}
 	s.Clear()
+	nw := &latency.Network{Kbps: benchFeatures.Kbps, Latency: benchFeatures.Latency, MTU: benchFeatures.Mtu}
 	b.ResetTimer()
-	nw := &latency.Network{Kbps: kbps, Latency: ltc, MTU: mtu}
-=======
-func runUnary(b *testing.B, benchFeatures Features) {
-	s := stats.AddStats(b, 38)
-	nw := &latency.Network{Kbps: benchFeatures.Kbps, Latency: benchFeatures.Latency, MTU: benchFeatures.Mtu}
->>>>>>> a5684396
 	b.StopTimer()
 	target, stopper := StartServer(ServerInfo{Addr: "localhost:0", Type: "protobuf", Network: nw}, grpc.MaxConcurrentStreams(uint32(benchFeatures.MaxConcurrentCalls+1)))
 	defer stopper()
@@ -317,17 +311,13 @@
 	conn.Close()
 }
 
-<<<<<<< HEAD
-func runStream(b *testing.B, s *stats.Stats, maxConcurrentCalls, reqSize, respSize, kbps, mtu int, ltc time.Duration) {
+func runStream(b *testing.B, s *stats.Stats, benchFeatures Features) {
 	if s == nil {
 		s = stats.AddStats(b, 38)
 	}
-	nw := &latency.Network{Kbps: kbps, Latency: ltc, MTU: mtu}
-=======
-func runStream(b *testing.B, benchFeatures Features) {
-	s := stats.AddStats(b, 38)
+	s.Clear()
 	nw := &latency.Network{Kbps: benchFeatures.Kbps, Latency: benchFeatures.Latency, MTU: benchFeatures.Mtu}
->>>>>>> a5684396
+	b.ResetTimer()
 	b.StopTimer()
 	target, stopper := StartServer(ServerInfo{Addr: "localhost:0", Type: "protobuf", Network: nw}, grpc.MaxConcurrentStreams(uint32(benchFeatures.MaxConcurrentCalls+1)))
 	defer stopper()
