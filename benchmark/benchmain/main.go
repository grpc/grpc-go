/*
 *
 * Copyright 2017 gRPC authors.
 *
 * Licensed under the Apache License, Version 2.0 (the "License");
 * you may not use this file except in compliance with the License.
 * You may obtain a copy of the License at
 *
 *     http://www.apache.org/licenses/LICENSE-2.0
 *
 * Unless required by applicable law or agreed to in writing, software
 * distributed under the License is distributed on an "AS IS" BASIS,
 * WITHOUT WARRANTIES OR CONDITIONS OF ANY KIND, either express or implied.
 * See the License for the specific language governing permissions and
 * limitations under the License.
 *
 */

/*
Package main provides benchmark with setting flags.

An example to run some benchmarks with profiling enabled:

	go run benchmark/benchmain/main.go -benchtime=10s -workloads=all \
	  -compression=gzip -maxConcurrentCalls=1 -trace=off \
	  -reqSizeBytes=1,1048576 -respSizeBytes=1,1048576 -networkMode=Local \
	  -cpuProfile=cpuProf -memProfile=memProf -memProfileRate=10000 -resultFile=result

As a suggestion, when creating a branch, you can run this benchmark and save the result
file "-resultFile=basePerf", and later when you at the middle of the work or finish the
work, you can get the benchmark result and compare it with the base anytime.

Assume there are two result files names as "basePerf" and "curPerf" created by adding
-resultFile=basePerf and -resultFile=curPerf.

		To format the curPerf, run:
	  	go run benchmark/benchresult/main.go curPerf
		To observe how the performance changes based on a base result, run:
	  	go run benchmark/benchresult/main.go basePerf curPerf
*/
package main

import (
	"context"
	"encoding/gob"
	"flag"
	"fmt"
	"io"
	"log"
	"math/rand"
	"net"
	"os"
	"reflect"
	"runtime"
	"runtime/pprof"
	"strconv"
	"strings"
	"sync"
	"sync/atomic"
	"time"

	"google.golang.org/grpc"
	"google.golang.org/grpc/benchmark"
	"google.golang.org/grpc/benchmark/flags"
	"google.golang.org/grpc/benchmark/latency"
	"google.golang.org/grpc/benchmark/stats"
	"google.golang.org/grpc/credentials/insecure"
	"google.golang.org/grpc/encoding/gzip"
<<<<<<< HEAD
=======
	"google.golang.org/grpc/experimental"
>>>>>>> 10085621
	"google.golang.org/grpc/grpclog"
	"google.golang.org/grpc/internal"
	"google.golang.org/grpc/internal/channelz"
	"google.golang.org/grpc/keepalive"
	"google.golang.org/grpc/mem"
	"google.golang.org/grpc/metadata"
	"google.golang.org/grpc/test/bufconn"

	testgrpc "google.golang.org/grpc/interop/grpc_testing"
	testpb "google.golang.org/grpc/interop/grpc_testing"
)

var (
	workloads = flags.StringWithAllowedValues("workloads", workloadsAll,
		fmt.Sprintf("Workloads to execute - One of: %v", strings.Join(allWorkloads, ", ")), allWorkloads)
	traceMode = flags.StringWithAllowedValues("trace", toggleModeOff,
		fmt.Sprintf("Trace mode - One of: %v", strings.Join(allToggleModes, ", ")), allToggleModes)
	preloaderMode = flags.StringWithAllowedValues("preloader", toggleModeOff,
		fmt.Sprintf("Preloader mode - One of: %v, preloader works only in streaming and unconstrained modes and will be ignored in unary mode",
			strings.Join(allToggleModes, ", ")), allToggleModes)
	channelzOn = flags.StringWithAllowedValues("channelz", toggleModeOff,
		fmt.Sprintf("Channelz mode - One of: %v", strings.Join(allToggleModes, ", ")), allToggleModes)
	compressorMode = flags.StringWithAllowedValues("compression", compModeOff,
		fmt.Sprintf("Compression mode - One of: %v", strings.Join(allCompModes, ", ")), allCompModes)
	networkMode = flags.StringWithAllowedValues("networkMode", networkModeNone,
		"Network mode includes LAN, WAN, Local and Longhaul", allNetworkModes)
	readLatency           = flags.DurationSlice("latency", defaultReadLatency, "Simulated one-way network latency - may be a comma-separated list")
	readKbps              = flags.IntSlice("kbps", defaultReadKbps, "Simulated network throughput (in kbps) - may be a comma-separated list")
	readMTU               = flags.IntSlice("mtu", defaultReadMTU, "Simulated network MTU (Maximum Transmission Unit) - may be a comma-separated list")
	maxConcurrentCalls    = flags.IntSlice("maxConcurrentCalls", defaultMaxConcurrentCalls, "Number of concurrent RPCs during benchmarks")
	readReqSizeBytes      = flags.IntSlice("reqSizeBytes", nil, "Request size in bytes - may be a comma-separated list")
	readRespSizeBytes     = flags.IntSlice("respSizeBytes", nil, "Response size in bytes - may be a comma-separated list")
	reqPayloadCurveFiles  = flags.StringSlice("reqPayloadCurveFiles", nil, "comma-separated list of CSV files describing the shape a random distribution of request payload sizes")
	respPayloadCurveFiles = flags.StringSlice("respPayloadCurveFiles", nil, "comma-separated list of CSV files describing the shape a random distribution of response payload sizes")
	benchTime             = flag.Duration("benchtime", time.Second, "Configures the amount of time to run each benchmark")
	memProfile            = flag.String("memProfile", "", "Enables memory profiling output to the filename provided.")
	memProfileRate        = flag.Int("memProfileRate", 512*1024, "Configures the memory profiling rate. \n"+
		"memProfile should be set before setting profile rate. To include every allocated block in the profile, "+
		"set MemProfileRate to 1. To turn off profiling entirely, set MemProfileRate to 0. 512 * 1024 by default.")
	cpuProfile          = flag.String("cpuProfile", "", "Enables CPU profiling output to the filename provided")
	benchmarkResultFile = flag.String("resultFile", "", "Save the benchmark result into a binary file")
	useBufconn          = flag.Bool("bufconn", false, "Use in-memory connection instead of system network I/O")
	enableKeepalive     = flag.Bool("enable_keepalive", false, "Enable client keepalive. \n"+
		"Keepalive.Time is set to 10s, Keepalive.Timeout is set to 1s, Keepalive.PermitWithoutStream is set to true.")
	clientReadBufferSize  = flags.IntSlice("clientReadBufferSize", []int{-1}, "Configures the client read buffer size in bytes. If negative, use the default - may be a a comma-separated list")
	clientWriteBufferSize = flags.IntSlice("clientWriteBufferSize", []int{-1}, "Configures the client write buffer size in bytes. If negative, use the default - may be a a comma-separated list")
	serverReadBufferSize  = flags.IntSlice("serverReadBufferSize", []int{-1}, "Configures the server read buffer size in bytes. If negative, use the default - may be a a comma-separated list")
	serverWriteBufferSize = flags.IntSlice("serverWriteBufferSize", []int{-1}, "Configures the server write buffer size in bytes. If negative, use the default - may be a a comma-separated list")
	sleepBetweenRPCs      = flags.DurationSlice("sleepBetweenRPCs", []time.Duration{0}, "Configures the maximum amount of time the client should sleep between consecutive RPCs - may be a a comma-separated list")
	connections           = flag.Int("connections", 1, "The number of connections. Each connection will handle maxConcurrentCalls RPC streams")
	recvBufferPool        = flags.StringWithAllowedValues("recvBufferPool", recvBufferPoolNil, "Configures the shared receive buffer pool. One of: nil, simple, all", allRecvBufferPools)
	sharedWriteBuffer     = flags.StringWithAllowedValues("sharedWriteBuffer", toggleModeOff,
		fmt.Sprintf("Configures both client and server to share write buffer - One of: %v", strings.Join(allToggleModes, ", ")), allToggleModes)

	logger = grpclog.Component("benchmark")
)

const (
	workloadsUnary         = "unary"
	workloadsStreaming     = "streaming"
	workloadsUnconstrained = "unconstrained"
	workloadsAll           = "all"
	// Compression modes.
	compModeOff    = "off"
	compModeGzip   = "gzip"
	compModeGzipV2 = "gzipV2"
	compModeNop    = "nop"
	compModeAll    = "all"
	// Toggle modes.
	toggleModeOff  = "off"
	toggleModeOn   = "on"
	toggleModeBoth = "both"
	// Network modes.
	networkModeNone  = "none"
	networkModeLocal = "Local"
	networkModeLAN   = "LAN"
	networkModeWAN   = "WAN"
	networkLongHaul  = "Longhaul"
	// Shared recv buffer pool
	recvBufferPoolNil    = "nil"
	recvBufferPoolSimple = "simple"
	recvBufferPoolAll    = "all"

	numStatsBuckets = 10
	warmupCallCount = 10
	warmuptime      = time.Second
)

var useNopBufferPool atomic.Bool

type swappableBufferPool struct {
	mem.BufferPool
}

func (p swappableBufferPool) Get(length int) *[]byte {
	var pool mem.BufferPool
	if useNopBufferPool.Load() {
		pool = mem.NopBufferPool{}
	} else {
		pool = p.BufferPool
	}
	return pool.Get(length)
}

func (p swappableBufferPool) Put(i *[]byte) {
	if useNopBufferPool.Load() {
		return
	}
	p.BufferPool.Put(i)
}

func init() {
	internal.SetDefaultBufferPoolForTesting.(func(mem.BufferPool))(swappableBufferPool{mem.DefaultBufferPool()})
}

var (
	allWorkloads              = []string{workloadsUnary, workloadsStreaming, workloadsUnconstrained, workloadsAll}
	allCompModes              = []string{compModeOff, compModeGzip, compModeGzipV2, compModeNop, compModeAll}
	allToggleModes            = []string{toggleModeOff, toggleModeOn, toggleModeBoth}
	allNetworkModes           = []string{networkModeNone, networkModeLocal, networkModeLAN, networkModeWAN, networkLongHaul}
	allRecvBufferPools        = []string{recvBufferPoolNil, recvBufferPoolSimple, recvBufferPoolAll}
	defaultReadLatency        = []time.Duration{0, 40 * time.Millisecond} // if non-positive, no delay.
	defaultReadKbps           = []int{0, 10240}                           // if non-positive, infinite
	defaultReadMTU            = []int{0}                                  // if non-positive, infinite
	defaultMaxConcurrentCalls = []int{1, 8, 64, 512}
	defaultReqSizeBytes       = []int{1, 1024, 1024 * 1024}
	defaultRespSizeBytes      = []int{1, 1024, 1024 * 1024}
	networks                  = map[string]latency.Network{
		networkModeLocal: latency.Local,
		networkModeLAN:   latency.LAN,
		networkModeWAN:   latency.WAN,
		networkLongHaul:  latency.Longhaul,
	}
	keepaliveTime    = 10 * time.Second
	keepaliveTimeout = 1 * time.Second
	// This is 0.8*keepaliveTime to prevent connection issues because of server
	// keepalive enforcement.
	keepaliveMinTime = 8 * time.Second
)

// runModes indicates the workloads to run. This is initialized with a call to
// `runModesFromWorkloads`, passing the workloads flag set by the user.
type runModes struct {
	unary, streaming, unconstrained bool
}

// runModesFromWorkloads determines the runModes based on the value of
// workloads flag set by the user.
func runModesFromWorkloads(workload string) runModes {
	r := runModes{}
	switch workload {
	case workloadsUnary:
		r.unary = true
	case workloadsStreaming:
		r.streaming = true
	case workloadsUnconstrained:
		r.unconstrained = true
	case workloadsAll:
		r.unary = true
		r.streaming = true
		r.unconstrained = true
	default:
		log.Fatalf("Unknown workloads setting: %v (want one of: %v)",
			workloads, strings.Join(allWorkloads, ", "))
	}
	return r
}

type startFunc func(mode string, bf stats.Features)
type stopFunc func(count uint64)
type ucStopFunc func(req uint64, resp uint64)
type rpcCallFunc func(cn, pos int)
type rpcSendFunc func(cn, pos int)
type rpcRecvFunc func(cn, pos int)
type rpcCleanupFunc func()

func unaryBenchmark(start startFunc, stop stopFunc, bf stats.Features, s *stats.Stats) {
	caller, cleanup := makeFuncUnary(bf)
	defer cleanup()
	runBenchmark(caller, start, stop, bf, s, workloadsUnary)
}

func streamBenchmark(start startFunc, stop stopFunc, bf stats.Features, s *stats.Stats) {
	caller, cleanup := makeFuncStream(bf)
	defer cleanup()
	runBenchmark(caller, start, stop, bf, s, workloadsStreaming)
}

func unconstrainedStreamBenchmark(start startFunc, stop ucStopFunc, bf stats.Features) {
	var sender rpcSendFunc
	var recver rpcRecvFunc
	var cleanup rpcCleanupFunc
	if bf.EnablePreloader {
		sender, recver, cleanup = makeFuncUnconstrainedStreamPreloaded(bf)
	} else {
		sender, recver, cleanup = makeFuncUnconstrainedStream(bf)
	}
	defer cleanup()

	var req, resp uint64
	go func() {
		// Resets the counters once warmed up
		<-time.NewTimer(warmuptime).C
		atomic.StoreUint64(&req, 0)
		atomic.StoreUint64(&resp, 0)
		start(workloadsUnconstrained, bf)
	}()

	bmEnd := time.Now().Add(bf.BenchTime + warmuptime)
	var wg sync.WaitGroup
	wg.Add(2 * bf.Connections * bf.MaxConcurrentCalls)
	maxSleep := int(bf.SleepBetweenRPCs)
	for cn := 0; cn < bf.Connections; cn++ {
		for pos := 0; pos < bf.MaxConcurrentCalls; pos++ {
			go func(cn, pos int) {
				defer wg.Done()
				for {
					if maxSleep > 0 {
						time.Sleep(time.Duration(rand.Intn(maxSleep)))
					}
					t := time.Now()
					if t.After(bmEnd) {
						return
					}
					sender(cn, pos)
					atomic.AddUint64(&req, 1)
				}
			}(cn, pos)
			go func(cn, pos int) {
				defer wg.Done()
				for {
					t := time.Now()
					if t.After(bmEnd) {
						return
					}
					recver(cn, pos)
					atomic.AddUint64(&resp, 1)
				}
			}(cn, pos)
		}
	}
	wg.Wait()
	stop(req, resp)
}

// makeClients returns a gRPC client (or multiple clients) for the grpc.testing.BenchmarkService
// service. The client is configured using the different options in the passed
// 'bf'. Also returns a cleanup function to close the client and release
// resources.
func makeClients(bf stats.Features) ([]testgrpc.BenchmarkServiceClient, func()) {
	nw := &latency.Network{Kbps: bf.Kbps, Latency: bf.Latency, MTU: bf.MTU}
	opts := []grpc.DialOption{}
	sopts := []grpc.ServerOption{}
	if bf.ModeCompressor == compModeNop {
		sopts = append(sopts,
			grpc.RPCCompressor(nopCompressor{}),
			grpc.RPCDecompressor(nopDecompressor{}),
		)
		opts = append(opts,
			grpc.WithCompressor(nopCompressor{}),
			grpc.WithDecompressor(nopDecompressor{}),
		)
	}
	if bf.ModeCompressor == compModeGzip {
		opts = append(opts,
			grpc.WithDefaultCallOptions(grpc.UseCompressor(gzip.Name)),
		)
	}
	if bf.ModeCompressor == compModeGzipV2 {
		opts = append(opts,
			grpc.WithDefaultCallOptions(grpc.UseCompressor(gzip.Name)),
		)
	}
	if bf.EnableKeepalive {
		sopts = append(sopts,
			grpc.KeepaliveParams(keepalive.ServerParameters{
				Time:    keepaliveTime,
				Timeout: keepaliveTimeout,
			}),
			grpc.KeepaliveEnforcementPolicy(keepalive.EnforcementPolicy{
				MinTime:             keepaliveMinTime,
				PermitWithoutStream: true,
			}),
		)
		opts = append(opts,
			grpc.WithKeepaliveParams(keepalive.ClientParameters{
				Time:                keepaliveTime,
				Timeout:             keepaliveTimeout,
				PermitWithoutStream: true,
			}),
		)
	}
	if bf.ClientReadBufferSize >= 0 {
		opts = append(opts, grpc.WithReadBufferSize(bf.ClientReadBufferSize))
	}
	if bf.ClientWriteBufferSize >= 0 {
		opts = append(opts, grpc.WithWriteBufferSize(bf.ClientWriteBufferSize))
	}
	if bf.ServerReadBufferSize >= 0 {
		sopts = append(sopts, grpc.ReadBufferSize(bf.ServerReadBufferSize))
	}
	if bf.SharedWriteBuffer {
		opts = append(opts, grpc.WithSharedWriteBuffer(true))
		sopts = append(sopts, grpc.SharedWriteBuffer(true))
	}
	if bf.ServerWriteBufferSize >= 0 {
		sopts = append(sopts, grpc.WriteBufferSize(bf.ServerWriteBufferSize))
	}
	switch bf.RecvBufferPool {
	case recvBufferPoolNil:
		useNopBufferPool.Store(true)
	case recvBufferPoolSimple:
		// Do nothing as buffering is enabled by default.
	default:
		logger.Fatalf("Unknown shared recv buffer pool type: %v", bf.RecvBufferPool)
	}

	sopts = append(sopts, grpc.MaxConcurrentStreams(uint32(bf.MaxConcurrentCalls+1)))
	opts = append(opts, grpc.WithTransportCredentials(insecure.NewCredentials()))

	var lis net.Listener
	if bf.UseBufConn {
		bcLis := bufconn.Listen(256 * 1024)
		lis = bcLis
		opts = append(opts, grpc.WithContextDialer(func(ctx context.Context, address string) (net.Conn, error) {
			return nw.ContextDialer(func(context.Context, string, string) (net.Conn, error) {
				return bcLis.Dial()
			})(ctx, "", "")
		}))
	} else {
		var err error
		lis, err = net.Listen("tcp", "localhost:0")
		if err != nil {
			logger.Fatalf("Failed to listen: %v", err)
		}
		opts = append(opts, grpc.WithContextDialer(func(ctx context.Context, address string) (net.Conn, error) {
			return nw.ContextDialer((internal.NetDialerWithTCPKeepalive().DialContext))(ctx, "tcp", lis.Addr().String())
		}))
	}
	lis = nw.Listener(lis)
	stopper := benchmark.StartServer(benchmark.ServerInfo{Type: "protobuf", Listener: lis}, sopts...)
	conns := make([]*grpc.ClientConn, bf.Connections)
	clients := make([]testgrpc.BenchmarkServiceClient, bf.Connections)
	for cn := 0; cn < bf.Connections; cn++ {
		conns[cn] = benchmark.NewClientConn("" /* target not used */, opts...)
		clients[cn] = testgrpc.NewBenchmarkServiceClient(conns[cn])
	}

	return clients, func() {
		for _, conn := range conns {
			conn.Close()
		}
		stopper()
	}
}

func makeFuncUnary(bf stats.Features) (rpcCallFunc, rpcCleanupFunc) {
	clients, cleanup := makeClients(bf)
	return func(cn, pos int) {
		reqSizeBytes := bf.ReqSizeBytes
		respSizeBytes := bf.RespSizeBytes
		if bf.ReqPayloadCurve != nil {
			reqSizeBytes = bf.ReqPayloadCurve.ChooseRandom()
		}
		if bf.RespPayloadCurve != nil {
			respSizeBytes = bf.RespPayloadCurve.ChooseRandom()
		}
		unaryCaller(clients[cn], reqSizeBytes, respSizeBytes)
	}, cleanup
}

func makeFuncStream(bf stats.Features) (rpcCallFunc, rpcCleanupFunc) {
	streams, req, cleanup := setupStream(bf, false)

	var preparedMsg [][]*grpc.PreparedMsg
	if bf.EnablePreloader {
		preparedMsg = prepareMessages(streams, req)
	}

	return func(cn, pos int) {
		reqSizeBytes := bf.ReqSizeBytes
		respSizeBytes := bf.RespSizeBytes
		if bf.ReqPayloadCurve != nil {
			reqSizeBytes = bf.ReqPayloadCurve.ChooseRandom()
		}
		if bf.RespPayloadCurve != nil {
			respSizeBytes = bf.RespPayloadCurve.ChooseRandom()
		}
		var req any
		if bf.EnablePreloader {
			req = preparedMsg[cn][pos]
		} else {
			pl := benchmark.NewPayload(testpb.PayloadType_COMPRESSABLE, reqSizeBytes)
			req = &testpb.SimpleRequest{
				ResponseType: pl.Type,
				ResponseSize: int32(respSizeBytes),
				Payload:      pl,
			}
		}
		streamCaller(streams[cn][pos], req)
	}, cleanup
}

func makeFuncUnconstrainedStreamPreloaded(bf stats.Features) (rpcSendFunc, rpcRecvFunc, rpcCleanupFunc) {
	streams, req, cleanup := setupStream(bf, true)

	preparedMsg := prepareMessages(streams, req)

	return func(cn, pos int) {
			streams[cn][pos].SendMsg(preparedMsg[cn][pos])
		}, func(cn, pos int) {
			streams[cn][pos].Recv()
		}, cleanup
}

func makeFuncUnconstrainedStream(bf stats.Features) (rpcSendFunc, rpcRecvFunc, rpcCleanupFunc) {
	streams, req, cleanup := setupStream(bf, true)

	return func(cn, pos int) {
			streams[cn][pos].Send(req)
		}, func(cn, pos int) {
			streams[cn][pos].Recv()
		}, cleanup
}

func setupStream(bf stats.Features, unconstrained bool) ([][]testgrpc.BenchmarkService_StreamingCallClient, *testpb.SimpleRequest, rpcCleanupFunc) {
	clients, cleanup := makeClients(bf)

	streams := make([][]testgrpc.BenchmarkService_StreamingCallClient, bf.Connections)
	ctx := context.Background()
	if unconstrained {
		md := metadata.Pairs(benchmark.UnconstrainedStreamingHeader, "1", benchmark.UnconstrainedStreamingDelayHeader, bf.SleepBetweenRPCs.String())
		ctx = metadata.NewOutgoingContext(ctx, md)
	}
	if bf.EnablePreloader {
		md := metadata.Pairs(benchmark.PreloadMsgSizeHeader, strconv.Itoa(bf.RespSizeBytes), benchmark.UnconstrainedStreamingDelayHeader, bf.SleepBetweenRPCs.String())
		ctx = metadata.NewOutgoingContext(ctx, md)
	}
	for cn := 0; cn < bf.Connections; cn++ {
		tc := clients[cn]
		streams[cn] = make([]testgrpc.BenchmarkService_StreamingCallClient, bf.MaxConcurrentCalls)
		for pos := 0; pos < bf.MaxConcurrentCalls; pos++ {
			stream, err := tc.StreamingCall(ctx)
			if err != nil {
				logger.Fatalf("%v.StreamingCall(_) = _, %v", tc, err)
			}
			streams[cn][pos] = stream
		}
	}

	pl := benchmark.NewPayload(testpb.PayloadType_COMPRESSABLE, bf.ReqSizeBytes)
	req := &testpb.SimpleRequest{
		ResponseType: pl.Type,
		ResponseSize: int32(bf.RespSizeBytes),
		Payload:      pl,
	}

	return streams, req, cleanup
}

func prepareMessages(streams [][]testgrpc.BenchmarkService_StreamingCallClient, req *testpb.SimpleRequest) [][]*grpc.PreparedMsg {
	preparedMsg := make([][]*grpc.PreparedMsg, len(streams))
	for cn, connStreams := range streams {
		preparedMsg[cn] = make([]*grpc.PreparedMsg, len(connStreams))
		for pos, stream := range connStreams {
			preparedMsg[cn][pos] = &grpc.PreparedMsg{}
			if err := preparedMsg[cn][pos].Encode(stream, req); err != nil {
				logger.Fatalf("%v.Encode(%v, %v) = %v", preparedMsg[cn][pos], req, stream, err)
			}
		}
	}
	return preparedMsg
}

// Makes a UnaryCall gRPC request using the given BenchmarkServiceClient and
// request and response sizes.
func unaryCaller(client testgrpc.BenchmarkServiceClient, reqSize, respSize int) {
	if err := benchmark.DoUnaryCall(client, reqSize, respSize); err != nil {
		logger.Fatalf("DoUnaryCall failed: %v", err)
	}
}

func streamCaller(stream testgrpc.BenchmarkService_StreamingCallClient, req any) {
	if err := benchmark.DoStreamingRoundTripPreloaded(stream, req); err != nil {
		logger.Fatalf("DoStreamingRoundTrip failed: %v", err)
	}
}

func runBenchmark(caller rpcCallFunc, start startFunc, stop stopFunc, bf stats.Features, s *stats.Stats, mode string) {
	// if SleepBetweenRPCs > 0 we skip the warmup because otherwise
	// we are going to send a set of simultaneous requests on every connection,
	// which is something we are trying to avoid when using SleepBetweenRPCs.
	if bf.SleepBetweenRPCs == 0 {
		// Warm up connections.
		for i := 0; i < warmupCallCount; i++ {
			for cn := 0; cn < bf.Connections; cn++ {
				caller(cn, 0)
			}
		}
	}

	// Run benchmark.
	start(mode, bf)
	var wg sync.WaitGroup
	wg.Add(bf.Connections * bf.MaxConcurrentCalls)
	bmEnd := time.Now().Add(bf.BenchTime)
	maxSleep := int(bf.SleepBetweenRPCs)
	var count uint64
	for cn := 0; cn < bf.Connections; cn++ {
		for pos := 0; pos < bf.MaxConcurrentCalls; pos++ {
			go func(cn, pos int) {
				defer wg.Done()
				for {
					if maxSleep > 0 {
						time.Sleep(time.Duration(rand.Intn(maxSleep)))
					}
					t := time.Now()
					if t.After(bmEnd) {
						return
					}
					start := time.Now()
					caller(cn, pos)
					elapse := time.Since(start)
					atomic.AddUint64(&count, 1)
					s.AddDuration(elapse)
				}
			}(cn, pos)
		}
	}
	wg.Wait()
	stop(count)
}

// benchOpts represents all configurable options available while running this
// benchmark. This is built from the values passed as flags.
type benchOpts struct {
	rModes              runModes
	benchTime           time.Duration
	memProfileRate      int
	memProfile          string
	cpuProfile          string
	networkMode         string
	benchmarkResultFile string
	useBufconn          bool
	enableKeepalive     bool
	connections         int
	features            *featureOpts
}

// featureOpts represents options which can have multiple values. The user
// usually provides a comma-separated list of options for each of these
// features through command line flags. We generate all possible combinations
// for the provided values and run the benchmarks for each combination.
type featureOpts struct {
	enableTrace           []bool
	readLatencies         []time.Duration
	readKbps              []int
	readMTU               []int
	maxConcurrentCalls    []int
	reqSizeBytes          []int
	respSizeBytes         []int
	reqPayloadCurves      []*stats.PayloadCurve
	respPayloadCurves     []*stats.PayloadCurve
	compModes             []string
	enableChannelz        []bool
	enablePreloader       []bool
	clientReadBufferSize  []int
	clientWriteBufferSize []int
	serverReadBufferSize  []int
	serverWriteBufferSize []int
	sleepBetweenRPCs      []time.Duration
	recvBufferPools       []string
	sharedWriteBuffer     []bool
}

// makeFeaturesNum returns a slice of ints of size 'maxFeatureIndex' where each
// element of the slice (indexed by 'featuresIndex' enum) contains the number
// of features to be exercised by the benchmark code.
// For example: Index 0 of the returned slice contains the number of values for
// enableTrace feature, while index 1 contains the number of value of
// readLatencies feature and so on.
func makeFeaturesNum(b *benchOpts) []int {
	featuresNum := make([]int, stats.MaxFeatureIndex)
	for i := 0; i < len(featuresNum); i++ {
		switch stats.FeatureIndex(i) {
		case stats.EnableTraceIndex:
			featuresNum[i] = len(b.features.enableTrace)
		case stats.ReadLatenciesIndex:
			featuresNum[i] = len(b.features.readLatencies)
		case stats.ReadKbpsIndex:
			featuresNum[i] = len(b.features.readKbps)
		case stats.ReadMTUIndex:
			featuresNum[i] = len(b.features.readMTU)
		case stats.MaxConcurrentCallsIndex:
			featuresNum[i] = len(b.features.maxConcurrentCalls)
		case stats.ReqSizeBytesIndex:
			featuresNum[i] = len(b.features.reqSizeBytes)
		case stats.RespSizeBytesIndex:
			featuresNum[i] = len(b.features.respSizeBytes)
		case stats.ReqPayloadCurveIndex:
			featuresNum[i] = len(b.features.reqPayloadCurves)
		case stats.RespPayloadCurveIndex:
			featuresNum[i] = len(b.features.respPayloadCurves)
		case stats.CompModesIndex:
			featuresNum[i] = len(b.features.compModes)
		case stats.EnableChannelzIndex:
			featuresNum[i] = len(b.features.enableChannelz)
		case stats.EnablePreloaderIndex:
			featuresNum[i] = len(b.features.enablePreloader)
		case stats.ClientReadBufferSize:
			featuresNum[i] = len(b.features.clientReadBufferSize)
		case stats.ClientWriteBufferSize:
			featuresNum[i] = len(b.features.clientWriteBufferSize)
		case stats.ServerReadBufferSize:
			featuresNum[i] = len(b.features.serverReadBufferSize)
		case stats.ServerWriteBufferSize:
			featuresNum[i] = len(b.features.serverWriteBufferSize)
		case stats.SleepBetweenRPCs:
			featuresNum[i] = len(b.features.sleepBetweenRPCs)
		case stats.RecvBufferPool:
			featuresNum[i] = len(b.features.recvBufferPools)
		case stats.SharedWriteBuffer:
			featuresNum[i] = len(b.features.sharedWriteBuffer)
		default:
			log.Fatalf("Unknown feature index %v in generateFeatures. maxFeatureIndex is %v", i, stats.MaxFeatureIndex)
		}
	}
	return featuresNum
}

// sharedFeatures returns a bool slice which acts as a bitmask. Each item in
// the slice represents a feature, indexed by 'featureIndex' enum.  The bit is
// set to 1 if the corresponding feature does not have multiple value, so is
// shared amongst all benchmarks.
func sharedFeatures(featuresNum []int) []bool {
	result := make([]bool, len(featuresNum))
	for i, num := range featuresNum {
		if num <= 1 {
			result[i] = true
		}
	}
	return result
}

// generateFeatures generates all combinations of the provided feature options.
// While all the feature options are stored in the benchOpts struct, the input
// parameter 'featuresNum' is a slice indexed by 'featureIndex' enum containing
// the number of values for each feature.
// For example, let's say the user sets -workloads=all and
// -maxConcurrentCalls=1,100, this would end up with the following
// combinations:
// [workloads: unary, maxConcurrentCalls=1]
// [workloads: unary, maxConcurrentCalls=1]
// [workloads: streaming, maxConcurrentCalls=100]
// [workloads: streaming, maxConcurrentCalls=100]
// [workloads: unconstrained, maxConcurrentCalls=1]
// [workloads: unconstrained, maxConcurrentCalls=100]
func (b *benchOpts) generateFeatures(featuresNum []int) []stats.Features {
	// curPos and initialPos are two slices where each value acts as an index
	// into the appropriate feature slice maintained in benchOpts.features. This
	// loop generates all possible combinations of features by changing one value
	// at a time, and once curPos becomes equal to initialPos, we have explored
	// all options.
	var result []stats.Features
	var curPos []int
	initialPos := make([]int, stats.MaxFeatureIndex)
	for !reflect.DeepEqual(initialPos, curPos) {
		if curPos == nil {
			curPos = make([]int, stats.MaxFeatureIndex)
		}
		f := stats.Features{
			// These features stay the same for each iteration.
			NetworkMode:     b.networkMode,
			UseBufConn:      b.useBufconn,
			EnableKeepalive: b.enableKeepalive,
			BenchTime:       b.benchTime,
			Connections:     b.connections,
			// These features can potentially change for each iteration.
			EnableTrace:           b.features.enableTrace[curPos[stats.EnableTraceIndex]],
			Latency:               b.features.readLatencies[curPos[stats.ReadLatenciesIndex]],
			Kbps:                  b.features.readKbps[curPos[stats.ReadKbpsIndex]],
			MTU:                   b.features.readMTU[curPos[stats.ReadMTUIndex]],
			MaxConcurrentCalls:    b.features.maxConcurrentCalls[curPos[stats.MaxConcurrentCallsIndex]],
			ModeCompressor:        b.features.compModes[curPos[stats.CompModesIndex]],
			EnableChannelz:        b.features.enableChannelz[curPos[stats.EnableChannelzIndex]],
			EnablePreloader:       b.features.enablePreloader[curPos[stats.EnablePreloaderIndex]],
			ClientReadBufferSize:  b.features.clientReadBufferSize[curPos[stats.ClientReadBufferSize]],
			ClientWriteBufferSize: b.features.clientWriteBufferSize[curPos[stats.ClientWriteBufferSize]],
			ServerReadBufferSize:  b.features.serverReadBufferSize[curPos[stats.ServerReadBufferSize]],
			ServerWriteBufferSize: b.features.serverWriteBufferSize[curPos[stats.ServerWriteBufferSize]],
			SleepBetweenRPCs:      b.features.sleepBetweenRPCs[curPos[stats.SleepBetweenRPCs]],
			RecvBufferPool:        b.features.recvBufferPools[curPos[stats.RecvBufferPool]],
			SharedWriteBuffer:     b.features.sharedWriteBuffer[curPos[stats.SharedWriteBuffer]],
		}
		if len(b.features.reqPayloadCurves) == 0 {
			f.ReqSizeBytes = b.features.reqSizeBytes[curPos[stats.ReqSizeBytesIndex]]
		} else {
			f.ReqPayloadCurve = b.features.reqPayloadCurves[curPos[stats.ReqPayloadCurveIndex]]
		}
		if len(b.features.respPayloadCurves) == 0 {
			f.RespSizeBytes = b.features.respSizeBytes[curPos[stats.RespSizeBytesIndex]]
		} else {
			f.RespPayloadCurve = b.features.respPayloadCurves[curPos[stats.RespPayloadCurveIndex]]
		}
		result = append(result, f)
		addOne(curPos, featuresNum)
	}
	return result
}

// addOne mutates the input slice 'features' by changing one feature, thus
// arriving at the next combination of feature values. 'featuresMaxPosition'
// provides the numbers of allowed values for each feature, indexed by
// 'featureIndex' enum.
func addOne(features []int, featuresMaxPosition []int) {
	for i := len(features) - 1; i >= 0; i-- {
		if featuresMaxPosition[i] == 0 {
			continue
		}
		features[i] = (features[i] + 1)
		if features[i]/featuresMaxPosition[i] == 0 {
			break
		}
		features[i] = features[i] % featuresMaxPosition[i]
	}
}

// processFlags reads the command line flags and builds benchOpts. Specifying
// invalid values for certain flags will cause flag.Parse() to fail, and the
// program to terminate.
// This *SHOULD* be the only place where the flags are accessed. All other
// parts of the benchmark code should rely on the returned benchOpts.
func processFlags() *benchOpts {
	flag.Parse()
	if flag.NArg() != 0 {
		log.Fatal("Error: unparsed arguments: ", flag.Args())
	}

	opts := &benchOpts{
		rModes:              runModesFromWorkloads(*workloads),
		benchTime:           *benchTime,
		memProfileRate:      *memProfileRate,
		memProfile:          *memProfile,
		cpuProfile:          *cpuProfile,
		networkMode:         *networkMode,
		benchmarkResultFile: *benchmarkResultFile,
		useBufconn:          *useBufconn,
		enableKeepalive:     *enableKeepalive,
		connections:         *connections,
		features: &featureOpts{
			enableTrace:           setToggleMode(*traceMode),
			readLatencies:         append([]time.Duration(nil), *readLatency...),
			readKbps:              append([]int(nil), *readKbps...),
			readMTU:               append([]int(nil), *readMTU...),
			maxConcurrentCalls:    append([]int(nil), *maxConcurrentCalls...),
			reqSizeBytes:          append([]int(nil), *readReqSizeBytes...),
			respSizeBytes:         append([]int(nil), *readRespSizeBytes...),
			compModes:             setCompressorMode(*compressorMode),
			enableChannelz:        setToggleMode(*channelzOn),
			enablePreloader:       setToggleMode(*preloaderMode),
			clientReadBufferSize:  append([]int(nil), *clientReadBufferSize...),
			clientWriteBufferSize: append([]int(nil), *clientWriteBufferSize...),
			serverReadBufferSize:  append([]int(nil), *serverReadBufferSize...),
			serverWriteBufferSize: append([]int(nil), *serverWriteBufferSize...),
			sleepBetweenRPCs:      append([]time.Duration(nil), *sleepBetweenRPCs...),
			recvBufferPools:       setRecvBufferPool(*recvBufferPool),
			sharedWriteBuffer:     setToggleMode(*sharedWriteBuffer),
		},
	}

	if len(*reqPayloadCurveFiles) == 0 {
		if len(opts.features.reqSizeBytes) == 0 {
			opts.features.reqSizeBytes = defaultReqSizeBytes
		}
	} else {
		if len(opts.features.reqSizeBytes) != 0 {
			log.Fatalf("you may not specify -reqPayloadCurveFiles and -reqSizeBytes at the same time")
		}
		if len(opts.features.enablePreloader) != 0 {
			log.Fatalf("you may not specify -reqPayloadCurveFiles and -preloader at the same time")
		}
		for _, file := range *reqPayloadCurveFiles {
			pc, err := stats.NewPayloadCurve(file)
			if err != nil {
				log.Fatalf("cannot load payload curve file %s: %v", file, err)
			}
			opts.features.reqPayloadCurves = append(opts.features.reqPayloadCurves, pc)
		}
		opts.features.reqSizeBytes = nil
	}
	if len(*respPayloadCurveFiles) == 0 {
		if len(opts.features.respSizeBytes) == 0 {
			opts.features.respSizeBytes = defaultRespSizeBytes
		}
	} else {
		if len(opts.features.respSizeBytes) != 0 {
			log.Fatalf("you may not specify -respPayloadCurveFiles and -respSizeBytes at the same time")
		}
		if len(opts.features.enablePreloader) != 0 {
			log.Fatalf("you may not specify -respPayloadCurveFiles and -preloader at the same time")
		}
		for _, file := range *respPayloadCurveFiles {
			pc, err := stats.NewPayloadCurve(file)
			if err != nil {
				log.Fatalf("cannot load payload curve file %s: %v", file, err)
			}
			opts.features.respPayloadCurves = append(opts.features.respPayloadCurves, pc)
		}
		opts.features.respSizeBytes = nil
	}

	// Re-write latency, kpbs and mtu if network mode is set.
	if network, ok := networks[opts.networkMode]; ok {
		opts.features.readLatencies = []time.Duration{network.Latency}
		opts.features.readKbps = []int{network.Kbps}
		opts.features.readMTU = []int{network.MTU}
	}
	return opts
}

func setToggleMode(val string) []bool {
	switch val {
	case toggleModeOn:
		return []bool{true}
	case toggleModeOff:
		return []bool{false}
	case toggleModeBoth:
		return []bool{false, true}
	default:
		// This should never happen because a wrong value passed to this flag would
		// be caught during flag.Parse().
		return []bool{}
	}
}

func setCompressorMode(val string) []string {
	switch val {
	case compModeNop, compModeGzip, compModeGzipV2, compModeOff:
		return []string{val}
	case compModeAll:
		return []string{compModeNop, compModeGzip, compModeGzipV2, compModeOff}
	default:
		// This should never happen because a wrong value passed to this flag would
		// be caught during flag.Parse().
		return []string{}
	}
}

func setRecvBufferPool(val string) []string {
	switch val {
	case recvBufferPoolNil, recvBufferPoolSimple:
		return []string{val}
	case recvBufferPoolAll:
		return []string{recvBufferPoolNil, recvBufferPoolSimple}
	default:
		// This should never happen because a wrong value passed to this flag would
		// be caught during flag.Parse().
		return []string{}
	}
}

func main() {
	opts := processFlags()
	before(opts)

	s := stats.NewStats(numStatsBuckets)
	featuresNum := makeFeaturesNum(opts)
	sf := sharedFeatures(featuresNum)

	var (
		start  = func(mode string, bf stats.Features) { s.StartRun(mode, bf, sf) }
		stop   = func(count uint64) { s.EndRun(count) }
		ucStop = func(req uint64, resp uint64) { s.EndUnconstrainedRun(req, resp) }
	)

	for _, bf := range opts.generateFeatures(featuresNum) {
		grpc.EnableTracing = bf.EnableTrace
		if bf.EnableChannelz {
			channelz.TurnOn()
		}
		if opts.rModes.unary {
			unaryBenchmark(start, stop, bf, s)
		}
		if opts.rModes.streaming {
			streamBenchmark(start, stop, bf, s)
		}
		if opts.rModes.unconstrained {
			unconstrainedStreamBenchmark(start, ucStop, bf)
		}
	}
	after(opts, s.GetResults())
}

func before(opts *benchOpts) {
	if opts.memProfile != "" {
		runtime.MemProfileRate = opts.memProfileRate
	}
	if opts.cpuProfile != "" {
		f, err := os.Create(opts.cpuProfile)
		if err != nil {
			fmt.Fprintf(os.Stderr, "testing: %s\n", err)
			return
		}
		if err := pprof.StartCPUProfile(f); err != nil {
			fmt.Fprintf(os.Stderr, "testing: can't start cpu profile: %s\n", err)
			f.Close()
			return
		}
	}
}

func after(opts *benchOpts, data []stats.BenchResults) {
	if opts.cpuProfile != "" {
		pprof.StopCPUProfile() // flushes profile to disk
	}
	if opts.memProfile != "" {
		f, err := os.Create(opts.memProfile)
		if err != nil {
			fmt.Fprintf(os.Stderr, "testing: %s\n", err)
			os.Exit(2)
		}
		runtime.GC() // materialize all statistics
		if err = pprof.WriteHeapProfile(f); err != nil {
			fmt.Fprintf(os.Stderr, "testing: can't write heap profile %s: %s\n", opts.memProfile, err)
			os.Exit(2)
		}
		f.Close()
	}
	if opts.benchmarkResultFile != "" {
		f, err := os.Create(opts.benchmarkResultFile)
		if err != nil {
			log.Fatalf("testing: can't write benchmark result %s: %s\n", opts.benchmarkResultFile, err)
		}
		dataEncoder := gob.NewEncoder(f)
		dataEncoder.Encode(data)
		f.Close()
	}
}

// nopCompressor is a compressor that just copies data.
type nopCompressor struct{}

func (nopCompressor) Do(w io.Writer, p []byte) error {
	n, err := w.Write(p)
	if err != nil {
		return err
	}
	if n != len(p) {
		return fmt.Errorf("nopCompressor.Write: wrote %d bytes; want %d", n, len(p))
	}
	return nil
}

func (nopCompressor) Type() string { return compModeNop }

// nopDecompressor is a decompressor that just copies data.
type nopDecompressor struct{}

func (nopDecompressor) Do(r io.Reader) ([]byte, error) { return io.ReadAll(r) }
func (nopDecompressor) Type() string                   { return compModeNop }<|MERGE_RESOLUTION|>--- conflicted
+++ resolved
@@ -66,10 +66,6 @@
 	"google.golang.org/grpc/benchmark/stats"
 	"google.golang.org/grpc/credentials/insecure"
 	"google.golang.org/grpc/encoding/gzip"
-<<<<<<< HEAD
-=======
-	"google.golang.org/grpc/experimental"
->>>>>>> 10085621
 	"google.golang.org/grpc/grpclog"
 	"google.golang.org/grpc/internal"
 	"google.golang.org/grpc/internal/channelz"
@@ -133,11 +129,10 @@
 	workloadsUnconstrained = "unconstrained"
 	workloadsAll           = "all"
 	// Compression modes.
-	compModeOff    = "off"
-	compModeGzip   = "gzip"
-	compModeGzipV2 = "gzipV2"
-	compModeNop    = "nop"
-	compModeAll    = "all"
+	compModeOff  = "off"
+	compModeGzip = "gzip"
+	compModeNop  = "nop"
+	compModeAll  = "all"
 	// Toggle modes.
 	toggleModeOff  = "off"
 	toggleModeOn   = "on"
@@ -187,7 +182,7 @@
 
 var (
 	allWorkloads              = []string{workloadsUnary, workloadsStreaming, workloadsUnconstrained, workloadsAll}
-	allCompModes              = []string{compModeOff, compModeGzip, compModeGzipV2, compModeNop, compModeAll}
+	allCompModes              = []string{compModeOff, compModeGzip, compModeNop, compModeAll}
 	allToggleModes            = []string{toggleModeOff, toggleModeOn, toggleModeBoth}
 	allNetworkModes           = []string{networkModeNone, networkModeLocal, networkModeLAN, networkModeWAN, networkLongHaul}
 	allRecvBufferPools        = []string{recvBufferPoolNil, recvBufferPoolSimple, recvBufferPoolAll}
@@ -334,11 +329,6 @@
 		)
 	}
 	if bf.ModeCompressor == compModeGzip {
-		opts = append(opts,
-			grpc.WithDefaultCallOptions(grpc.UseCompressor(gzip.Name)),
-		)
-	}
-	if bf.ModeCompressor == compModeGzipV2 {
 		opts = append(opts,
 			grpc.WithDefaultCallOptions(grpc.UseCompressor(gzip.Name)),
 		)
@@ -907,10 +897,10 @@
 
 func setCompressorMode(val string) []string {
 	switch val {
-	case compModeNop, compModeGzip, compModeGzipV2, compModeOff:
+	case compModeNop, compModeGzip, compModeOff:
 		return []string{val}
 	case compModeAll:
-		return []string{compModeNop, compModeGzip, compModeGzipV2, compModeOff}
+		return []string{compModeNop, compModeGzip, compModeOff}
 	default:
 		// This should never happen because a wrong value passed to this flag would
 		// be caught during flag.Parse().
