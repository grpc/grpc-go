--- conflicted
+++ resolved
@@ -56,11 +56,8 @@
 	ClientWriteBufferSize
 	ServerReadBufferSize
 	ServerWriteBufferSize
-<<<<<<< HEAD
+	SleepBetweenRPCs
 	RecvBufferPool
-=======
-	SleepBetweenRPCs
->>>>>>> 789cf4e3
 
 	// MaxFeatureIndex is a place holder to indicate the total number of feature
 	// indices we have. Any new feature indices should be added above this.
@@ -128,13 +125,10 @@
 	ServerReadBufferSize int
 	// ServerWriteBufferSize is the size of the server write buffer in bytes. If negative, use the default buffer size.
 	ServerWriteBufferSize int
-<<<<<<< HEAD
+	// SleepBetweenRPCs configures optional delay between RPCs.
+	SleepBetweenRPCs time.Duration
 	// RecvBufferPool represents the shared recv buffer pool used.
 	RecvBufferPool string
-=======
-	// SleepBetweenRPCs configures optional delay between RPCs.
-	SleepBetweenRPCs time.Duration
->>>>>>> 789cf4e3
 }
 
 // String returns all the feature values as a string.
@@ -154,20 +148,13 @@
 		"trace_%v-latency_%v-kbps_%v-MTU_%v-maxConcurrentCalls_%v-%s-%s-"+
 		"compressor_%v-channelz_%v-preloader_%v-clientReadBufferSize_%v-"+
 		"clientWriteBufferSize_%v-serverReadBufferSize_%v-serverWriteBufferSize_%v-"+
-<<<<<<< HEAD
-		"recvBufferPool_%v-",
-=======
-		"sleepBetweenRPCs_%v-connections_%v-",
->>>>>>> 789cf4e3
+		"sleepBetweenRPCs_%v-connections_%v-recvBufferPool_%v-",
 		f.NetworkMode, f.UseBufConn, f.EnableKeepalive, f.BenchTime, f.EnableTrace,
 		f.Latency, f.Kbps, f.MTU, f.MaxConcurrentCalls, reqPayloadString,
 		respPayloadString, f.ModeCompressor, f.EnableChannelz, f.EnablePreloader,
 		f.ClientReadBufferSize, f.ClientWriteBufferSize, f.ServerReadBufferSize,
-<<<<<<< HEAD
-		f.ServerWriteBufferSize, f.RecvBufferPool)
-=======
-		f.ServerWriteBufferSize, f.SleepBetweenRPCs, f.Connections)
->>>>>>> 789cf4e3
+		f.ServerWriteBufferSize, f.SleepBetweenRPCs, f.Connections,
+		f.RecvBufferPool)
 }
 
 // SharedFeatures returns the shared features as a pretty printable string.
@@ -239,13 +226,10 @@
 				b.WriteString(fmt.Sprintf("ServerReadBufferSize%v%v%v", sep, f.ServerReadBufferSize, delim))
 			case ServerWriteBufferSize:
 				b.WriteString(fmt.Sprintf("ServerWriteBufferSize%v%v%v", sep, f.ServerWriteBufferSize, delim))
-<<<<<<< HEAD
+			case SleepBetweenRPCs:
+				b.WriteString(fmt.Sprintf("SleepBetweenRPCs%v%v%v", sep, f.SleepBetweenRPCs, delim))
 			case RecvBufferPool:
 				b.WriteString(fmt.Sprintf("RecvBufferPool%v%v%v", sep, f.RecvBufferPool, delim))
-=======
-			case SleepBetweenRPCs:
-				b.WriteString(fmt.Sprintf("SleepBetweenRPCs%v%v%v", sep, f.SleepBetweenRPCs, delim))
->>>>>>> 789cf4e3
 			default:
 				log.Fatalf("Unknown feature index %v. maxFeatureIndex is %v", i, MaxFeatureIndex)
 			}
