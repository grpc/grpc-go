--- conflicted
+++ resolved
@@ -169,11 +169,7 @@
 	// Create a ClientConn and ensure that it moves to TRANSIENT_FAILURE.
 	cc, err := grpc.NewClient(fmt.Sprintf("xds:///%s", serviceName), grpc.WithTransportCredentials(creds), grpc.WithResolvers(resolverBuilder))
 	if err != nil {
-<<<<<<< HEAD
-		t.Fatalf("NewClient() failed: %v", err)
-=======
-		t.Fatalf("failed to create a client for server: %v", err)
->>>>>>> 8528f438
+		t.Fatalf("Failed to create a client for server: %v", err)
 	}
 	defer cc.Close()
 	cc.Connect()
