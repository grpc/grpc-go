--- conflicted
+++ resolved
@@ -505,16 +505,8 @@
 // accepted in a timely fashion.
 func keepReading(conn net.Conn) {
 	buf := make([]byte, 1024)
-<<<<<<< HEAD
-	for {
-		_, err := conn.Read(buf)
-		if err != nil {
-			return
-		}
-=======
 	for _, err := conn.Read(buf); err == nil; _, err = conn.Read(buf) {
 		// Continuously read from the connection until an error occurs
->>>>>>> b324b082
 	}
 }
 
