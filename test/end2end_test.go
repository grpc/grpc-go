--- conflicted
+++ resolved
@@ -438,19 +438,23 @@
 	cancel context.CancelFunc
 
 	// Configurable knobs, after newTest returns:
-	testServer                  testpb.TestServiceServer // nil means none
-	healthServer                *health.Server           // nil means disabled
-	maxStream                   uint32
-	tapHandle                   tap.ServerInHandle
-	maxMsgSize                  *int
-	maxClientReceiveMsgSize     *int
-	maxClientSendMsgSize        *int
-	maxServerReceiveMsgSize     *int
-	maxServerSendMsgSize        *int
-	userAgent                   string
-	clientCompression           bool
-	serverCompression           bool
-	clientUseCompression        bool
+	testServer              testpb.TestServiceServer // nil means none
+	healthServer            *health.Server           // nil means disabled
+	maxStream               uint32
+	tapHandle               tap.ServerInHandle
+	maxMsgSize              *int
+	maxClientReceiveMsgSize *int
+	maxClientSendMsgSize    *int
+	maxServerReceiveMsgSize *int
+	maxServerSendMsgSize    *int
+	userAgent               string
+	// clientCompression and serverCompression are set to test the deprecated API
+	// WithCompressor and WithDecompressor.
+	clientCompression bool
+	serverCompression bool
+	// clientUseCompression is set to test the new compressor registration API UseCompressor.
+	clientUseCompression bool
+	// clientNopCompression is set to create a compressor whose type is not supported.
 	clientNopCompression        bool
 	unaryClientInt              grpc.UnaryClientInterceptor
 	streamClientInt             grpc.StreamClientInterceptor
@@ -5170,62 +5174,6 @@
 	}
 }
 
-<<<<<<< HEAD
-func TestCompressorRegister(t *testing.T) {
-	defer leakcheck.Check(t)
-	for _, e := range listTestEnv() {
-		testCompressorRegister(t, e)
-	}
-}
-
-func testCompressorRegister(t *testing.T, e env) {
-	te := newTest(t, e)
-	te.clientCompression = false
-	te.serverCompression = false
-	te.clientUseCompression = true
-
-	te.startServer(&testServer{security: e.security})
-	defer te.tearDown()
-	tc := testpb.NewTestServiceClient(te.clientConn())
-
-	// Unary call
-	const argSize = 271828
-	const respSize = 314159
-	payload, err := newPayload(testpb.PayloadType_COMPRESSABLE, argSize)
-	if err != nil {
-		t.Fatal(err)
-	}
-	req := &testpb.SimpleRequest{
-		ResponseType: testpb.PayloadType_COMPRESSABLE.Enum(),
-		ResponseSize: proto.Int32(respSize),
-		Payload:      payload,
-	}
-	ctx := metadata.NewOutgoingContext(context.Background(), metadata.Pairs("something", "something"))
-	if _, err := tc.UnaryCall(ctx, req); err != nil {
-		t.Fatalf("TestService/UnaryCall(_, _) = _, %v, want _, <nil>", err)
-	}
-	// Streaming RPC
-	ctx, cancel := context.WithCancel(context.Background())
-	defer cancel()
-	stream, err := tc.FullDuplexCall(ctx)
-	if err != nil {
-		t.Fatalf("%v.FullDuplexCall(_) = _, %v, want <nil>", tc, err)
-	}
-	respParam := []*testpb.ResponseParameters{
-		{
-			Size: proto.Int32(31415),
-		},
-	}
-	payload, err = newPayload(testpb.PayloadType_COMPRESSABLE, int32(31415))
-	if err != nil {
-		t.Fatal(err)
-	}
-	sreq := &testpb.StreamingOutputCallRequest{
-		ResponseType:       testpb.PayloadType_COMPRESSABLE.Enum(),
-		ResponseParameters: respParam,
-		Payload:            payload,
-	}
-=======
 // The following functions with function name ending with TD indicates that they
 // should be deleted after old service config API is deprecated and deleted.
 func testServiceConfigSetupTD(t *testing.T, e env) (*test, chan grpc.ServiceConfig) {
@@ -5616,14 +5564,10 @@
 	respParam[0].Size = int32(largeSize)
 	sreq.Payload = smallPayload
 
->>>>>>> c91118c8
 	if err := stream.Send(sreq); err != nil {
 		t.Fatalf("%v.Send(%v) = %v, want <nil>", stream, sreq, err)
 	}
 	if _, err := stream.Recv(); err != nil {
-<<<<<<< HEAD
-		t.Fatalf("%v.Recv() = %v, want <nil>", stream, err)
-=======
 		t.Fatalf("%v.Recv() = _, %v, want <nil>", stream, err)
 	}
 
@@ -5669,6 +5613,67 @@
 	_ = te.clientConn().Invoke(context.Background(), testMethod, nil, nil)
 	if !ok || method != testMethod {
 		t.Fatalf("Invoke with method %q, got %q, %v, want %q, true", testMethod, method, ok, testMethod)
->>>>>>> c91118c8
+	}
+}
+
+func TestCompressorRegister(t *testing.T) {
+	defer leakcheck.Check(t)
+	for _, e := range listTestEnv() {
+		testCompressorRegister(t, e)
+	}
+}
+
+func testCompressorRegister(t *testing.T, e env) {
+	te := newTest(t, e)
+	te.clientCompression = false
+	te.serverCompression = false
+	te.clientUseCompression = true
+
+	te.startServer(&testServer{security: e.security})
+	defer te.tearDown()
+	tc := testpb.NewTestServiceClient(te.clientConn())
+
+	// Unary call
+	const argSize = 271828
+	const respSize = 314159
+	payload, err := newPayload(testpb.PayloadType_COMPRESSABLE, argSize)
+	if err != nil {
+		t.Fatal(err)
+	}
+	req := &testpb.SimpleRequest{
+		ResponseType: testpb.PayloadType_COMPRESSABLE,
+		ResponseSize: respSize,
+		Payload:      payload,
+	}
+	ctx := metadata.NewOutgoingContext(context.Background(), metadata.Pairs("something", "something"))
+	if _, err := tc.UnaryCall(ctx, req); err != nil {
+		t.Fatalf("TestService/UnaryCall(_, _) = _, %v, want _, <nil>", err)
+	}
+	// Streaming RPC
+	ctx, cancel := context.WithCancel(context.Background())
+	defer cancel()
+	stream, err := tc.FullDuplexCall(ctx)
+	if err != nil {
+		t.Fatalf("%v.FullDuplexCall(_) = _, %v, want <nil>", tc, err)
+	}
+	respParam := []*testpb.ResponseParameters{
+		{
+			Size: 31415,
+		},
+	}
+	payload, err = newPayload(testpb.PayloadType_COMPRESSABLE, int32(31415))
+	if err != nil {
+		t.Fatal(err)
+	}
+	sreq := &testpb.StreamingOutputCallRequest{
+		ResponseType:       testpb.PayloadType_COMPRESSABLE,
+		ResponseParameters: respParam,
+		Payload:            payload,
+	}
+	if err := stream.Send(sreq); err != nil {
+		t.Fatalf("%v.Send(%v) = %v, want <nil>", stream, sreq, err)
+	}
+	if _, err := stream.Recv(); err != nil {
+		t.Fatalf("%v.Recv() = %v, want <nil>", stream, err)
 	}
 }