--- conflicted
+++ resolved
@@ -532,59 +532,7 @@
 	return te
 }
 
-<<<<<<< HEAD
-type listenerWrapper struct {
-	net.Listener
-	mu    sync.Mutex
-	conns []*rawConnWrapper
-}
-
-func listenWithConnControl(network, address string) (net.Listener, error) {
-	l, err := net.Listen(network, address)
-	if err != nil {
-		return nil, err
-	}
-	return &listenerWrapper{Listener: l}, nil
-}
-
-// Accept blocks until Dial is called, then returns a net.Conn for the server
-// half of the connection.
-func (l *listenerWrapper) Accept() (net.Conn, error) {
-	c, err := l.Listener.Accept()
-	if err != nil {
-		return nil, err
-	}
-	l.mu.Lock()
-	l.conns = append(l.conns, newRawConnWrapperFromConn(c))
-	l.mu.Unlock()
-	return c, nil
-}
-
-// Close stops the listener.
-func (l *listenerWrapper) Close() error {
-	return l.Listener.Close()
-}
-
-func (l *listenerWrapper) getLastConn() *rawConnWrapper {
-	l.mu.Lock()
-	if len(l.conns) == 0 {
-		l.mu.Unlock()
-		return nil
-	}
-	rcw := l.conns[len(l.conns)-1]
-	l.mu.Unlock()
-	return rcw
-}
-
-// Addr reports the address of the listener.
-func (l *listenerWrapper) Addr() net.Addr { return l.Listener.Addr() }
-
-var listen = net.Listen
-
-func (te *test) listenAndServe(ts testpb.TestServiceServer) net.Listener {
-=======
 func (te *test) listenAndServe(ts testpb.TestServiceServer, listen func(network, address string) (net.Listener, error)) net.Listener {
->>>>>>> fc37cf13
 	te.testServer = ts
 	te.t.Logf("Running test in %s environment...", te.e.name)
 	sopts := []grpc.ServerOption{grpc.MaxConcurrentStreams(te.maxStream)}
@@ -674,28 +622,15 @@
 	return lis
 }
 
-<<<<<<< HEAD
-type listenFuncReplace func()
-
-func (te *test) startServerWithConnControl(ts testpb.TestServiceServer) (*listenerWrapper, listenFuncReplace) {
-	listen = listenWithConnControl
-	l := te.listenAndServe(ts)
-	return l.(*listenerWrapper), func() { listen = net.Listen }
-=======
 func (te *test) startServerWithConnControl(ts testpb.TestServiceServer) *listenerWrapper {
 	l := te.listenAndServe(ts, listenWithConnControl)
 	return l.(*listenerWrapper)
->>>>>>> fc37cf13
 }
 
 // startServer starts a gRPC server listening. Callers should defer a
 // call to te.tearDown to clean up.
 func (te *test) startServer(ts testpb.TestServiceServer) {
-<<<<<<< HEAD
-	te.listenAndServe(ts)
-=======
 	te.listenAndServe(ts, net.Listen)
->>>>>>> fc37cf13
 }
 
 type nopCompressor struct {
@@ -724,25 +659,6 @@
 	return "nop"
 }
 
-<<<<<<< HEAD
-type dialerWrapper struct {
-	c   net.Conn
-	rcw *rawConnWrapper
-}
-
-func (d *dialerWrapper) dialer(target string, t time.Duration) (net.Conn, error) {
-	c, err := net.DialTimeout("tcp", target, t)
-	d.c = c
-	d.rcw = newRawConnWrapperFromConn(c)
-	return c, err
-}
-
-func (d *dialerWrapper) getRawConnWrapper() *rawConnWrapper {
-	return d.rcw
-}
-
-=======
->>>>>>> fc37cf13
 func (te *test) configDial(opts ...grpc.DialOption) ([]grpc.DialOption, string) {
 	opts = append(opts, grpc.WithDialer(te.e.dialer), grpc.WithUserAgent(te.userAgent))
 
@@ -6030,10 +5946,6 @@
 		maxSendSize []int
 		compressor  []string
 		subtype     []string
-<<<<<<< HEAD
-		codec       []grpc.Codec
-=======
->>>>>>> fc37cf13
 	}
 	var observedOpts observedOptions
 	populateOpts := func(opts []grpc.CallOption) {
@@ -6057,11 +5969,6 @@
 				observedOpts.compressor = append(observedOpts.compressor, o.CompressorType)
 			case grpc.ContentSubtypeCallOption:
 				observedOpts.subtype = append(observedOpts.subtype, o.ContentSubtype)
-<<<<<<< HEAD
-			case grpc.CustomCodecCallOption:
-				observedOpts.codec = append(observedOpts.codec, o.Codec)
-=======
->>>>>>> fc37cf13
 			}
 		}
 	}
@@ -6107,30 +6014,17 @@
 
 	observedOpts = observedOptions{} // reset
 
-<<<<<<< HEAD
-	var codec errCodec
-=======
->>>>>>> fc37cf13
 	tc.StreamingInputCall(context.Background(),
 		grpc.FailFast(true),
 		grpc.MaxCallSendMsgSize(2020),
 		grpc.UseCompressor("comp-type"),
-<<<<<<< HEAD
-		grpc.CallContentSubtype("json"),
-		grpc.CallCustomCodec(&codec))
-=======
 		grpc.CallContentSubtype("json"))
->>>>>>> fc37cf13
 	expected = observedOptions{
 		failFast:    []bool{false, true},
 		maxRecvSize: []int{1010},
 		maxSendSize: []int{2020},
 		compressor:  []string{"comp-type"},
 		subtype:     []string{"json"},
-<<<<<<< HEAD
-		codec:       []grpc.Codec{&codec},
-=======
->>>>>>> fc37cf13
 	}
 
 	if !reflect.DeepEqual(expected, observedOpts) {
