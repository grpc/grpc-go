--- conflicted
+++ resolved
@@ -455,11 +455,8 @@
 	serverInitialConnWindowSize int32
 	clientInitialWindowSize     int32
 	clientInitialConnWindowSize int32
-<<<<<<< HEAD
+	perRPCCreds                 credentials.PerRPCCredentials
 	customCodecs                []grpc.Codec
-=======
-	perRPCCreds                 credentials.PerRPCCredentials
->>>>>>> 06c98486
 
 	// srv and srvAddr are set once startServer is called.
 	srv     *grpc.Server
