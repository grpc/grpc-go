/*
*
* Copyright 2014 gRPC authors.
*
* Licensed under the Apache License, Version 2.0 (the "License");
* you may not use this file except in compliance with the License.
* You may obtain a copy of the License at
*
*     http://www.apache.org/licenses/LICENSE-2.0
*
* Unless required by applicable law or agreed to in writing, software
* distributed under the License is distributed on an "AS IS" BASIS,
* WITHOUT WARRANTIES OR CONDITIONS OF ANY KIND, either express or implied.
* See the License for the specific language governing permissions and
* limitations under the License.
*
 */

//go:generate protoc --go_out=plugins=grpc:. codec_perf/perf.proto
//go:generate protoc --go_out=plugins=grpc:. grpc_testing/test.proto

package test

import (
	"bufio"
	"bytes"
	"context"
	"crypto/tls"
	"errors"
	"flag"
	"fmt"
	"io"
	"math"
	"net"
	"net/http"
	"os"
	"reflect"
	"runtime"
	"strings"
	"sync"
	"sync/atomic"
	"syscall"
	"testing"
	"time"

	"github.com/golang/protobuf/proto"
	anypb "github.com/golang/protobuf/ptypes/any"
	"golang.org/x/net/http2"
	"golang.org/x/net/http2/hpack"
	spb "google.golang.org/genproto/googleapis/rpc/status"
	"google.golang.org/grpc"
	"google.golang.org/grpc/balancer/roundrobin"
	"google.golang.org/grpc/codes"
	"google.golang.org/grpc/connectivity"
	"google.golang.org/grpc/credentials"
	"google.golang.org/grpc/encoding"
	_ "google.golang.org/grpc/encoding/gzip"

	_ "google.golang.org/grpc/grpclog/glogger"
	"google.golang.org/grpc/health"
	healthgrpc "google.golang.org/grpc/health/grpc_health_v1"
	healthpb "google.golang.org/grpc/health/grpc_health_v1"
	"google.golang.org/grpc/internal/channelz"
	"google.golang.org/grpc/internal/grpcsync"
	"google.golang.org/grpc/internal/grpctest"
	"google.golang.org/grpc/internal/leakcheck"
	"google.golang.org/grpc/internal/testutils"
	"google.golang.org/grpc/internal/transport"
	"google.golang.org/grpc/metadata"
	"google.golang.org/grpc/peer"
	"google.golang.org/grpc/resolver"
	"google.golang.org/grpc/resolver/manual"
	_ "google.golang.org/grpc/resolver/passthrough"
	"google.golang.org/grpc/stats"
	"google.golang.org/grpc/status"
	"google.golang.org/grpc/tap"
	testpb "google.golang.org/grpc/test/grpc_testing"
	"google.golang.org/grpc/testdata"
)

func init() {
	channelz.TurnOn()
}

type s struct{}

var lcFailed uint32

type errorer struct {
	t *testing.T
}

func (e errorer) Errorf(format string, args ...interface{}) {
	atomic.StoreUint32(&lcFailed, 1)
	e.t.Errorf(format, args...)
}

func (s) Teardown(t *testing.T) {
	if atomic.LoadUint32(&lcFailed) == 1 {
		return
	}
	leakcheck.Check(errorer{t: t})
	if atomic.LoadUint32(&lcFailed) == 1 {
		t.Log("Leak check disabled for future tests")
	}
}

func Test(t *testing.T) {
	grpctest.RunSubTests(t, s{})
}

var (
	// For headers:
	testMetadata = metadata.MD{
		"key1":     []string{"value1"},
		"key2":     []string{"value2"},
		"key3-bin": []string{"binvalue1", string([]byte{1, 2, 3})},
	}
	testMetadata2 = metadata.MD{
		"key1": []string{"value12"},
		"key2": []string{"value22"},
	}
	// For trailers:
	testTrailerMetadata = metadata.MD{
		"tkey1":     []string{"trailerValue1"},
		"tkey2":     []string{"trailerValue2"},
		"tkey3-bin": []string{"trailerbinvalue1", string([]byte{3, 2, 1})},
	}
	testTrailerMetadata2 = metadata.MD{
		"tkey1": []string{"trailerValue12"},
		"tkey2": []string{"trailerValue22"},
	}
	// capital "Key" is illegal in HTTP/2.
	malformedHTTP2Metadata = metadata.MD{
		"Key": []string{"foo"},
	}
	testAppUA     = "myApp1/1.0 myApp2/0.9"
	failAppUA     = "fail-this-RPC"
	detailedError = status.ErrorProto(&spb.Status{
		Code:    int32(codes.DataLoss),
		Message: "error for testing: " + failAppUA,
		Details: []*anypb.Any{{
			TypeUrl: "url",
			Value:   []byte{6, 0, 0, 6, 1, 3},
		}},
	})
)

var raceMode bool // set by race.go in race mode

type testServer struct {
	security           string // indicate the authentication protocol used by this server.
	earlyFail          bool   // whether to error out the execution of a service handler prematurely.
	setAndSendHeader   bool   // whether to call setHeader and sendHeader.
	setHeaderOnly      bool   // whether to only call setHeader, not sendHeader.
	multipleSetTrailer bool   // whether to call setTrailer multiple times.
	unaryCallSleepTime time.Duration
}

func (s *testServer) EmptyCall(ctx context.Context, in *testpb.Empty) (*testpb.Empty, error) {
	if md, ok := metadata.FromIncomingContext(ctx); ok {
		// For testing purpose, returns an error if user-agent is failAppUA.
		// To test that client gets the correct error.
		if ua, ok := md["user-agent"]; !ok || strings.HasPrefix(ua[0], failAppUA) {
			return nil, detailedError
		}
		var str []string
		for _, entry := range md["user-agent"] {
			str = append(str, "ua", entry)
		}
		grpc.SendHeader(ctx, metadata.Pairs(str...))
	}
	return new(testpb.Empty), nil
}

func newPayload(t testpb.PayloadType, size int32) (*testpb.Payload, error) {
	if size < 0 {
		return nil, fmt.Errorf("requested a response with invalid length %d", size)
	}
	body := make([]byte, size)
	switch t {
	case testpb.PayloadType_COMPRESSABLE:
	case testpb.PayloadType_UNCOMPRESSABLE:
		return nil, fmt.Errorf("PayloadType UNCOMPRESSABLE is not supported")
	default:
		return nil, fmt.Errorf("unsupported payload type: %d", t)
	}
	return &testpb.Payload{
		Type: t,
		Body: body,
	}, nil
}

func (s *testServer) UnaryCall(ctx context.Context, in *testpb.SimpleRequest) (*testpb.SimpleResponse, error) {
	md, ok := metadata.FromIncomingContext(ctx)
	if ok {
		if _, exists := md[":authority"]; !exists {
			return nil, status.Errorf(codes.DataLoss, "expected an :authority metadata: %v", md)
		}
		if s.setAndSendHeader {
			if err := grpc.SetHeader(ctx, md); err != nil {
				return nil, status.Errorf(status.Code(err), "grpc.SetHeader(_, %v) = %v, want <nil>", md, err)
			}
			if err := grpc.SendHeader(ctx, testMetadata2); err != nil {
				return nil, status.Errorf(status.Code(err), "grpc.SendHeader(_, %v) = %v, want <nil>", testMetadata2, err)
			}
		} else if s.setHeaderOnly {
			if err := grpc.SetHeader(ctx, md); err != nil {
				return nil, status.Errorf(status.Code(err), "grpc.SetHeader(_, %v) = %v, want <nil>", md, err)
			}
			if err := grpc.SetHeader(ctx, testMetadata2); err != nil {
				return nil, status.Errorf(status.Code(err), "grpc.SetHeader(_, %v) = %v, want <nil>", testMetadata2, err)
			}
		} else {
			if err := grpc.SendHeader(ctx, md); err != nil {
				return nil, status.Errorf(status.Code(err), "grpc.SendHeader(_, %v) = %v, want <nil>", md, err)
			}
		}
		if err := grpc.SetTrailer(ctx, testTrailerMetadata); err != nil {
			return nil, status.Errorf(status.Code(err), "grpc.SetTrailer(_, %v) = %v, want <nil>", testTrailerMetadata, err)
		}
		if s.multipleSetTrailer {
			if err := grpc.SetTrailer(ctx, testTrailerMetadata2); err != nil {
				return nil, status.Errorf(status.Code(err), "grpc.SetTrailer(_, %v) = %v, want <nil>", testTrailerMetadata2, err)
			}
		}
	}
	pr, ok := peer.FromContext(ctx)
	if !ok {
		return nil, status.Error(codes.DataLoss, "failed to get peer from ctx")
	}
	if pr.Addr == net.Addr(nil) {
		return nil, status.Error(codes.DataLoss, "failed to get peer address")
	}
	if s.security != "" {
		// Check Auth info
		var authType, serverName string
		switch info := pr.AuthInfo.(type) {
		case credentials.TLSInfo:
			authType = info.AuthType()
			serverName = info.State.ServerName
		default:
			return nil, status.Error(codes.Unauthenticated, "Unknown AuthInfo type")
		}
		if authType != s.security {
			return nil, status.Errorf(codes.Unauthenticated, "Wrong auth type: got %q, want %q", authType, s.security)
		}
		if serverName != "x.test.youtube.com" {
			return nil, status.Errorf(codes.Unauthenticated, "Unknown server name %q", serverName)
		}
	}
	// Simulate some service delay.
	time.Sleep(s.unaryCallSleepTime)

	payload, err := newPayload(in.GetResponseType(), in.GetResponseSize())
	if err != nil {
		return nil, err
	}

	return &testpb.SimpleResponse{
		Payload: payload,
	}, nil
}

func (s *testServer) StreamingOutputCall(args *testpb.StreamingOutputCallRequest, stream testpb.TestService_StreamingOutputCallServer) error {
	if md, ok := metadata.FromIncomingContext(stream.Context()); ok {
		if _, exists := md[":authority"]; !exists {
			return status.Errorf(codes.DataLoss, "expected an :authority metadata: %v", md)
		}
		// For testing purpose, returns an error if user-agent is failAppUA.
		// To test that client gets the correct error.
		if ua, ok := md["user-agent"]; !ok || strings.HasPrefix(ua[0], failAppUA) {
			return status.Error(codes.DataLoss, "error for testing: "+failAppUA)
		}
	}
	cs := args.GetResponseParameters()
	for _, c := range cs {
		if us := c.GetIntervalUs(); us > 0 {
			time.Sleep(time.Duration(us) * time.Microsecond)
		}

		payload, err := newPayload(args.GetResponseType(), c.GetSize())
		if err != nil {
			return err
		}

		if err := stream.Send(&testpb.StreamingOutputCallResponse{
			Payload: payload,
		}); err != nil {
			return err
		}
	}
	return nil
}

func (s *testServer) StreamingInputCall(stream testpb.TestService_StreamingInputCallServer) error {
	var sum int
	for {
		in, err := stream.Recv()
		if err == io.EOF {
			return stream.SendAndClose(&testpb.StreamingInputCallResponse{
				AggregatedPayloadSize: int32(sum),
			})
		}
		if err != nil {
			return err
		}
		p := in.GetPayload().GetBody()
		sum += len(p)
		if s.earlyFail {
			return status.Error(codes.NotFound, "not found")
		}
	}
}

func (s *testServer) FullDuplexCall(stream testpb.TestService_FullDuplexCallServer) error {
	md, ok := metadata.FromIncomingContext(stream.Context())
	if ok {
		if s.setAndSendHeader {
			if err := stream.SetHeader(md); err != nil {
				return status.Errorf(status.Code(err), "%v.SetHeader(_, %v) = %v, want <nil>", stream, md, err)
			}
			if err := stream.SendHeader(testMetadata2); err != nil {
				return status.Errorf(status.Code(err), "%v.SendHeader(_, %v) = %v, want <nil>", stream, testMetadata2, err)
			}
		} else if s.setHeaderOnly {
			if err := stream.SetHeader(md); err != nil {
				return status.Errorf(status.Code(err), "%v.SetHeader(_, %v) = %v, want <nil>", stream, md, err)
			}
			if err := stream.SetHeader(testMetadata2); err != nil {
				return status.Errorf(status.Code(err), "%v.SetHeader(_, %v) = %v, want <nil>", stream, testMetadata2, err)
			}
		} else {
			if err := stream.SendHeader(md); err != nil {
				return status.Errorf(status.Code(err), "%v.SendHeader(%v) = %v, want %v", stream, md, err, nil)
			}
		}
		stream.SetTrailer(testTrailerMetadata)
		if s.multipleSetTrailer {
			stream.SetTrailer(testTrailerMetadata2)
		}
	}
	for {
		in, err := stream.Recv()
		if err == io.EOF {
			// read done.
			return nil
		}
		if err != nil {
			// to facilitate testSvrWriteStatusEarlyWrite
			if status.Code(err) == codes.ResourceExhausted {
				return status.Errorf(codes.Internal, "fake error for test testSvrWriteStatusEarlyWrite. true error: %s", err.Error())
			}
			return err
		}
		cs := in.GetResponseParameters()
		for _, c := range cs {
			if us := c.GetIntervalUs(); us > 0 {
				time.Sleep(time.Duration(us) * time.Microsecond)
			}

			payload, err := newPayload(in.GetResponseType(), c.GetSize())
			if err != nil {
				return err
			}

			if err := stream.Send(&testpb.StreamingOutputCallResponse{
				Payload: payload,
			}); err != nil {
				// to facilitate testSvrWriteStatusEarlyWrite
				if status.Code(err) == codes.ResourceExhausted {
					return status.Errorf(codes.Internal, "fake error for test testSvrWriteStatusEarlyWrite. true error: %s", err.Error())
				}
				return err
			}
		}
	}
}

func (s *testServer) HalfDuplexCall(stream testpb.TestService_HalfDuplexCallServer) error {
	var msgBuf []*testpb.StreamingOutputCallRequest
	for {
		in, err := stream.Recv()
		if err == io.EOF {
			// read done.
			break
		}
		if err != nil {
			return err
		}
		msgBuf = append(msgBuf, in)
	}
	for _, m := range msgBuf {
		cs := m.GetResponseParameters()
		for _, c := range cs {
			if us := c.GetIntervalUs(); us > 0 {
				time.Sleep(time.Duration(us) * time.Microsecond)
			}

			payload, err := newPayload(m.GetResponseType(), c.GetSize())
			if err != nil {
				return err
			}

			if err := stream.Send(&testpb.StreamingOutputCallResponse{
				Payload: payload,
			}); err != nil {
				return err
			}
		}
	}
	return nil
}

type env struct {
	name         string
	network      string // The type of network such as tcp, unix, etc.
	security     string // The security protocol such as TLS, SSH, etc.
	httpHandler  bool   // whether to use the http.Handler ServerTransport; requires TLS
	balancer     string // One of "round_robin", "pick_first", "v1", or "".
	customDialer func(string, string, time.Duration) (net.Conn, error)
}

func (e env) runnable() bool {
	if runtime.GOOS == "windows" && e.network == "unix" {
		return false
	}
	return true
}

func (e env) dialer(addr string, timeout time.Duration) (net.Conn, error) {
	if e.customDialer != nil {
		return e.customDialer(e.network, addr, timeout)
	}
	return net.DialTimeout(e.network, addr, timeout)
}

var (
	tcpClearEnv   = env{name: "tcp-clear-v1-balancer", network: "tcp", balancer: "v1"}
	tcpTLSEnv     = env{name: "tcp-tls-v1-balancer", network: "tcp", security: "tls", balancer: "v1"}
	tcpClearRREnv = env{name: "tcp-clear", network: "tcp", balancer: "round_robin"}
	tcpTLSRREnv   = env{name: "tcp-tls", network: "tcp", security: "tls", balancer: "round_robin"}
	handlerEnv    = env{name: "handler-tls", network: "tcp", security: "tls", httpHandler: true, balancer: "round_robin"}
	noBalancerEnv = env{name: "no-balancer", network: "tcp", security: "tls"}
	allEnv        = []env{tcpClearEnv, tcpTLSEnv, tcpClearRREnv, tcpTLSRREnv, handlerEnv, noBalancerEnv}
)

var onlyEnv = flag.String("only_env", "", "If non-empty, one of 'tcp-clear', 'tcp-tls', 'unix-clear', 'unix-tls', or 'handler-tls' to only run the tests for that environment. Empty means all.")

func listTestEnv() (envs []env) {
	if *onlyEnv != "" {
		for _, e := range allEnv {
			if e.name == *onlyEnv {
				if !e.runnable() {
					panic(fmt.Sprintf("--only_env environment %q does not run on %s", *onlyEnv, runtime.GOOS))
				}
				return []env{e}
			}
		}
		panic(fmt.Sprintf("invalid --only_env value %q", *onlyEnv))
	}
	for _, e := range allEnv {
		if e.runnable() {
			envs = append(envs, e)
		}
	}
	return envs
}

// test is an end-to-end test. It should be created with the newTest
// func, modified as needed, and then started with its startServer method.
// It should be cleaned up with the tearDown method.
type test struct {
	t *testing.T
	e env

	ctx    context.Context // valid for life of test, before tearDown
	cancel context.CancelFunc

	// Configurable knobs, after newTest returns:
	testServer              testpb.TestServiceServer // nil means none
	healthServer            *health.Server           // nil means disabled
	maxStream               uint32
	tapHandle               tap.ServerInHandle
	maxMsgSize              *int
	maxClientReceiveMsgSize *int
	maxClientSendMsgSize    *int
	maxServerReceiveMsgSize *int
	maxServerSendMsgSize    *int
	maxClientHeaderListSize *uint32
	maxServerHeaderListSize *uint32
	userAgent               string
	// clientCompression and serverCompression are set to test the deprecated API
	// WithCompressor and WithDecompressor.
	clientCompression bool
	serverCompression bool
	// clientUseCompression is set to test the new compressor registration API UseCompressor.
	clientUseCompression bool
	// clientNopCompression is set to create a compressor whose type is not supported.
	clientNopCompression        bool
	unaryClientInt              grpc.UnaryClientInterceptor
	streamClientInt             grpc.StreamClientInterceptor
	unaryServerInt              grpc.UnaryServerInterceptor
	streamServerInt             grpc.StreamServerInterceptor
	unknownHandler              grpc.StreamHandler
	sc                          <-chan grpc.ServiceConfig
	customCodec                 encoding.Codec
	serverInitialWindowSize     int32
	serverInitialConnWindowSize int32
	clientInitialWindowSize     int32
	clientInitialConnWindowSize int32
	perRPCCreds                 credentials.PerRPCCredentials
	customDialOptions           []grpc.DialOption
	customServerOptions         []grpc.ServerOption
	resolverScheme              string

	// All test dialing is blocking by default. Set this to true if dial
	// should be non-blocking.
	nonBlockingDial bool

	// srv and srvAddr are set once startServer is called.
	srv     stopper
	srvAddr string

	// srvs and srvAddrs are set once startServers is called.
	srvs     []*grpc.Server
	srvAddrs []string

	cc          *grpc.ClientConn // nil until requested via clientConn
	restoreLogs func()           // nil unless declareLogNoise is used
}

type stopper interface {
	Stop()
	GracefulStop()
}

func (te *test) tearDown() {
	if te.cancel != nil {
		te.cancel()
		te.cancel = nil
	}

	if te.cc != nil {
		te.cc.Close()
		te.cc = nil
	}

	if te.restoreLogs != nil {
		te.restoreLogs()
		te.restoreLogs = nil
	}

	if te.srv != nil {
		te.srv.Stop()
	}
	if len(te.srvs) != 0 {
		for _, s := range te.srvs {
			s.Stop()
		}
	}
}

// newTest returns a new test using the provided testing.T and
// environment.  It is returned with default values. Tests should
// modify it before calling its startServer and clientConn methods.
func newTest(t *testing.T, e env) *test {
	te := &test{
		t:         t,
		e:         e,
		maxStream: math.MaxUint32,
	}
	te.ctx, te.cancel = context.WithCancel(context.Background())
	return te
}

func (te *test) listenAndServe(ts testpb.TestServiceServer, listen func(network, address string) (net.Listener, error)) net.Listener {
	te.testServer = ts
	te.t.Logf("Running test in %s environment...", te.e.name)
	sopts := []grpc.ServerOption{grpc.MaxConcurrentStreams(te.maxStream)}
	if te.maxMsgSize != nil {
		sopts = append(sopts, grpc.MaxMsgSize(*te.maxMsgSize))
	}
	if te.maxServerReceiveMsgSize != nil {
		sopts = append(sopts, grpc.MaxRecvMsgSize(*te.maxServerReceiveMsgSize))
	}
	if te.maxServerSendMsgSize != nil {
		sopts = append(sopts, grpc.MaxSendMsgSize(*te.maxServerSendMsgSize))
	}
	if te.maxServerHeaderListSize != nil {
		sopts = append(sopts, grpc.MaxHeaderListSize(*te.maxServerHeaderListSize))
	}
	if te.tapHandle != nil {
		sopts = append(sopts, grpc.InTapHandle(te.tapHandle))
	}
	if te.serverCompression {
		sopts = append(sopts,
			grpc.RPCCompressor(grpc.NewGZIPCompressor()),
			grpc.RPCDecompressor(grpc.NewGZIPDecompressor()),
		)
	}
	if te.unaryServerInt != nil {
		sopts = append(sopts, grpc.UnaryInterceptor(te.unaryServerInt))
	}
	if te.streamServerInt != nil {
		sopts = append(sopts, grpc.StreamInterceptor(te.streamServerInt))
	}
	if te.unknownHandler != nil {
		sopts = append(sopts, grpc.UnknownServiceHandler(te.unknownHandler))
	}
	if te.serverInitialWindowSize > 0 {
		sopts = append(sopts, grpc.InitialWindowSize(te.serverInitialWindowSize))
	}
	if te.serverInitialConnWindowSize > 0 {
		sopts = append(sopts, grpc.InitialConnWindowSize(te.serverInitialConnWindowSize))
	}
	la := "localhost:0"
	switch te.e.network {
	case "unix":
		la = "/tmp/testsock" + fmt.Sprintf("%d", time.Now().UnixNano())
		syscall.Unlink(la)
	}
	lis, err := listen(te.e.network, la)
	if err != nil {
		te.t.Fatalf("Failed to listen: %v", err)
	}
	switch te.e.security {
	case "tls":
		creds, err := credentials.NewServerTLSFromFile(testdata.Path("server1.pem"), testdata.Path("server1.key"))
		if err != nil {
			te.t.Fatalf("Failed to generate credentials %v", err)
		}
		sopts = append(sopts, grpc.Creds(creds))
	case "clientTimeoutCreds":
		sopts = append(sopts, grpc.Creds(&clientTimeoutCreds{}))
	}
	sopts = append(sopts, te.customServerOptions...)
	s := grpc.NewServer(sopts...)
	te.srv = s
	if te.healthServer != nil {
		healthgrpc.RegisterHealthServer(s, te.healthServer)
	}
	if te.testServer != nil {
		testpb.RegisterTestServiceServer(s, te.testServer)
	}
	addr := la
	switch te.e.network {
	case "unix":
	default:
		_, port, err := net.SplitHostPort(lis.Addr().String())
		if err != nil {
			te.t.Fatalf("Failed to parse listener address: %v", err)
		}
		addr = "localhost:" + port
	}

	te.srvAddr = addr

	if te.e.httpHandler {
		if te.e.security != "tls" {
			te.t.Fatalf("unsupported environment settings")
		}
		cert, err := tls.LoadX509KeyPair(testdata.Path("server1.pem"), testdata.Path("server1.key"))
		if err != nil {
			te.t.Fatal("Error creating TLS certificate: ", err)
		}
		hs := &http.Server{
			Handler: s,
		}
		err = http2.ConfigureServer(hs, &http2.Server{
			MaxConcurrentStreams: te.maxStream,
		})
		if err != nil {
			te.t.Fatal("error starting http2 server: ", err)
		}
		hs.TLSConfig.Certificates = []tls.Certificate{cert}
		tlsListener := tls.NewListener(lis, hs.TLSConfig)
		whs := &wrapHS{Listener: tlsListener, s: hs, conns: make(map[net.Conn]bool)}
		te.srv = whs
		go hs.Serve(whs)

		return lis
	}

	go s.Serve(lis)
	return lis
}

// TODO: delete wrapHS and wrapConn when Go1.6 and Go1.7 support are gone and
// call s.Close and s.Shutdown instead.
type wrapHS struct {
	sync.Mutex
	net.Listener
	s     *http.Server
	conns map[net.Conn]bool
}

func (w *wrapHS) Accept() (net.Conn, error) {
	c, err := w.Listener.Accept()
	if err != nil {
		return nil, err
	}
	w.Lock()
	if w.conns == nil {
		w.Unlock()
		c.Close()
		return nil, errors.New("connection after listener closed")
	}
	w.conns[&wrapConn{Conn: c, hs: w}] = true
	w.Unlock()
	return c, nil
}

func (w *wrapHS) Stop() {
	w.Listener.Close()
	w.Lock()
	conns := w.conns
	w.conns = nil
	w.Unlock()
	for c := range conns {
		c.Close()
	}
}

// Poll for now..
func (w *wrapHS) GracefulStop() {
	w.Listener.Close()
	for {
		w.Lock()
		l := len(w.conns)
		w.Unlock()
		if l == 0 {
			return
		}
		time.Sleep(50 * time.Millisecond)
	}
}

type wrapConn struct {
	net.Conn
	hs *wrapHS
}

func (w *wrapConn) Close() error {
	w.hs.Lock()
	delete(w.hs.conns, w.Conn)
	w.hs.Unlock()
	return w.Conn.Close()
}

func (te *test) startServerWithConnControl(ts testpb.TestServiceServer) *listenerWrapper {
	l := te.listenAndServe(ts, listenWithConnControl)
	return l.(*listenerWrapper)
}

// startServer starts a gRPC server listening. Callers should defer a
// call to te.tearDown to clean up.
func (te *test) startServer(ts testpb.TestServiceServer) {
	te.listenAndServe(ts, net.Listen)
}

type nopCompressor struct {
	grpc.Compressor
}

// NewNopCompressor creates a compressor to test the case that type is not supported.
func NewNopCompressor() grpc.Compressor {
	return &nopCompressor{grpc.NewGZIPCompressor()}
}

func (c *nopCompressor) Type() string {
	return "nop"
}

type nopDecompressor struct {
	grpc.Decompressor
}

// NewNopDecompressor creates a decompressor to test the case that type is not supported.
func NewNopDecompressor() grpc.Decompressor {
	return &nopDecompressor{grpc.NewGZIPDecompressor()}
}

func (d *nopDecompressor) Type() string {
	return "nop"
}

func (te *test) configDial(opts ...grpc.DialOption) ([]grpc.DialOption, string) {
	opts = append(opts, grpc.WithDialer(te.e.dialer), grpc.WithUserAgent(te.userAgent))

	if te.sc != nil {
		opts = append(opts, grpc.WithServiceConfig(te.sc))
	}

	if te.clientCompression {
		opts = append(opts,
			grpc.WithCompressor(grpc.NewGZIPCompressor()),
			grpc.WithDecompressor(grpc.NewGZIPDecompressor()),
		)
	}
	if te.clientUseCompression {
		opts = append(opts, grpc.WithDefaultCallOptions(grpc.UseCompressor("gzip")))
	}
	if te.clientNopCompression {
		opts = append(opts,
			grpc.WithCompressor(NewNopCompressor()),
			grpc.WithDecompressor(NewNopDecompressor()),
		)
	}
	if te.unaryClientInt != nil {
		opts = append(opts, grpc.WithUnaryInterceptor(te.unaryClientInt))
	}
	if te.streamClientInt != nil {
		opts = append(opts, grpc.WithStreamInterceptor(te.streamClientInt))
	}
	if te.maxMsgSize != nil {
		opts = append(opts, grpc.WithMaxMsgSize(*te.maxMsgSize))
	}
	if te.maxClientReceiveMsgSize != nil {
		opts = append(opts, grpc.WithDefaultCallOptions(grpc.MaxCallRecvMsgSize(*te.maxClientReceiveMsgSize)))
	}
	if te.maxClientSendMsgSize != nil {
		opts = append(opts, grpc.WithDefaultCallOptions(grpc.MaxCallSendMsgSize(*te.maxClientSendMsgSize)))
	}
	if te.maxClientHeaderListSize != nil {
		opts = append(opts, grpc.WithMaxHeaderListSize(*te.maxClientHeaderListSize))
	}
	switch te.e.security {
	case "tls":
		creds, err := credentials.NewClientTLSFromFile(testdata.Path("ca.pem"), "x.test.youtube.com")
		if err != nil {
			te.t.Fatalf("Failed to load credentials: %v", err)
		}
		opts = append(opts, grpc.WithTransportCredentials(creds))
	case "clientTimeoutCreds":
		opts = append(opts, grpc.WithTransportCredentials(&clientTimeoutCreds{}))
	case "empty":
		// Don't add any transport creds option.
	default:
		opts = append(opts, grpc.WithInsecure())
	}
	// TODO(bar) switch balancer case "pick_first".
	var scheme string
	if te.resolverScheme == "" {
		scheme = "passthrough:///"
	} else {
		scheme = te.resolverScheme + ":///"
	}
	switch te.e.balancer {
	case "v1":
		opts = append(opts, grpc.WithBalancer(grpc.RoundRobin(nil)))
	case "round_robin":
		opts = append(opts, grpc.WithBalancerName(roundrobin.Name))
	}
	if te.clientInitialWindowSize > 0 {
		opts = append(opts, grpc.WithInitialWindowSize(te.clientInitialWindowSize))
	}
	if te.clientInitialConnWindowSize > 0 {
		opts = append(opts, grpc.WithInitialConnWindowSize(te.clientInitialConnWindowSize))
	}
	if te.perRPCCreds != nil {
		opts = append(opts, grpc.WithPerRPCCredentials(te.perRPCCreds))
	}
	if te.customCodec != nil {
		opts = append(opts, grpc.WithDefaultCallOptions(grpc.ForceCodec(te.customCodec)))
	}
	if !te.nonBlockingDial && te.srvAddr != "" {
		// Only do a blocking dial if server is up.
		opts = append(opts, grpc.WithBlock())
	}
	if te.srvAddr == "" {
		te.srvAddr = "client.side.only.test"
	}
	opts = append(opts, te.customDialOptions...)
	return opts, scheme
}

func (te *test) clientConnWithConnControl() (*grpc.ClientConn, *dialerWrapper) {
	if te.cc != nil {
		return te.cc, nil
	}
	opts, scheme := te.configDial()
	dw := &dialerWrapper{}
	// overwrite the dialer before
	opts = append(opts, grpc.WithDialer(dw.dialer))
	var err error
	te.cc, err = grpc.Dial(scheme+te.srvAddr, opts...)
	if err != nil {
		te.t.Fatalf("Dial(%q) = %v", scheme+te.srvAddr, err)
	}
	return te.cc, dw
}

func (te *test) clientConn(opts ...grpc.DialOption) *grpc.ClientConn {
	if te.cc != nil {
		return te.cc
	}
	var scheme string
	opts, scheme = te.configDial(opts...)
	var err error
	te.cc, err = grpc.Dial(scheme+te.srvAddr, opts...)
	if err != nil {
		te.t.Fatalf("Dial(%q) = %v", scheme+te.srvAddr, err)
	}
	return te.cc
}

func (te *test) declareLogNoise(phrases ...string) {
	te.restoreLogs = declareLogNoise(te.t, phrases...)
}

func (te *test) withServerTester(fn func(st *serverTester)) {
	c, err := te.e.dialer(te.srvAddr, 10*time.Second)
	if err != nil {
		te.t.Fatal(err)
	}
	defer c.Close()
	if te.e.security == "tls" {
		c = tls.Client(c, &tls.Config{
			InsecureSkipVerify: true,
			NextProtos:         []string{http2.NextProtoTLS},
		})
	}
	st := newServerTesterFromConn(te.t, c)
	st.greet()
	fn(st)
}

type lazyConn struct {
	net.Conn
	beLazy int32
}

func (l *lazyConn) Write(b []byte) (int, error) {
	if atomic.LoadInt32(&(l.beLazy)) == 1 {
		time.Sleep(time.Second)
	}
	return l.Conn.Write(b)
}

func (s) TestContextDeadlineNotIgnored(t *testing.T) {
	e := noBalancerEnv
	var lc *lazyConn
	e.customDialer = func(network, addr string, timeout time.Duration) (net.Conn, error) {
		conn, err := net.DialTimeout(network, addr, timeout)
		if err != nil {
			return nil, err
		}
		lc = &lazyConn{Conn: conn}
		return lc, nil
	}

	te := newTest(t, e)
	te.startServer(&testServer{security: e.security})
	defer te.tearDown()

	cc := te.clientConn()
	tc := testpb.NewTestServiceClient(cc)
	if _, err := tc.EmptyCall(context.Background(), &testpb.Empty{}); err != nil {
		t.Fatalf("TestService/EmptyCall(_, _) = _, %v, want _, <nil>", err)
	}
	atomic.StoreInt32(&(lc.beLazy), 1)
	ctx, cancel := context.WithTimeout(context.Background(), 50*time.Millisecond)
	defer cancel()
	t1 := time.Now()
	if _, err := tc.EmptyCall(ctx, &testpb.Empty{}); status.Code(err) != codes.DeadlineExceeded {
		t.Fatalf("TestService/EmptyCall(_, _) = _, %v, want _, context.DeadlineExceeded", err)
	}
	if time.Since(t1) > 2*time.Second {
		t.Fatalf("TestService/EmptyCall(_, _) ran over the deadline")
	}
}

func (s) TestTimeoutOnDeadServer(t *testing.T) {
	for _, e := range listTestEnv() {
		testTimeoutOnDeadServer(t, e)
	}
}

func testTimeoutOnDeadServer(t *testing.T, e env) {
	te := newTest(t, e)
	te.userAgent = testAppUA
	te.declareLogNoise(
		"transport: http2Client.notifyError got notified that the client transport was broken EOF",
		"grpc: addrConn.transportMonitor exits due to: grpc: the connection is closing",
		"grpc: addrConn.resetTransport failed to create client transport: connection error",
	)
	te.startServer(&testServer{security: e.security})
	defer te.tearDown()

	cc := te.clientConn()
	tc := testpb.NewTestServiceClient(cc)
	if _, err := tc.EmptyCall(context.Background(), &testpb.Empty{}, grpc.WaitForReady(true)); err != nil {
		t.Fatalf("TestService/EmptyCall(_, _) = _, %v, want _, <nil>", err)
	}
	te.srv.Stop()

	// Wait for the client to notice the connection is gone.
	ctx, cancel := context.WithTimeout(context.Background(), 500*time.Millisecond)
	state := cc.GetState()
	for ; state == connectivity.Ready && cc.WaitForStateChange(ctx, state); state = cc.GetState() {
	}
	cancel()
	if state == connectivity.Ready {
		t.Fatalf("Timed out waiting for non-ready state")
	}
	ctx, cancel = context.WithTimeout(context.Background(), time.Millisecond)
	_, err := tc.EmptyCall(ctx, &testpb.Empty{}, grpc.WaitForReady(true))
	cancel()
	if e.balancer != "" && status.Code(err) != codes.DeadlineExceeded {
		// If e.balancer == nil, the ac will stop reconnecting because the dialer returns non-temp error,
		// the error will be an internal error.
		t.Fatalf("TestService/EmptyCall(%v, _) = _, %v, want _, error code: %s", ctx, err, codes.DeadlineExceeded)
	}
	awaitNewConnLogOutput()
}

func (s) TestServerGracefulStopIdempotent(t *testing.T) {
	for _, e := range listTestEnv() {
		if e.name == "handler-tls" {
			continue
		}
		testServerGracefulStopIdempotent(t, e)
	}
}

func testServerGracefulStopIdempotent(t *testing.T, e env) {
	te := newTest(t, e)
	te.userAgent = testAppUA
	te.startServer(&testServer{security: e.security})
	defer te.tearDown()

	for i := 0; i < 3; i++ {
		te.srv.GracefulStop()
	}
}

func (s) TestServerGoAway(t *testing.T) {
	for _, e := range listTestEnv() {
		if e.name == "handler-tls" {
			continue
		}
		testServerGoAway(t, e)
	}
}

func testServerGoAway(t *testing.T, e env) {
	te := newTest(t, e)
	te.userAgent = testAppUA
	te.startServer(&testServer{security: e.security})
	defer te.tearDown()

	cc := te.clientConn()
	tc := testpb.NewTestServiceClient(cc)
	// Finish an RPC to make sure the connection is good.
	ctx, cancel := context.WithTimeout(context.Background(), 5*time.Second)
	defer cancel()
	if _, err := tc.EmptyCall(ctx, &testpb.Empty{}, grpc.WaitForReady(true)); err != nil {
		t.Fatalf("TestService/EmptyCall(_, _) = _, %v, want _, <nil>", err)
	}
	ch := make(chan struct{})
	go func() {
		te.srv.GracefulStop()
		close(ch)
	}()
	// Loop until the server side GoAway signal is propagated to the client.
	for {
		ctx, cancel := context.WithTimeout(context.Background(), 10*time.Millisecond)
		if _, err := tc.EmptyCall(ctx, &testpb.Empty{}); err != nil && status.Code(err) != codes.DeadlineExceeded {
			cancel()
			break
		}
		cancel()
	}
	// A new RPC should fail.
	ctx, cancel = context.WithTimeout(context.Background(), 5*time.Second)
	defer cancel()
	if _, err := tc.EmptyCall(ctx, &testpb.Empty{}); status.Code(err) != codes.Unavailable && status.Code(err) != codes.Internal {
		t.Fatalf("TestService/EmptyCall(_, _) = _, %v, want _, %s or %s", err, codes.Unavailable, codes.Internal)
	}
	<-ch
	awaitNewConnLogOutput()
}

func (s) TestServerGoAwayPendingRPC(t *testing.T) {
	for _, e := range listTestEnv() {
		if e.name == "handler-tls" {
			continue
		}
		testServerGoAwayPendingRPC(t, e)
	}
}

func testServerGoAwayPendingRPC(t *testing.T, e env) {
	te := newTest(t, e)
	te.userAgent = testAppUA
	te.declareLogNoise(
		"transport: http2Client.notifyError got notified that the client transport was broken EOF",
		"grpc: addrConn.transportMonitor exits due to: grpc: the connection is closing",
		"grpc: addrConn.resetTransport failed to create client transport: connection error",
	)
	te.startServer(&testServer{security: e.security})
	defer te.tearDown()

	cc := te.clientConn()
	tc := testpb.NewTestServiceClient(cc)
	ctx, cancel := context.WithTimeout(context.Background(), 5*time.Second)
	stream, err := tc.FullDuplexCall(ctx, grpc.WaitForReady(true))
	if err != nil {
		t.Fatalf("%v.FullDuplexCall(_) = _, %v, want <nil>", tc, err)
	}
	// Finish an RPC to make sure the connection is good.
	if _, err := tc.EmptyCall(context.Background(), &testpb.Empty{}, grpc.WaitForReady(true)); err != nil {
		t.Fatalf("%v.EmptyCall(_, _, _) = _, %v, want _, <nil>", tc, err)
	}
	ch := make(chan struct{})
	go func() {
		te.srv.GracefulStop()
		close(ch)
	}()
	// Loop until the server side GoAway signal is propagated to the client.
	start := time.Now()
	errored := false
	for time.Since(start) < time.Second {
		ctx, cancel := context.WithTimeout(context.Background(), 10*time.Millisecond)
		_, err := tc.EmptyCall(ctx, &testpb.Empty{}, grpc.WaitForReady(true))
		cancel()
		if err != nil {
			errored = true
			break
		}
	}
	if !errored {
		t.Fatalf("GoAway never received by client")
	}
	respParam := []*testpb.ResponseParameters{{Size: 1}}
	payload, err := newPayload(testpb.PayloadType_COMPRESSABLE, int32(100))
	if err != nil {
		t.Fatal(err)
	}
	req := &testpb.StreamingOutputCallRequest{
		ResponseType:       testpb.PayloadType_COMPRESSABLE,
		ResponseParameters: respParam,
		Payload:            payload,
	}
	// The existing RPC should be still good to proceed.
	if err := stream.Send(req); err != nil {
		t.Fatalf("%v.Send(_) = %v, want <nil>", stream, err)
	}
	if _, err := stream.Recv(); err != nil {
		t.Fatalf("%v.Recv() = _, %v, want _, <nil>", stream, err)
	}
	// The RPC will run until canceled.
	cancel()
	<-ch
	awaitNewConnLogOutput()
}

func (s) TestServerMultipleGoAwayPendingRPC(t *testing.T) {
	for _, e := range listTestEnv() {
		if e.name == "handler-tls" {
			continue
		}
		testServerMultipleGoAwayPendingRPC(t, e)
	}
}

func testServerMultipleGoAwayPendingRPC(t *testing.T, e env) {
	te := newTest(t, e)
	te.userAgent = testAppUA
	te.declareLogNoise(
		"transport: http2Client.notifyError got notified that the client transport was broken EOF",
		"grpc: addrConn.transportMonitor exits due to: grpc: the connection is closing",
		"grpc: addrConn.resetTransport failed to create client transport: connection error",
	)
	te.startServer(&testServer{security: e.security})
	defer te.tearDown()

	cc := te.clientConn()
	tc := testpb.NewTestServiceClient(cc)
	ctx, cancel := context.WithCancel(context.Background())
	stream, err := tc.FullDuplexCall(ctx, grpc.WaitForReady(true))
	if err != nil {
		t.Fatalf("%v.FullDuplexCall(_) = _, %v, want <nil>", tc, err)
	}
	// Finish an RPC to make sure the connection is good.
	if _, err := tc.EmptyCall(context.Background(), &testpb.Empty{}, grpc.WaitForReady(true)); err != nil {
		t.Fatalf("%v.EmptyCall(_, _, _) = _, %v, want _, <nil>", tc, err)
	}
	ch1 := make(chan struct{})
	go func() {
		te.srv.GracefulStop()
		close(ch1)
	}()
	ch2 := make(chan struct{})
	go func() {
		te.srv.GracefulStop()
		close(ch2)
	}()
	// Loop until the server side GoAway signal is propagated to the client.
	for {
		ctx, cancel := context.WithTimeout(context.Background(), 10*time.Millisecond)
		if _, err := tc.EmptyCall(ctx, &testpb.Empty{}, grpc.WaitForReady(true)); err != nil {
			cancel()
			break
		}
		cancel()
	}
	select {
	case <-ch1:
		t.Fatal("GracefulStop() terminated early")
	case <-ch2:
		t.Fatal("GracefulStop() terminated early")
	default:
	}
	respParam := []*testpb.ResponseParameters{
		{
			Size: 1,
		},
	}
	payload, err := newPayload(testpb.PayloadType_COMPRESSABLE, int32(100))
	if err != nil {
		t.Fatal(err)
	}
	req := &testpb.StreamingOutputCallRequest{
		ResponseType:       testpb.PayloadType_COMPRESSABLE,
		ResponseParameters: respParam,
		Payload:            payload,
	}
	// The existing RPC should be still good to proceed.
	if err := stream.Send(req); err != nil {
		t.Fatalf("%v.Send(%v) = %v, want <nil>", stream, req, err)
	}
	if _, err := stream.Recv(); err != nil {
		t.Fatalf("%v.Recv() = _, %v, want _, <nil>", stream, err)
	}
	if err := stream.CloseSend(); err != nil {
		t.Fatalf("%v.CloseSend() = %v, want <nil>", stream, err)
	}
	<-ch1
	<-ch2
	cancel()
	awaitNewConnLogOutput()
}

func (s) TestConcurrentClientConnCloseAndServerGoAway(t *testing.T) {
	for _, e := range listTestEnv() {
		if e.name == "handler-tls" {
			continue
		}
		testConcurrentClientConnCloseAndServerGoAway(t, e)
	}
}

func testConcurrentClientConnCloseAndServerGoAway(t *testing.T, e env) {
	te := newTest(t, e)
	te.userAgent = testAppUA
	te.declareLogNoise(
		"transport: http2Client.notifyError got notified that the client transport was broken EOF",
		"grpc: addrConn.transportMonitor exits due to: grpc: the connection is closing",
		"grpc: addrConn.resetTransport failed to create client transport: connection error",
	)
	te.startServer(&testServer{security: e.security})
	defer te.tearDown()

	cc := te.clientConn()
	tc := testpb.NewTestServiceClient(cc)
	if _, err := tc.EmptyCall(context.Background(), &testpb.Empty{}, grpc.WaitForReady(true)); err != nil {
		t.Fatalf("%v.EmptyCall(_, _, _) = _, %v, want _, <nil>", tc, err)
	}
	ch := make(chan struct{})
	// Close ClientConn and Server concurrently.
	go func() {
		te.srv.GracefulStop()
		close(ch)
	}()
	go func() {
		cc.Close()
	}()
	<-ch
}

func (s) TestConcurrentServerStopAndGoAway(t *testing.T) {
	for _, e := range listTestEnv() {
		if e.name == "handler-tls" {
			continue
		}
		testConcurrentServerStopAndGoAway(t, e)
	}
}

func testConcurrentServerStopAndGoAway(t *testing.T, e env) {
	te := newTest(t, e)
	te.userAgent = testAppUA
	te.declareLogNoise(
		"transport: http2Client.notifyError got notified that the client transport was broken EOF",
		"grpc: addrConn.transportMonitor exits due to: grpc: the connection is closing",
		"grpc: addrConn.resetTransport failed to create client transport: connection error",
	)
	te.startServer(&testServer{security: e.security})
	defer te.tearDown()

	cc := te.clientConn()
	tc := testpb.NewTestServiceClient(cc)
	stream, err := tc.FullDuplexCall(context.Background(), grpc.WaitForReady(true))
	if err != nil {
		t.Fatalf("%v.FullDuplexCall(_) = _, %v, want <nil>", tc, err)
	}
	// Finish an RPC to make sure the connection is good.
	if _, err := tc.EmptyCall(context.Background(), &testpb.Empty{}, grpc.WaitForReady(true)); err != nil {
		t.Fatalf("%v.EmptyCall(_, _, _) = _, %v, want _, <nil>", tc, err)
	}
	ch := make(chan struct{})
	go func() {
		te.srv.GracefulStop()
		close(ch)
	}()
	// Loop until the server side GoAway signal is propagated to the client.
	for {
		ctx, cancel := context.WithTimeout(context.Background(), 10*time.Millisecond)
		if _, err := tc.EmptyCall(ctx, &testpb.Empty{}, grpc.WaitForReady(true)); err != nil {
			cancel()
			break
		}
		cancel()
	}
	// Stop the server and close all the connections.
	te.srv.Stop()
	respParam := []*testpb.ResponseParameters{
		{
			Size: 1,
		},
	}
	payload, err := newPayload(testpb.PayloadType_COMPRESSABLE, int32(100))
	if err != nil {
		t.Fatal(err)
	}
	req := &testpb.StreamingOutputCallRequest{
		ResponseType:       testpb.PayloadType_COMPRESSABLE,
		ResponseParameters: respParam,
		Payload:            payload,
	}
	sendStart := time.Now()
	for {
		if err := stream.Send(req); err == io.EOF {
			// stream.Send should eventually send io.EOF
			break
		} else if err != nil {
			// Send should never return a transport-level error.
			t.Fatalf("stream.Send(%v) = %v; want <nil or io.EOF>", req, err)
		}
		if time.Since(sendStart) > 2*time.Second {
			t.Fatalf("stream.Send(_) did not return io.EOF after 2s")
		}
		time.Sleep(time.Millisecond)
	}
	if _, err := stream.Recv(); err == nil || err == io.EOF {
		t.Fatalf("%v.Recv() = _, %v, want _, <non-nil, non-EOF>", stream, err)
	}
	<-ch
	awaitNewConnLogOutput()
}

func (s) TestClientConnCloseAfterGoAwayWithActiveStream(t *testing.T) {
	for _, e := range listTestEnv() {
		if e.name == "handler-tls" {
			continue
		}
		testClientConnCloseAfterGoAwayWithActiveStream(t, e)
	}
}

func testClientConnCloseAfterGoAwayWithActiveStream(t *testing.T, e env) {
	te := newTest(t, e)
	te.startServer(&testServer{security: e.security})
	defer te.tearDown()
	cc := te.clientConn()
	tc := testpb.NewTestServiceClient(cc)

	ctx, cancel := context.WithCancel(context.Background())
	defer cancel()
	if _, err := tc.FullDuplexCall(ctx); err != nil {
		t.Fatalf("%v.FullDuplexCall(_) = _, %v, want _, <nil>", tc, err)
	}
	done := make(chan struct{})
	go func() {
		te.srv.GracefulStop()
		close(done)
	}()
	time.Sleep(50 * time.Millisecond)
	cc.Close()
	timeout := time.NewTimer(time.Second)
	select {
	case <-done:
	case <-timeout.C:
		t.Fatalf("Test timed-out.")
	}
}

func (s) TestFailFast(t *testing.T) {
	for _, e := range listTestEnv() {
		testFailFast(t, e)
	}
}

func testFailFast(t *testing.T, e env) {
	te := newTest(t, e)
	te.userAgent = testAppUA
	te.declareLogNoise(
		"transport: http2Client.notifyError got notified that the client transport was broken EOF",
		"grpc: addrConn.transportMonitor exits due to: grpc: the connection is closing",
		"grpc: addrConn.resetTransport failed to create client transport: connection error",
	)
	te.startServer(&testServer{security: e.security})
	defer te.tearDown()

	cc := te.clientConn()
	tc := testpb.NewTestServiceClient(cc)
	ctx, cancel := context.WithTimeout(context.Background(), 10*time.Second)
	defer cancel()
	if _, err := tc.EmptyCall(ctx, &testpb.Empty{}); err != nil {
		t.Fatalf("TestService/EmptyCall(_, _) = _, %v, want _, <nil>", err)
	}
	// Stop the server and tear down all the existing connections.
	te.srv.Stop()
	// Loop until the server teardown is propagated to the client.
	for {
		ctx, cancel := context.WithTimeout(context.Background(), 10*time.Second)
		_, err := tc.EmptyCall(ctx, &testpb.Empty{})
		cancel()
		if status.Code(err) == codes.Unavailable {
			break
		}
		t.Logf("%v.EmptyCall(_, _) = _, %v", tc, err)
		time.Sleep(10 * time.Millisecond)
	}
	// The client keeps reconnecting and ongoing fail-fast RPCs should fail with code.Unavailable.
	if _, err := tc.EmptyCall(context.Background(), &testpb.Empty{}); status.Code(err) != codes.Unavailable {
		t.Fatalf("TestService/EmptyCall(_, _, _) = _, %v, want _, error code: %s", err, codes.Unavailable)
	}
	if _, err := tc.StreamingInputCall(context.Background()); status.Code(err) != codes.Unavailable {
		t.Fatalf("TestService/StreamingInputCall(_) = _, %v, want _, error code: %s", err, codes.Unavailable)
	}

	awaitNewConnLogOutput()
}

func testServiceConfigSetup(t *testing.T, e env) *test {
	te := newTest(t, e)
	te.userAgent = testAppUA
	te.declareLogNoise(
		"transport: http2Client.notifyError got notified that the client transport was broken EOF",
		"grpc: addrConn.transportMonitor exits due to: grpc: the connection is closing",
		"grpc: addrConn.resetTransport failed to create client transport: connection error",
		"Failed to dial : context canceled; please retry.",
	)
	return te
}

func newBool(b bool) (a *bool) {
	return &b
}

func newInt(b int) (a *int) {
	return &b
}

func newDuration(b time.Duration) (a *time.Duration) {
	a = new(time.Duration)
	*a = b
	return
}

func (s) TestGetMethodConfig(t *testing.T) {
	te := testServiceConfigSetup(t, tcpClearRREnv)
	defer te.tearDown()
	r, rcleanup := manual.GenerateAndRegisterManualResolver()
	defer rcleanup()

	te.resolverScheme = r.Scheme()
	cc := te.clientConn()
<<<<<<< HEAD
	r.NewAddress([]resolver.Address{{Addr: te.srvAddr}})
	r.NewServiceConfig(`{
		"methodConfig": [
		{
			"name": [
			{
				"service": "grpc.testing.TestService",
				"method": "EmptyCall"
			}
			],
			"waitForReady": true,
			"timeout": ".001s"
		},
		{
			"name": [
			{
				"service": "grpc.testing.TestService"
			}
			],
			"waitForReady": false
		}
		]
	}`)
=======
	addrs := []resolver.Address{{Addr: te.srvAddr}}
	r.UpdateState(resolver.State{
		Addresses: addrs,
		ServiceConfig: `{
    "methodConfig": [
        {
            "name": [
                {
                    "service": "grpc.testing.TestService",
                    "method": "EmptyCall"
                }
            ],
            "waitForReady": true,
            "timeout": ".001s"
        },
        {
            "name": [
                {
                    "service": "grpc.testing.TestService"
                }
            ],
            "waitForReady": false
        }
    ]
}`})
>>>>>>> 3fc74305

	tc := testpb.NewTestServiceClient(cc)

	// Make sure service config has been processed by grpc.
	for {
		if cc.GetMethodConfig("/grpc.testing.TestService/EmptyCall").WaitForReady != nil {
			break
		}
		time.Sleep(time.Millisecond)
	}

	// The following RPCs are expected to become non-fail-fast ones with 1ms deadline.
	var err error
	if _, err = tc.EmptyCall(context.Background(), &testpb.Empty{}); status.Code(err) != codes.DeadlineExceeded {
		t.Fatalf("TestService/EmptyCall(_, _) = _, %v, want _, %s", err, codes.DeadlineExceeded)
	}

<<<<<<< HEAD
	r.NewServiceConfig(`{
		"methodConfig": [
		{
			"name": [
			{
				"service": "grpc.testing.TestService",
				"method": "UnaryCall"
			}
			],
			"waitForReady": true,
			"timeout": ".001s"
		},
		{
			"name": [
			{
				"service": "grpc.testing.TestService"
			}
			],
			"waitForReady": false
		}
		]
	}`)
=======
	r.UpdateState(resolver.State{Addresses: addrs, ServiceConfig: `{
    "methodConfig": [
        {
            "name": [
                {
                    "service": "grpc.testing.TestService",
                    "method": "UnaryCall"
                }
            ],
            "waitForReady": true,
            "timeout": ".001s"
        },
        {
            "name": [
                {
                    "service": "grpc.testing.TestService"
                }
            ],
            "waitForReady": false
        }
    ]
}`})
>>>>>>> 3fc74305

	// Make sure service config has been processed by grpc.
	for {
		if mc := cc.GetMethodConfig("/grpc.testing.TestService/EmptyCall"); mc.WaitForReady != nil && !*mc.WaitForReady {
			break
		}
		time.Sleep(time.Millisecond)
	}
	// The following RPCs are expected to become fail-fast.
	if _, err = tc.EmptyCall(context.Background(), &testpb.Empty{}); status.Code(err) != codes.Unavailable {
		t.Fatalf("TestService/EmptyCall(_, _) = _, %v, want _, %s", err, codes.Unavailable)
	}
}

func (s) TestServiceConfigWaitForReady(t *testing.T) {
	te := testServiceConfigSetup(t, tcpClearRREnv)
	defer te.tearDown()
	r, rcleanup := manual.GenerateAndRegisterManualResolver()
	defer rcleanup()

	// Case1: Client API set failfast to be false, and service config set wait_for_ready to be false, Client API should win, and the rpc will wait until deadline exceeds.
	te.resolverScheme = r.Scheme()
	cc := te.clientConn()
<<<<<<< HEAD
	r.NewAddress([]resolver.Address{{Addr: te.srvAddr}})
	r.NewServiceConfig(`{
		"methodConfig": [
		{
			"name": [
			{
				"service": "grpc.testing.TestService",
				"method": "EmptyCall"
			},
			{
				"service": "grpc.testing.TestService",
				"method": "FullDuplexCall"
			}
			],
			"waitForReady": false,
			"timeout": ".001s"
		}
		]
	}`)
=======
	addrs := []resolver.Address{{Addr: te.srvAddr}}
	r.UpdateState(resolver.State{
		Addresses: addrs,
		ServiceConfig: `{
    "methodConfig": [
        {
            "name": [
                {
                    "service": "grpc.testing.TestService",
                    "method": "EmptyCall"
                },
                {
                    "service": "grpc.testing.TestService",
                    "method": "FullDuplexCall"
                }
            ],
            "waitForReady": false,
            "timeout": ".001s"
        }
    ]
}`})
>>>>>>> 3fc74305

	tc := testpb.NewTestServiceClient(cc)

	// Make sure service config has been processed by grpc.
	for {
		if cc.GetMethodConfig("/grpc.testing.TestService/FullDuplexCall").WaitForReady != nil {
			break
		}
		time.Sleep(time.Millisecond)
	}

	// The following RPCs are expected to become non-fail-fast ones with 1ms deadline.
	var err error
	if _, err = tc.EmptyCall(context.Background(), &testpb.Empty{}, grpc.WaitForReady(true)); status.Code(err) != codes.DeadlineExceeded {
		t.Fatalf("TestService/EmptyCall(_, _) = _, %v, want _, %s", err, codes.DeadlineExceeded)
	}
	if _, err := tc.FullDuplexCall(context.Background(), grpc.WaitForReady(true)); status.Code(err) != codes.DeadlineExceeded {
		t.Fatalf("TestService/FullDuplexCall(_) = _, %v, want %s", err, codes.DeadlineExceeded)
	}

	// Generate a service config update.
	// Case2:Client API set failfast to be false, and service config set wait_for_ready to be true, and the rpc will wait until deadline exceeds.
<<<<<<< HEAD
	r.NewServiceConfig(`{
		"methodConfig": [
		{
			"name": [
			{
				"service": "grpc.testing.TestService",
				"method": "EmptyCall"
			},
			{
				"service": "grpc.testing.TestService",
				"method": "FullDuplexCall"
			}
			],
			"waitForReady": true,
			"timeout": ".001s"
		}
		]
	}`)
=======
	r.UpdateState(resolver.State{
		Addresses: addrs,
		ServiceConfig: `{
    "methodConfig": [
        {
            "name": [
                {
                    "service": "grpc.testing.TestService",
                    "method": "EmptyCall"
                },
                {
                    "service": "grpc.testing.TestService",
                    "method": "FullDuplexCall"
                }
            ],
            "waitForReady": true,
            "timeout": ".001s"
        }
    ]
}`})
>>>>>>> 3fc74305

	// Wait for the new service config to take effect.
	for {
		if mc := cc.GetMethodConfig("/grpc.testing.TestService/EmptyCall"); mc.WaitForReady != nil && *mc.WaitForReady {
			break
		}
		time.Sleep(time.Millisecond)
	}
	// The following RPCs are expected to become non-fail-fast ones with 1ms deadline.
	if _, err := tc.EmptyCall(context.Background(), &testpb.Empty{}); status.Code(err) != codes.DeadlineExceeded {
		t.Fatalf("TestService/EmptyCall(_, _) = _, %v, want _, %s", err, codes.DeadlineExceeded)
	}
	if _, err := tc.FullDuplexCall(context.Background()); status.Code(err) != codes.DeadlineExceeded {
		t.Fatalf("TestService/FullDuplexCall(_) = _, %v, want %s", err, codes.DeadlineExceeded)
	}
}

func (s) TestServiceConfigTimeout(t *testing.T) {
	te := testServiceConfigSetup(t, tcpClearRREnv)
	defer te.tearDown()
	r, rcleanup := manual.GenerateAndRegisterManualResolver()
	defer rcleanup()

	// Case1: Client API sets timeout to be 1ns and ServiceConfig sets timeout to be 1hr. Timeout should be 1ns (min of 1ns and 1hr) and the rpc will wait until deadline exceeds.
	te.resolverScheme = r.Scheme()
	cc := te.clientConn()
<<<<<<< HEAD
	r.NewAddress([]resolver.Address{{Addr: te.srvAddr}})
	r.NewServiceConfig(`{
		"methodConfig": [
		{
			"name": [
			{
				"service": "grpc.testing.TestService",
				"method": "EmptyCall"
			},
			{
				"service": "grpc.testing.TestService",
				"method": "FullDuplexCall"
			}
			],
			"waitForReady": true,
			"timeout": "3600s"
		}
		]
	}`)
=======
	addrs := []resolver.Address{{Addr: te.srvAddr}}
	r.UpdateState(resolver.State{
		Addresses: addrs,
		ServiceConfig: `{
    "methodConfig": [
        {
            "name": [
                {
                    "service": "grpc.testing.TestService",
                    "method": "EmptyCall"
                },
                {
                    "service": "grpc.testing.TestService",
                    "method": "FullDuplexCall"
                }
            ],
            "waitForReady": true,
            "timeout": "3600s"
        }
    ]
}`})
>>>>>>> 3fc74305

	tc := testpb.NewTestServiceClient(cc)

	// Make sure service config has been processed by grpc.
	for {
		if cc.GetMethodConfig("/grpc.testing.TestService/FullDuplexCall").Timeout != nil {
			break
		}
		time.Sleep(time.Millisecond)
	}

	// The following RPCs are expected to become non-fail-fast ones with 1ns deadline.
	var err error
	ctx, cancel := context.WithTimeout(context.Background(), time.Nanosecond)
	if _, err = tc.EmptyCall(ctx, &testpb.Empty{}, grpc.WaitForReady(true)); status.Code(err) != codes.DeadlineExceeded {
		t.Fatalf("TestService/EmptyCall(_, _) = _, %v, want _, %s", err, codes.DeadlineExceeded)
	}
	cancel()

	ctx, cancel = context.WithTimeout(context.Background(), time.Nanosecond)
	if _, err = tc.FullDuplexCall(ctx, grpc.WaitForReady(true)); status.Code(err) != codes.DeadlineExceeded {
		t.Fatalf("TestService/FullDuplexCall(_) = _, %v, want %s", err, codes.DeadlineExceeded)
	}
	cancel()

	// Generate a service config update.
	// Case2: Client API sets timeout to be 1hr and ServiceConfig sets timeout to be 1ns. Timeout should be 1ns (min of 1ns and 1hr) and the rpc will wait until deadline exceeds.
<<<<<<< HEAD
	r.NewServiceConfig(`{
		"methodConfig": [
		{
			"name": [
			{
				"service": "grpc.testing.TestService",
				"method": "EmptyCall"
			},
			{
				"service": "grpc.testing.TestService",
				"method": "FullDuplexCall"
			}
			],
			"waitForReady": true,
			"timeout": ".000000001s"
		}
		]
	}`)
=======
	r.UpdateState(resolver.State{
		Addresses: addrs,
		ServiceConfig: `{
    "methodConfig": [
        {
            "name": [
                {
                    "service": "grpc.testing.TestService",
                    "method": "EmptyCall"
                },
                {
                    "service": "grpc.testing.TestService",
                    "method": "FullDuplexCall"
                }
            ],
            "waitForReady": true,
            "timeout": ".000000001s"
        }
    ]
}`})
>>>>>>> 3fc74305

	// Wait for the new service config to take effect.
	for {
		if mc := cc.GetMethodConfig("/grpc.testing.TestService/FullDuplexCall"); mc.Timeout != nil && *mc.Timeout == time.Nanosecond {
			break
		}
		time.Sleep(time.Millisecond)
	}

	ctx, cancel = context.WithTimeout(context.Background(), time.Hour)
	if _, err = tc.EmptyCall(ctx, &testpb.Empty{}, grpc.WaitForReady(true)); status.Code(err) != codes.DeadlineExceeded {
		t.Fatalf("TestService/EmptyCall(_, _) = _, %v, want _, %s", err, codes.DeadlineExceeded)
	}
	cancel()

	ctx, cancel = context.WithTimeout(context.Background(), time.Hour)
	if _, err = tc.FullDuplexCall(ctx, grpc.WaitForReady(true)); status.Code(err) != codes.DeadlineExceeded {
		t.Fatalf("TestService/FullDuplexCall(_) = _, %v, want %s", err, codes.DeadlineExceeded)
	}
	cancel()
}

func (s) TestServiceConfigMaxMsgSize(t *testing.T) {
	e := tcpClearRREnv
	r, rcleanup := manual.GenerateAndRegisterManualResolver()
	defer rcleanup()

	// Setting up values and objects shared across all test cases.
	const smallSize = 1
	const largeSize = 1024
	const extraLargeSize = 2048

	smallPayload, err := newPayload(testpb.PayloadType_COMPRESSABLE, smallSize)
	if err != nil {
		t.Fatal(err)
	}
	largePayload, err := newPayload(testpb.PayloadType_COMPRESSABLE, largeSize)
	if err != nil {
		t.Fatal(err)
	}
	extraLargePayload, err := newPayload(testpb.PayloadType_COMPRESSABLE, extraLargeSize)
	if err != nil {
		t.Fatal(err)
	}

	scjs := `{
		"methodConfig": [
		{
			"name": [
			{
				"service": "grpc.testing.TestService",
				"method": "UnaryCall"
			},
			{
				"service": "grpc.testing.TestService",
				"method": "FullDuplexCall"
			}
			],
			"maxRequestMessageBytes": 2048,
			"maxResponseMessageBytes": 2048
		}
		]
	}`

	// Case1: sc set maxReqSize to 2048 (send), maxRespSize to 2048 (recv).
	te1 := testServiceConfigSetup(t, e)
	defer te1.tearDown()

	te1.resolverScheme = r.Scheme()
	te1.nonBlockingDial = true
	te1.startServer(&testServer{security: e.security})
	cc1 := te1.clientConn()

	addrs := []resolver.Address{{Addr: te1.srvAddr}}
	r.UpdateState(resolver.State{Addresses: addrs, ServiceConfig: scjs})
	tc := testpb.NewTestServiceClient(cc1)

	req := &testpb.SimpleRequest{
		ResponseType: testpb.PayloadType_COMPRESSABLE,
		ResponseSize: int32(extraLargeSize),
		Payload:      smallPayload,
	}

	for {
		if cc1.GetMethodConfig("/grpc.testing.TestService/FullDuplexCall").MaxReqSize != nil {
			break
		}
		time.Sleep(time.Millisecond)
	}

	// Test for unary RPC recv.
	if _, err = tc.UnaryCall(context.Background(), req, grpc.WaitForReady(true)); err == nil || status.Code(err) != codes.ResourceExhausted {
		t.Fatalf("TestService/UnaryCall(_, _) = _, %v, want _, error code: %s", err, codes.ResourceExhausted)
	}

	// Test for unary RPC send.
	req.Payload = extraLargePayload
	req.ResponseSize = int32(smallSize)
	if _, err := tc.UnaryCall(context.Background(), req); err == nil || status.Code(err) != codes.ResourceExhausted {
		t.Fatalf("TestService/UnaryCall(_, _) = _, %v, want _, error code: %s", err, codes.ResourceExhausted)
	}

	// Test for streaming RPC recv.
	respParam := []*testpb.ResponseParameters{
		{
			Size: int32(extraLargeSize),
		},
	}
	sreq := &testpb.StreamingOutputCallRequest{
		ResponseType:       testpb.PayloadType_COMPRESSABLE,
		ResponseParameters: respParam,
		Payload:            smallPayload,
	}
	stream, err := tc.FullDuplexCall(te1.ctx)
	if err != nil {
		t.Fatalf("%v.FullDuplexCall(_) = _, %v, want <nil>", tc, err)
	}
	if err = stream.Send(sreq); err != nil {
		t.Fatalf("%v.Send(%v) = %v, want <nil>", stream, sreq, err)
	}
	if _, err = stream.Recv(); err == nil || status.Code(err) != codes.ResourceExhausted {
		t.Fatalf("%v.Recv() = _, %v, want _, error code: %s", stream, err, codes.ResourceExhausted)
	}

	// Test for streaming RPC send.
	respParam[0].Size = int32(smallSize)
	sreq.Payload = extraLargePayload
	stream, err = tc.FullDuplexCall(te1.ctx)
	if err != nil {
		t.Fatalf("%v.FullDuplexCall(_) = _, %v, want <nil>", tc, err)
	}
	if err = stream.Send(sreq); err == nil || status.Code(err) != codes.ResourceExhausted {
		t.Fatalf("%v.Send(%v) = %v, want _, error code: %s", stream, sreq, err, codes.ResourceExhausted)
	}

	// Case2: Client API set maxReqSize to 1024 (send), maxRespSize to 1024 (recv). Sc sets maxReqSize to 2048 (send), maxRespSize to 2048 (recv).
	te2 := testServiceConfigSetup(t, e)
	te2.resolverScheme = r.Scheme()
	te2.nonBlockingDial = true
	te2.maxClientReceiveMsgSize = newInt(1024)
	te2.maxClientSendMsgSize = newInt(1024)

	te2.startServer(&testServer{security: e.security})
	defer te2.tearDown()
	cc2 := te2.clientConn()
	r.UpdateState(resolver.State{Addresses: []resolver.Address{{Addr: te2.srvAddr}}, ServiceConfig: scjs})
	tc = testpb.NewTestServiceClient(cc2)

	for {
		if cc2.GetMethodConfig("/grpc.testing.TestService/FullDuplexCall").MaxReqSize != nil {
			break
		}
		time.Sleep(time.Millisecond)
	}

	// Test for unary RPC recv.
	req.Payload = smallPayload
	req.ResponseSize = int32(largeSize)

	if _, err = tc.UnaryCall(context.Background(), req, grpc.WaitForReady(true)); err == nil || status.Code(err) != codes.ResourceExhausted {
		t.Fatalf("TestService/UnaryCall(_, _) = _, %v, want _, error code: %s", err, codes.ResourceExhausted)
	}

	// Test for unary RPC send.
	req.Payload = largePayload
	req.ResponseSize = int32(smallSize)
	if _, err := tc.UnaryCall(context.Background(), req); err == nil || status.Code(err) != codes.ResourceExhausted {
		t.Fatalf("TestService/UnaryCall(_, _) = _, %v, want _, error code: %s", err, codes.ResourceExhausted)
	}

	// Test for streaming RPC recv.
	stream, err = tc.FullDuplexCall(te2.ctx)
	respParam[0].Size = int32(largeSize)
	sreq.Payload = smallPayload
	if err != nil {
		t.Fatalf("%v.FullDuplexCall(_) = _, %v, want <nil>", tc, err)
	}
	if err = stream.Send(sreq); err != nil {
		t.Fatalf("%v.Send(%v) = %v, want <nil>", stream, sreq, err)
	}
	if _, err = stream.Recv(); err == nil || status.Code(err) != codes.ResourceExhausted {
		t.Fatalf("%v.Recv() = _, %v, want _, error code: %s", stream, err, codes.ResourceExhausted)
	}

	// Test for streaming RPC send.
	respParam[0].Size = int32(smallSize)
	sreq.Payload = largePayload
	stream, err = tc.FullDuplexCall(te2.ctx)
	if err != nil {
		t.Fatalf("%v.FullDuplexCall(_) = _, %v, want <nil>", tc, err)
	}
	if err = stream.Send(sreq); err == nil || status.Code(err) != codes.ResourceExhausted {
		t.Fatalf("%v.Send(%v) = %v, want _, error code: %s", stream, sreq, err, codes.ResourceExhausted)
	}

	// Case3: Client API set maxReqSize to 4096 (send), maxRespSize to 4096 (recv). Sc sets maxReqSize to 2048 (send), maxRespSize to 2048 (recv).
	te3 := testServiceConfigSetup(t, e)
	te3.resolverScheme = r.Scheme()
	te3.nonBlockingDial = true
	te3.maxClientReceiveMsgSize = newInt(4096)
	te3.maxClientSendMsgSize = newInt(4096)

	te3.startServer(&testServer{security: e.security})
	defer te3.tearDown()

	cc3 := te3.clientConn()
	r.UpdateState(resolver.State{Addresses: []resolver.Address{{Addr: te3.srvAddr}}, ServiceConfig: scjs})
	tc = testpb.NewTestServiceClient(cc3)

	for {
		if cc3.GetMethodConfig("/grpc.testing.TestService/FullDuplexCall").MaxReqSize != nil {
			break
		}
		time.Sleep(time.Millisecond)
	}

	// Test for unary RPC recv.
	req.Payload = smallPayload
	req.ResponseSize = int32(largeSize)

	if _, err = tc.UnaryCall(context.Background(), req, grpc.WaitForReady(true)); err != nil {
		t.Fatalf("TestService/UnaryCall(_, _) = _, %v, want <nil>", err)
	}

	req.ResponseSize = int32(extraLargeSize)
	if _, err := tc.UnaryCall(context.Background(), req); err == nil || status.Code(err) != codes.ResourceExhausted {
		t.Fatalf("TestService/UnaryCall(_, _) = _, %v, want _, error code: %s", err, codes.ResourceExhausted)
	}

	// Test for unary RPC send.
	req.Payload = largePayload
	req.ResponseSize = int32(smallSize)
	if _, err := tc.UnaryCall(context.Background(), req); err != nil {
		t.Fatalf("TestService/UnaryCall(_, _) = _, %v, want <nil>", err)
	}

	req.Payload = extraLargePayload
	if _, err = tc.UnaryCall(context.Background(), req); err == nil || status.Code(err) != codes.ResourceExhausted {
		t.Fatalf("TestService/UnaryCall(_, _) = _, %v, want _, error code: %s", err, codes.ResourceExhausted)
	}

	// Test for streaming RPC recv.
	stream, err = tc.FullDuplexCall(te3.ctx)
	if err != nil {
		t.Fatalf("%v.FullDuplexCall(_) = _, %v, want <nil>", tc, err)
	}
	respParam[0].Size = int32(largeSize)
	sreq.Payload = smallPayload

	if err = stream.Send(sreq); err != nil {
		t.Fatalf("%v.Send(%v) = %v, want <nil>", stream, sreq, err)
	}
	if _, err = stream.Recv(); err != nil {
		t.Fatalf("%v.Recv() = _, %v, want <nil>", stream, err)
	}

	respParam[0].Size = int32(extraLargeSize)

	if err = stream.Send(sreq); err != nil {
		t.Fatalf("%v.Send(%v) = %v, want <nil>", stream, sreq, err)
	}
	if _, err = stream.Recv(); err == nil || status.Code(err) != codes.ResourceExhausted {
		t.Fatalf("%v.Recv() = _, %v, want _, error code: %s", stream, err, codes.ResourceExhausted)
	}

	// Test for streaming RPC send.
	respParam[0].Size = int32(smallSize)
	sreq.Payload = largePayload
	stream, err = tc.FullDuplexCall(te3.ctx)
	if err != nil {
		t.Fatalf("%v.FullDuplexCall(_) = _, %v, want <nil>", tc, err)
	}
	if err := stream.Send(sreq); err != nil {
		t.Fatalf("%v.Send(%v) = %v, want <nil>", stream, sreq, err)
	}
	sreq.Payload = extraLargePayload
	if err := stream.Send(sreq); err == nil || status.Code(err) != codes.ResourceExhausted {
		t.Fatalf("%v.Send(%v) = %v, want _, error code: %s", stream, sreq, err, codes.ResourceExhausted)
	}
}

// Reading from a streaming RPC may fail with context canceled if timeout was
// set by service config (https://github.com/grpc/grpc-go/issues/1818). This
// test makes sure read from streaming RPC doesn't fail in this case.
func (s) TestStreamingRPCWithTimeoutInServiceConfigRecv(t *testing.T) {
	te := testServiceConfigSetup(t, tcpClearRREnv)
	te.startServer(&testServer{security: tcpClearRREnv.security})
	defer te.tearDown()
	r, rcleanup := manual.GenerateAndRegisterManualResolver()
	defer rcleanup()

	te.resolverScheme = r.Scheme()
	te.nonBlockingDial = true
	cc := te.clientConn()
	tc := testpb.NewTestServiceClient(cc)

<<<<<<< HEAD
	r.NewAddress([]resolver.Address{{Addr: te.srvAddr}})
	r.NewServiceConfig(`{
		"methodConfig": [
		{
			"name": [
			{
				"service": "grpc.testing.TestService",
				"method": "FullDuplexCall"
			}
			],
			"waitForReady": true,
			"timeout": "10s"
		}
		]
	}`)
=======
	r.UpdateState(resolver.State{
		Addresses: []resolver.Address{{Addr: te.srvAddr}},
		ServiceConfig: `{
	    "methodConfig": [
	        {
	            "name": [
	                {
	                    "service": "grpc.testing.TestService",
	                    "method": "FullDuplexCall"
	                }
	            ],
	            "waitForReady": true,
	            "timeout": "10s"
	        }
	    ]
	}`})
>>>>>>> 3fc74305
	// Make sure service config has been processed by grpc.
	for {
		if cc.GetMethodConfig("/grpc.testing.TestService/FullDuplexCall").Timeout != nil {
			break
		}
		time.Sleep(time.Millisecond)
	}

	ctx, cancel := context.WithCancel(context.Background())
	defer cancel()
	stream, err := tc.FullDuplexCall(ctx, grpc.WaitForReady(true))
	if err != nil {
		t.Fatalf("TestService/FullDuplexCall(_) = _, %v, want <nil>", err)
	}

	payload, err := newPayload(testpb.PayloadType_COMPRESSABLE, 0)
	if err != nil {
		t.Fatalf("failed to newPayload: %v", err)
	}
	req := &testpb.StreamingOutputCallRequest{
		ResponseType:       testpb.PayloadType_COMPRESSABLE,
		ResponseParameters: []*testpb.ResponseParameters{{Size: 0}},
		Payload:            payload,
	}
	if err := stream.Send(req); err != nil {
		t.Fatalf("stream.Send(%v) = %v, want <nil>", req, err)
	}
	stream.CloseSend()
	time.Sleep(time.Second)
	// Sleep 1 second before recv to make sure the final status is received
	// before the recv.
	if _, err := stream.Recv(); err != nil {
		t.Fatalf("stream.Recv = _, %v, want _, <nil>", err)
	}
	// Keep reading to drain the stream.
	for {
		if _, err := stream.Recv(); err != nil {
			break
		}
	}
}

func (s) TestPreloaderClientSend(t *testing.T) {
	for _, e := range listTestEnv() {
		testPreloaderClientSend(t, e)
	}
}

func testPreloaderClientSend(t *testing.T, e env) {
	te := newTest(t, e)
	te.userAgent = testAppUA
	te.declareLogNoise(
		"transport: http2Client.notifyError got notified that the client transport was broken EOF",
		"grpc: addrConn.transportMonitor exits due to: grpc: the connection is closing",
		"grpc: addrConn.resetTransport failed to create client transport: connection error",
		"Failed to dial : context canceled; please retry.",
	)
	te.startServer(&testServer{security: e.security})

	defer te.tearDown()
	tc := testpb.NewTestServiceClient(te.clientConn())

	// Test for streaming RPC recv.
	// Set context for send with proper RPC Information
	stream, err := tc.FullDuplexCall(te.ctx, grpc.UseCompressor("gzip"))
	if err != nil {
		t.Fatalf("%v.FullDuplexCall(_) = _, %v, want <nil>", tc, err)
	}
	var index int
	for index < len(reqSizes) {
		respParam := []*testpb.ResponseParameters{
			{
				Size: int32(respSizes[index]),
			},
		}

		payload, err := newPayload(testpb.PayloadType_COMPRESSABLE, int32(reqSizes[index]))
		if err != nil {
			t.Fatal(err)
		}

		req := &testpb.StreamingOutputCallRequest{
			ResponseType:       testpb.PayloadType_COMPRESSABLE,
			ResponseParameters: respParam,
			Payload:            payload,
		}
		preparedMsg := &grpc.PreparedMsg{}
		err = preparedMsg.Encode(stream, req)
		if err != nil {
			t.Fatalf("PrepareMsg failed for size %d : %v", reqSizes[index], err)
		}
		if err := stream.SendMsg(preparedMsg); err != nil {
			t.Fatalf("%v.Send(%v) = %v, want <nil>", stream, req, err)
		}
		reply, err := stream.Recv()
		if err != nil {
			t.Fatalf("%v.Recv() = %v, want <nil>", stream, err)
		}
		pt := reply.GetPayload().GetType()
		if pt != testpb.PayloadType_COMPRESSABLE {
			t.Fatalf("Got the reply of type %d, want %d", pt, testpb.PayloadType_COMPRESSABLE)
		}
		size := len(reply.GetPayload().GetBody())
		if size != int(respSizes[index]) {
			t.Fatalf("Got reply body of length %d, want %d", size, respSizes[index])
		}
		index++
	}
	if err := stream.CloseSend(); err != nil {
		t.Fatalf("%v.CloseSend() got %v, want %v", stream, err, nil)
	}
	if _, err := stream.Recv(); err != io.EOF {
		t.Fatalf("%v failed to complele the ping pong test: %v", stream, err)
	}
}

func (s) TestMaxMsgSizeClientDefault(t *testing.T) {
	for _, e := range listTestEnv() {
		testMaxMsgSizeClientDefault(t, e)
	}
}

func testMaxMsgSizeClientDefault(t *testing.T, e env) {
	te := newTest(t, e)
	te.userAgent = testAppUA
	te.declareLogNoise(
		"transport: http2Client.notifyError got notified that the client transport was broken EOF",
		"grpc: addrConn.transportMonitor exits due to: grpc: the connection is closing",
		"grpc: addrConn.resetTransport failed to create client transport: connection error",
		"Failed to dial : context canceled; please retry.",
	)
	te.startServer(&testServer{security: e.security})

	defer te.tearDown()
	tc := testpb.NewTestServiceClient(te.clientConn())

	const smallSize = 1
	const largeSize = 4 * 1024 * 1024
	smallPayload, err := newPayload(testpb.PayloadType_COMPRESSABLE, smallSize)
	if err != nil {
		t.Fatal(err)
	}
	req := &testpb.SimpleRequest{
		ResponseType: testpb.PayloadType_COMPRESSABLE,
		ResponseSize: int32(largeSize),
		Payload:      smallPayload,
	}
	// Test for unary RPC recv.
	if _, err := tc.UnaryCall(context.Background(), req); err == nil || status.Code(err) != codes.ResourceExhausted {
		t.Fatalf("TestService/UnaryCall(_, _) = _, %v, want _, error code: %s", err, codes.ResourceExhausted)
	}

	respParam := []*testpb.ResponseParameters{
		{
			Size: int32(largeSize),
		},
	}
	sreq := &testpb.StreamingOutputCallRequest{
		ResponseType:       testpb.PayloadType_COMPRESSABLE,
		ResponseParameters: respParam,
		Payload:            smallPayload,
	}

	// Test for streaming RPC recv.
	stream, err := tc.FullDuplexCall(te.ctx)
	if err != nil {
		t.Fatalf("%v.FullDuplexCall(_) = _, %v, want <nil>", tc, err)
	}
	if err := stream.Send(sreq); err != nil {
		t.Fatalf("%v.Send(%v) = %v, want <nil>", stream, sreq, err)
	}
	if _, err := stream.Recv(); err == nil || status.Code(err) != codes.ResourceExhausted {
		t.Fatalf("%v.Recv() = _, %v, want _, error code: %s", stream, err, codes.ResourceExhausted)
	}
}

func (s) TestMaxMsgSizeClientAPI(t *testing.T) {
	for _, e := range listTestEnv() {
		testMaxMsgSizeClientAPI(t, e)
	}
}

func testMaxMsgSizeClientAPI(t *testing.T, e env) {
	te := newTest(t, e)
	te.userAgent = testAppUA
	// To avoid error on server side.
	te.maxServerSendMsgSize = newInt(5 * 1024 * 1024)
	te.maxClientReceiveMsgSize = newInt(1024)
	te.maxClientSendMsgSize = newInt(1024)
	te.declareLogNoise(
		"transport: http2Client.notifyError got notified that the client transport was broken EOF",
		"grpc: addrConn.transportMonitor exits due to: grpc: the connection is closing",
		"grpc: addrConn.resetTransport failed to create client transport: connection error",
		"Failed to dial : context canceled; please retry.",
	)
	te.startServer(&testServer{security: e.security})

	defer te.tearDown()
	tc := testpb.NewTestServiceClient(te.clientConn())

	const smallSize = 1
	const largeSize = 1024
	smallPayload, err := newPayload(testpb.PayloadType_COMPRESSABLE, smallSize)
	if err != nil {
		t.Fatal(err)
	}

	largePayload, err := newPayload(testpb.PayloadType_COMPRESSABLE, largeSize)
	if err != nil {
		t.Fatal(err)
	}
	req := &testpb.SimpleRequest{
		ResponseType: testpb.PayloadType_COMPRESSABLE,
		ResponseSize: int32(largeSize),
		Payload:      smallPayload,
	}
	// Test for unary RPC recv.
	if _, err := tc.UnaryCall(context.Background(), req); err == nil || status.Code(err) != codes.ResourceExhausted {
		t.Fatalf("TestService/UnaryCall(_, _) = _, %v, want _, error code: %s", err, codes.ResourceExhausted)
	}

	// Test for unary RPC send.
	req.Payload = largePayload
	req.ResponseSize = int32(smallSize)
	if _, err := tc.UnaryCall(context.Background(), req); err == nil || status.Code(err) != codes.ResourceExhausted {
		t.Fatalf("TestService/UnaryCall(_, _) = _, %v, want _, error code: %s", err, codes.ResourceExhausted)
	}

	respParam := []*testpb.ResponseParameters{
		{
			Size: int32(largeSize),
		},
	}
	sreq := &testpb.StreamingOutputCallRequest{
		ResponseType:       testpb.PayloadType_COMPRESSABLE,
		ResponseParameters: respParam,
		Payload:            smallPayload,
	}

	// Test for streaming RPC recv.
	stream, err := tc.FullDuplexCall(te.ctx)
	if err != nil {
		t.Fatalf("%v.FullDuplexCall(_) = _, %v, want <nil>", tc, err)
	}
	if err := stream.Send(sreq); err != nil {
		t.Fatalf("%v.Send(%v) = %v, want <nil>", stream, sreq, err)
	}
	if _, err := stream.Recv(); err == nil || status.Code(err) != codes.ResourceExhausted {
		t.Fatalf("%v.Recv() = _, %v, want _, error code: %s", stream, err, codes.ResourceExhausted)
	}

	// Test for streaming RPC send.
	respParam[0].Size = int32(smallSize)
	sreq.Payload = largePayload
	stream, err = tc.FullDuplexCall(te.ctx)
	if err != nil {
		t.Fatalf("%v.FullDuplexCall(_) = _, %v, want <nil>", tc, err)
	}
	if err := stream.Send(sreq); err == nil || status.Code(err) != codes.ResourceExhausted {
		t.Fatalf("%v.Send(%v) = %v, want _, error code: %s", stream, sreq, err, codes.ResourceExhausted)
	}
}

func (s) TestMaxMsgSizeServerAPI(t *testing.T) {
	for _, e := range listTestEnv() {
		testMaxMsgSizeServerAPI(t, e)
	}
}

func testMaxMsgSizeServerAPI(t *testing.T, e env) {
	te := newTest(t, e)
	te.userAgent = testAppUA
	te.maxServerReceiveMsgSize = newInt(1024)
	te.maxServerSendMsgSize = newInt(1024)
	te.declareLogNoise(
		"transport: http2Client.notifyError got notified that the client transport was broken EOF",
		"grpc: addrConn.transportMonitor exits due to: grpc: the connection is closing",
		"grpc: addrConn.resetTransport failed to create client transport: connection error",
		"Failed to dial : context canceled; please retry.",
	)
	te.startServer(&testServer{security: e.security})

	defer te.tearDown()
	tc := testpb.NewTestServiceClient(te.clientConn())

	const smallSize = 1
	const largeSize = 1024
	smallPayload, err := newPayload(testpb.PayloadType_COMPRESSABLE, smallSize)
	if err != nil {
		t.Fatal(err)
	}

	largePayload, err := newPayload(testpb.PayloadType_COMPRESSABLE, largeSize)
	if err != nil {
		t.Fatal(err)
	}
	req := &testpb.SimpleRequest{
		ResponseType: testpb.PayloadType_COMPRESSABLE,
		ResponseSize: int32(largeSize),
		Payload:      smallPayload,
	}
	// Test for unary RPC send.
	if _, err := tc.UnaryCall(context.Background(), req); err == nil || status.Code(err) != codes.ResourceExhausted {
		t.Fatalf("TestService/UnaryCall(_, _) = _, %v, want _, error code: %s", err, codes.ResourceExhausted)
	}

	// Test for unary RPC recv.
	req.Payload = largePayload
	req.ResponseSize = int32(smallSize)
	if _, err := tc.UnaryCall(context.Background(), req); err == nil || status.Code(err) != codes.ResourceExhausted {
		t.Fatalf("TestService/UnaryCall(_, _) = _, %v, want _, error code: %s", err, codes.ResourceExhausted)
	}

	respParam := []*testpb.ResponseParameters{
		{
			Size: int32(largeSize),
		},
	}
	sreq := &testpb.StreamingOutputCallRequest{
		ResponseType:       testpb.PayloadType_COMPRESSABLE,
		ResponseParameters: respParam,
		Payload:            smallPayload,
	}

	// Test for streaming RPC send.
	stream, err := tc.FullDuplexCall(te.ctx)
	if err != nil {
		t.Fatalf("%v.FullDuplexCall(_) = _, %v, want <nil>", tc, err)
	}
	if err := stream.Send(sreq); err != nil {
		t.Fatalf("%v.Send(%v) = %v, want <nil>", stream, sreq, err)
	}
	if _, err := stream.Recv(); err == nil || status.Code(err) != codes.ResourceExhausted {
		t.Fatalf("%v.Recv() = _, %v, want _, error code: %s", stream, err, codes.ResourceExhausted)
	}

	// Test for streaming RPC recv.
	respParam[0].Size = int32(smallSize)
	sreq.Payload = largePayload
	stream, err = tc.FullDuplexCall(te.ctx)
	if err != nil {
		t.Fatalf("%v.FullDuplexCall(_) = _, %v, want <nil>", tc, err)
	}
	if err := stream.Send(sreq); err != nil {
		t.Fatalf("%v.Send(%v) = %v, want <nil>", stream, sreq, err)
	}
	if _, err := stream.Recv(); err == nil || status.Code(err) != codes.ResourceExhausted {
		t.Fatalf("%v.Recv() = _, %v, want _, error code: %s", stream, err, codes.ResourceExhausted)
	}
}

func (s) TestTap(t *testing.T) {
	for _, e := range listTestEnv() {
		if e.name == "handler-tls" {
			continue
		}
		testTap(t, e)
	}
}

type myTap struct {
	cnt int
}

func (t *myTap) handle(ctx context.Context, info *tap.Info) (context.Context, error) {
	if info != nil {
		if info.FullMethodName == "/grpc.testing.TestService/EmptyCall" {
			t.cnt++
		} else if info.FullMethodName == "/grpc.testing.TestService/UnaryCall" {
			return nil, fmt.Errorf("tap error")
		}
	}
	return ctx, nil
}

func testTap(t *testing.T, e env) {
	te := newTest(t, e)
	te.userAgent = testAppUA
	ttap := &myTap{}
	te.tapHandle = ttap.handle
	te.declareLogNoise(
		"transport: http2Client.notifyError got notified that the client transport was broken EOF",
		"grpc: addrConn.transportMonitor exits due to: grpc: the connection is closing",
		"grpc: addrConn.resetTransport failed to create client transport: connection error",
	)
	te.startServer(&testServer{security: e.security})
	defer te.tearDown()

	cc := te.clientConn()
	tc := testpb.NewTestServiceClient(cc)
	if _, err := tc.EmptyCall(context.Background(), &testpb.Empty{}); err != nil {
		t.Fatalf("TestService/EmptyCall(_, _) = _, %v, want _, <nil>", err)
	}
	if ttap.cnt != 1 {
		t.Fatalf("Get the count in ttap %d, want 1", ttap.cnt)
	}

	payload, err := newPayload(testpb.PayloadType_COMPRESSABLE, 31)
	if err != nil {
		t.Fatal(err)
	}

	req := &testpb.SimpleRequest{
		ResponseType: testpb.PayloadType_COMPRESSABLE,
		ResponseSize: 45,
		Payload:      payload,
	}
	if _, err := tc.UnaryCall(context.Background(), req); status.Code(err) != codes.Unavailable {
		t.Fatalf("TestService/UnaryCall(_, _) = _, %v, want _, %s", err, codes.Unavailable)
	}
}

func healthCheck(d time.Duration, cc *grpc.ClientConn, serviceName string) (*healthpb.HealthCheckResponse, error) {
	ctx, cancel := context.WithTimeout(context.Background(), d)
	defer cancel()
	hc := healthgrpc.NewHealthClient(cc)
	req := &healthpb.HealthCheckRequest{
		Service: serviceName,
	}
	return hc.Check(ctx, req)
}

func (s) TestHealthCheckOnSuccess(t *testing.T) {
	for _, e := range listTestEnv() {
		testHealthCheckOnSuccess(t, e)
	}
}

func testHealthCheckOnSuccess(t *testing.T, e env) {
	te := newTest(t, e)
	hs := health.NewServer()
	hs.SetServingStatus("grpc.health.v1.Health", 1)
	te.healthServer = hs
	te.startServer(&testServer{security: e.security})
	defer te.tearDown()

	cc := te.clientConn()
	if _, err := healthCheck(1*time.Second, cc, "grpc.health.v1.Health"); err != nil {
		t.Fatalf("Health/Check(_, _) = _, %v, want _, <nil>", err)
	}
}

func (s) TestHealthCheckOnFailure(t *testing.T) {
	for _, e := range listTestEnv() {
		testHealthCheckOnFailure(t, e)
	}
}

func testHealthCheckOnFailure(t *testing.T, e env) {
	te := newTest(t, e)
	te.declareLogNoise(
		"Failed to dial ",
		"grpc: the client connection is closing; please retry",
	)
	hs := health.NewServer()
	hs.SetServingStatus("grpc.health.v1.HealthCheck", 1)
	te.healthServer = hs
	te.startServer(&testServer{security: e.security})
	defer te.tearDown()

	cc := te.clientConn()
	wantErr := status.Error(codes.DeadlineExceeded, "context deadline exceeded")
	if _, err := healthCheck(0*time.Second, cc, "grpc.health.v1.Health"); !reflect.DeepEqual(err, wantErr) {
		t.Fatalf("Health/Check(_, _) = _, %v, want _, error code %s", err, codes.DeadlineExceeded)
	}
	awaitNewConnLogOutput()
}

func (s) TestHealthCheckOff(t *testing.T) {
	for _, e := range listTestEnv() {
		// TODO(bradfitz): Temporarily skip this env due to #619.
		if e.name == "handler-tls" {
			continue
		}
		testHealthCheckOff(t, e)
	}
}

func testHealthCheckOff(t *testing.T, e env) {
	te := newTest(t, e)
	te.startServer(&testServer{security: e.security})
	defer te.tearDown()
	want := status.Error(codes.Unimplemented, "unknown service grpc.health.v1.Health")
	if _, err := healthCheck(1*time.Second, te.clientConn(), ""); !reflect.DeepEqual(err, want) {
		t.Fatalf("Health/Check(_, _) = _, %v, want _, %v", err, want)
	}
}

func (s) TestHealthWatchMultipleClients(t *testing.T) {
	for _, e := range listTestEnv() {
		testHealthWatchMultipleClients(t, e)
	}
}

func testHealthWatchMultipleClients(t *testing.T, e env) {
	const service = "grpc.health.v1.Health1"

	hs := health.NewServer()

	te := newTest(t, e)
	te.healthServer = hs
	te.startServer(&testServer{security: e.security})
	defer te.tearDown()

	cc := te.clientConn()
	hc := healthgrpc.NewHealthClient(cc)

	ctx, cancel := context.WithCancel(context.Background())
	defer cancel()

	req := &healthpb.HealthCheckRequest{
		Service: service,
	}

	stream1, err := hc.Watch(ctx, req)
	if err != nil {
		t.Fatalf("error: %v", err)
	}

	healthWatchChecker(t, stream1, healthpb.HealthCheckResponse_SERVICE_UNKNOWN)

	stream2, err := hc.Watch(ctx, req)
	if err != nil {
		t.Fatalf("error: %v", err)
	}

	healthWatchChecker(t, stream2, healthpb.HealthCheckResponse_SERVICE_UNKNOWN)

	hs.SetServingStatus(service, healthpb.HealthCheckResponse_NOT_SERVING)

	healthWatchChecker(t, stream1, healthpb.HealthCheckResponse_NOT_SERVING)
	healthWatchChecker(t, stream2, healthpb.HealthCheckResponse_NOT_SERVING)
}

func (s) TestHealthWatchSameStatus(t *testing.T) {
	for _, e := range listTestEnv() {
		testHealthWatchSameStatus(t, e)
	}
}

func testHealthWatchSameStatus(t *testing.T, e env) {
	const service = "grpc.health.v1.Health1"

	hs := health.NewServer()

	te := newTest(t, e)
	te.healthServer = hs
	te.startServer(&testServer{security: e.security})
	defer te.tearDown()

	cc := te.clientConn()
	hc := healthgrpc.NewHealthClient(cc)

	ctx, cancel := context.WithCancel(context.Background())
	defer cancel()

	req := &healthpb.HealthCheckRequest{
		Service: service,
	}

	stream1, err := hc.Watch(ctx, req)
	if err != nil {
		t.Fatalf("error: %v", err)
	}

	healthWatchChecker(t, stream1, healthpb.HealthCheckResponse_SERVICE_UNKNOWN)

	hs.SetServingStatus(service, healthpb.HealthCheckResponse_SERVING)

	healthWatchChecker(t, stream1, healthpb.HealthCheckResponse_SERVING)

	hs.SetServingStatus(service, healthpb.HealthCheckResponse_SERVING)
	hs.SetServingStatus(service, healthpb.HealthCheckResponse_NOT_SERVING)

	healthWatchChecker(t, stream1, healthpb.HealthCheckResponse_NOT_SERVING)
}

func (s) TestHealthWatchServiceStatusSetBeforeStartingServer(t *testing.T) {
	for _, e := range listTestEnv() {
		testHealthWatchSetServiceStatusBeforeStartingServer(t, e)
	}
}

func testHealthWatchSetServiceStatusBeforeStartingServer(t *testing.T, e env) {
	const service = "grpc.health.v1.Health1"

	hs := health.NewServer()

	te := newTest(t, e)
	te.healthServer = hs

	hs.SetServingStatus(service, healthpb.HealthCheckResponse_SERVING)

	te.startServer(&testServer{security: e.security})
	defer te.tearDown()

	cc := te.clientConn()
	hc := healthgrpc.NewHealthClient(cc)

	ctx, cancel := context.WithCancel(context.Background())
	defer cancel()

	req := &healthpb.HealthCheckRequest{
		Service: service,
	}

	stream, err := hc.Watch(ctx, req)
	if err != nil {
		t.Fatalf("error: %v", err)
	}

	healthWatchChecker(t, stream, healthpb.HealthCheckResponse_SERVING)
}

func (s) TestHealthWatchDefaultStatusChange(t *testing.T) {
	for _, e := range listTestEnv() {
		testHealthWatchDefaultStatusChange(t, e)
	}
}

func testHealthWatchDefaultStatusChange(t *testing.T, e env) {
	const service = "grpc.health.v1.Health1"

	hs := health.NewServer()

	te := newTest(t, e)
	te.healthServer = hs
	te.startServer(&testServer{security: e.security})
	defer te.tearDown()

	cc := te.clientConn()
	hc := healthgrpc.NewHealthClient(cc)

	ctx, cancel := context.WithCancel(context.Background())
	defer cancel()

	req := &healthpb.HealthCheckRequest{
		Service: service,
	}

	stream, err := hc.Watch(ctx, req)
	if err != nil {
		t.Fatalf("error: %v", err)
	}

	healthWatchChecker(t, stream, healthpb.HealthCheckResponse_SERVICE_UNKNOWN)

	hs.SetServingStatus(service, healthpb.HealthCheckResponse_SERVING)

	healthWatchChecker(t, stream, healthpb.HealthCheckResponse_SERVING)
}

func (s) TestHealthWatchSetServiceStatusBeforeClientCallsWatch(t *testing.T) {
	for _, e := range listTestEnv() {
		testHealthWatchSetServiceStatusBeforeClientCallsWatch(t, e)
	}
}

func testHealthWatchSetServiceStatusBeforeClientCallsWatch(t *testing.T, e env) {
	const service = "grpc.health.v1.Health1"

	hs := health.NewServer()

	te := newTest(t, e)
	te.healthServer = hs
	te.startServer(&testServer{security: e.security})
	defer te.tearDown()

	cc := te.clientConn()
	hc := healthgrpc.NewHealthClient(cc)

	ctx, cancel := context.WithCancel(context.Background())
	defer cancel()

	req := &healthpb.HealthCheckRequest{
		Service: service,
	}

	hs.SetServingStatus(service, healthpb.HealthCheckResponse_SERVING)

	stream, err := hc.Watch(ctx, req)
	if err != nil {
		t.Fatalf("error: %v", err)
	}

	healthWatchChecker(t, stream, healthpb.HealthCheckResponse_SERVING)
}

func (s) TestHealthWatchOverallServerHealthChange(t *testing.T) {
	for _, e := range listTestEnv() {
		testHealthWatchOverallServerHealthChange(t, e)
	}
}

func testHealthWatchOverallServerHealthChange(t *testing.T, e env) {
	const service = ""

	hs := health.NewServer()

	te := newTest(t, e)
	te.healthServer = hs
	te.startServer(&testServer{security: e.security})
	defer te.tearDown()

	cc := te.clientConn()
	hc := healthgrpc.NewHealthClient(cc)

	ctx, cancel := context.WithCancel(context.Background())
	defer cancel()

	req := &healthpb.HealthCheckRequest{
		Service: service,
	}

	stream, err := hc.Watch(ctx, req)
	if err != nil {
		t.Fatalf("error: %v", err)
	}

	healthWatchChecker(t, stream, healthpb.HealthCheckResponse_SERVING)

	hs.SetServingStatus(service, healthpb.HealthCheckResponse_NOT_SERVING)

	healthWatchChecker(t, stream, healthpb.HealthCheckResponse_NOT_SERVING)
}

func healthWatchChecker(t *testing.T, stream healthgrpc.Health_WatchClient, expectedServingStatus healthpb.HealthCheckResponse_ServingStatus) {
	response, err := stream.Recv()
	if err != nil {
		t.Fatalf("error on %v.Recv(): %v", stream, err)
	}
	if response.Status != expectedServingStatus {
		t.Fatalf("response.Status is %v (%v expected)", response.Status, expectedServingStatus)
	}
}

func (s) TestUnknownHandler(t *testing.T) {
	// An example unknownHandler that returns a different code and a different method, making sure that we do not
	// expose what methods are implemented to a client that is not authenticated.
	unknownHandler := func(srv interface{}, stream grpc.ServerStream) error {
		return status.Error(codes.Unauthenticated, "user unauthenticated")
	}
	for _, e := range listTestEnv() {
		// TODO(bradfitz): Temporarily skip this env due to #619.
		if e.name == "handler-tls" {
			continue
		}
		testUnknownHandler(t, e, unknownHandler)
	}
}

func testUnknownHandler(t *testing.T, e env, unknownHandler grpc.StreamHandler) {
	te := newTest(t, e)
	te.unknownHandler = unknownHandler
	te.startServer(&testServer{security: e.security})
	defer te.tearDown()
	want := status.Error(codes.Unauthenticated, "user unauthenticated")
	if _, err := healthCheck(1*time.Second, te.clientConn(), ""); !reflect.DeepEqual(err, want) {
		t.Fatalf("Health/Check(_, _) = _, %v, want _, %v", err, want)
	}
}

func (s) TestHealthCheckServingStatus(t *testing.T) {
	for _, e := range listTestEnv() {
		testHealthCheckServingStatus(t, e)
	}
}

func testHealthCheckServingStatus(t *testing.T, e env) {
	te := newTest(t, e)
	hs := health.NewServer()
	te.healthServer = hs
	te.startServer(&testServer{security: e.security})
	defer te.tearDown()

	cc := te.clientConn()
	out, err := healthCheck(1*time.Second, cc, "")
	if err != nil {
		t.Fatalf("Health/Check(_, _) = _, %v, want _, <nil>", err)
	}
	if out.Status != healthpb.HealthCheckResponse_SERVING {
		t.Fatalf("Got the serving status %v, want SERVING", out.Status)
	}
	wantErr := status.Error(codes.NotFound, "unknown service")
	if _, err := healthCheck(1*time.Second, cc, "grpc.health.v1.Health"); !reflect.DeepEqual(err, wantErr) {
		t.Fatalf("Health/Check(_, _) = _, %v, want _, error code %s", err, codes.NotFound)
	}
	hs.SetServingStatus("grpc.health.v1.Health", healthpb.HealthCheckResponse_SERVING)
	out, err = healthCheck(1*time.Second, cc, "grpc.health.v1.Health")
	if err != nil {
		t.Fatalf("Health/Check(_, _) = _, %v, want _, <nil>", err)
	}
	if out.Status != healthpb.HealthCheckResponse_SERVING {
		t.Fatalf("Got the serving status %v, want SERVING", out.Status)
	}
	hs.SetServingStatus("grpc.health.v1.Health", healthpb.HealthCheckResponse_NOT_SERVING)
	out, err = healthCheck(1*time.Second, cc, "grpc.health.v1.Health")
	if err != nil {
		t.Fatalf("Health/Check(_, _) = _, %v, want _, <nil>", err)
	}
	if out.Status != healthpb.HealthCheckResponse_NOT_SERVING {
		t.Fatalf("Got the serving status %v, want NOT_SERVING", out.Status)
	}

}

func (s) TestEmptyUnaryWithUserAgent(t *testing.T) {
	for _, e := range listTestEnv() {
		testEmptyUnaryWithUserAgent(t, e)
	}
}

func testEmptyUnaryWithUserAgent(t *testing.T, e env) {
	te := newTest(t, e)
	te.userAgent = testAppUA
	te.startServer(&testServer{security: e.security})
	defer te.tearDown()

	cc := te.clientConn()
	tc := testpb.NewTestServiceClient(cc)
	var header metadata.MD
	reply, err := tc.EmptyCall(context.Background(), &testpb.Empty{}, grpc.Header(&header))
	if err != nil || !proto.Equal(&testpb.Empty{}, reply) {
		t.Fatalf("TestService/EmptyCall(_, _) = %v, %v, want %v, <nil>", reply, err, &testpb.Empty{})
	}
	if v, ok := header["ua"]; !ok || !strings.HasPrefix(v[0], testAppUA) {
		t.Fatalf("header[\"ua\"] = %q, %t, want string with prefix %q, true", v, ok, testAppUA)
	}

	te.srv.Stop()
}

func (s) TestFailedEmptyUnary(t *testing.T) {
	for _, e := range listTestEnv() {
		if e.name == "handler-tls" {
			// This test covers status details, but
			// Grpc-Status-Details-Bin is not support in handler_server.
			continue
		}
		testFailedEmptyUnary(t, e)
	}
}

func testFailedEmptyUnary(t *testing.T, e env) {
	te := newTest(t, e)
	te.userAgent = failAppUA
	te.startServer(&testServer{security: e.security})
	defer te.tearDown()
	tc := testpb.NewTestServiceClient(te.clientConn())

	ctx := metadata.NewOutgoingContext(context.Background(), testMetadata)
	wantErr := detailedError
	if _, err := tc.EmptyCall(ctx, &testpb.Empty{}); !reflect.DeepEqual(err, wantErr) {
		t.Fatalf("TestService/EmptyCall(_, _) = _, %v, want _, %v", err, wantErr)
	}
}

func (s) TestLargeUnary(t *testing.T) {
	for _, e := range listTestEnv() {
		testLargeUnary(t, e)
	}
}

func testLargeUnary(t *testing.T, e env) {
	te := newTest(t, e)
	te.startServer(&testServer{security: e.security})
	defer te.tearDown()
	tc := testpb.NewTestServiceClient(te.clientConn())

	const argSize = 271828
	const respSize = 314159

	payload, err := newPayload(testpb.PayloadType_COMPRESSABLE, argSize)
	if err != nil {
		t.Fatal(err)
	}

	req := &testpb.SimpleRequest{
		ResponseType: testpb.PayloadType_COMPRESSABLE,
		ResponseSize: respSize,
		Payload:      payload,
	}
	reply, err := tc.UnaryCall(context.Background(), req)
	if err != nil {
		t.Fatalf("TestService/UnaryCall(_, _) = _, %v, want _, <nil>", err)
	}
	pt := reply.GetPayload().GetType()
	ps := len(reply.GetPayload().GetBody())
	if pt != testpb.PayloadType_COMPRESSABLE || ps != respSize {
		t.Fatalf("Got the reply with type %d len %d; want %d, %d", pt, ps, testpb.PayloadType_COMPRESSABLE, respSize)
	}
}

// Test backward-compatibility API for setting msg size limit.
func (s) TestExceedMsgLimit(t *testing.T) {
	for _, e := range listTestEnv() {
		testExceedMsgLimit(t, e)
	}
}

func testExceedMsgLimit(t *testing.T, e env) {
	te := newTest(t, e)
	te.maxMsgSize = newInt(1024)
	te.startServer(&testServer{security: e.security})
	defer te.tearDown()
	tc := testpb.NewTestServiceClient(te.clientConn())

	argSize := int32(*te.maxMsgSize + 1)
	const smallSize = 1

	payload, err := newPayload(testpb.PayloadType_COMPRESSABLE, argSize)
	if err != nil {
		t.Fatal(err)
	}
	smallPayload, err := newPayload(testpb.PayloadType_COMPRESSABLE, smallSize)
	if err != nil {
		t.Fatal(err)
	}

	// Test on server side for unary RPC.
	req := &testpb.SimpleRequest{
		ResponseType: testpb.PayloadType_COMPRESSABLE,
		ResponseSize: smallSize,
		Payload:      payload,
	}
	if _, err := tc.UnaryCall(context.Background(), req); err == nil || status.Code(err) != codes.ResourceExhausted {
		t.Fatalf("TestService/UnaryCall(_, _) = _, %v, want _, error code: %s", err, codes.ResourceExhausted)
	}
	// Test on client side for unary RPC.
	req.ResponseSize = int32(*te.maxMsgSize) + 1
	req.Payload = smallPayload
	if _, err := tc.UnaryCall(context.Background(), req); err == nil || status.Code(err) != codes.ResourceExhausted {
		t.Fatalf("TestService/UnaryCall(_, _) = _, %v, want _, error code: %s", err, codes.ResourceExhausted)
	}

	// Test on server side for streaming RPC.
	stream, err := tc.FullDuplexCall(te.ctx)
	if err != nil {
		t.Fatalf("%v.FullDuplexCall(_) = _, %v, want <nil>", tc, err)
	}
	respParam := []*testpb.ResponseParameters{
		{
			Size: 1,
		},
	}

	spayload, err := newPayload(testpb.PayloadType_COMPRESSABLE, int32(*te.maxMsgSize+1))
	if err != nil {
		t.Fatal(err)
	}

	sreq := &testpb.StreamingOutputCallRequest{
		ResponseType:       testpb.PayloadType_COMPRESSABLE,
		ResponseParameters: respParam,
		Payload:            spayload,
	}
	if err := stream.Send(sreq); err != nil {
		t.Fatalf("%v.Send(%v) = %v, want <nil>", stream, sreq, err)
	}
	if _, err := stream.Recv(); err == nil || status.Code(err) != codes.ResourceExhausted {
		t.Fatalf("%v.Recv() = _, %v, want _, error code: %s", stream, err, codes.ResourceExhausted)
	}

	// Test on client side for streaming RPC.
	stream, err = tc.FullDuplexCall(te.ctx)
	if err != nil {
		t.Fatalf("%v.FullDuplexCall(_) = _, %v, want <nil>", tc, err)
	}
	respParam[0].Size = int32(*te.maxMsgSize) + 1
	sreq.Payload = smallPayload
	if err := stream.Send(sreq); err != nil {
		t.Fatalf("%v.Send(%v) = %v, want <nil>", stream, sreq, err)
	}
	if _, err := stream.Recv(); err == nil || status.Code(err) != codes.ResourceExhausted {
		t.Fatalf("%v.Recv() = _, %v, want _, error code: %s", stream, err, codes.ResourceExhausted)
	}

}

func (s) TestPeerClientSide(t *testing.T) {
	for _, e := range listTestEnv() {
		testPeerClientSide(t, e)
	}
}

func testPeerClientSide(t *testing.T, e env) {
	te := newTest(t, e)
	te.userAgent = testAppUA
	te.startServer(&testServer{security: e.security})
	defer te.tearDown()
	tc := testpb.NewTestServiceClient(te.clientConn())
	peer := new(peer.Peer)
	if _, err := tc.EmptyCall(context.Background(), &testpb.Empty{}, grpc.Peer(peer), grpc.WaitForReady(true)); err != nil {
		t.Fatalf("TestService/EmptyCall(_, _) = _, %v, want _, <nil>", err)
	}
	pa := peer.Addr.String()
	if e.network == "unix" {
		if pa != te.srvAddr {
			t.Fatalf("peer.Addr = %v, want %v", pa, te.srvAddr)
		}
		return
	}
	_, pp, err := net.SplitHostPort(pa)
	if err != nil {
		t.Fatalf("Failed to parse address from peer.")
	}
	_, sp, err := net.SplitHostPort(te.srvAddr)
	if err != nil {
		t.Fatalf("Failed to parse address of test server.")
	}
	if pp != sp {
		t.Fatalf("peer.Addr = localhost:%v, want localhost:%v", pp, sp)
	}
}

// TestPeerNegative tests that if call fails setting peer
// doesn't cause a segmentation fault.
// issue#1141 https://github.com/grpc/grpc-go/issues/1141
func (s) TestPeerNegative(t *testing.T) {
	for _, e := range listTestEnv() {
		testPeerNegative(t, e)
	}
}

func testPeerNegative(t *testing.T, e env) {
	te := newTest(t, e)
	te.startServer(&testServer{security: e.security})
	defer te.tearDown()

	cc := te.clientConn()
	tc := testpb.NewTestServiceClient(cc)
	peer := new(peer.Peer)
	ctx, cancel := context.WithCancel(context.Background())
	cancel()
	tc.EmptyCall(ctx, &testpb.Empty{}, grpc.Peer(peer))
}

func (s) TestPeerFailedRPC(t *testing.T) {
	for _, e := range listTestEnv() {
		testPeerFailedRPC(t, e)
	}
}

func testPeerFailedRPC(t *testing.T, e env) {
	te := newTest(t, e)
	te.maxServerReceiveMsgSize = newInt(1 * 1024)
	te.startServer(&testServer{security: e.security})

	defer te.tearDown()
	tc := testpb.NewTestServiceClient(te.clientConn())

	// first make a successful request to the server
	if _, err := tc.EmptyCall(context.Background(), &testpb.Empty{}); err != nil {
		t.Fatalf("TestService/EmptyCall(_, _) = _, %v, want _, <nil>", err)
	}

	// make a second request that will be rejected by the server
	const largeSize = 5 * 1024
	largePayload, err := newPayload(testpb.PayloadType_COMPRESSABLE, largeSize)
	if err != nil {
		t.Fatal(err)
	}
	req := &testpb.SimpleRequest{
		ResponseType: testpb.PayloadType_COMPRESSABLE,
		Payload:      largePayload,
	}

	peer := new(peer.Peer)
	if _, err := tc.UnaryCall(context.Background(), req, grpc.Peer(peer)); err == nil || status.Code(err) != codes.ResourceExhausted {
		t.Fatalf("TestService/UnaryCall(_, _) = _, %v, want _, error code: %s", err, codes.ResourceExhausted)
	} else {
		pa := peer.Addr.String()
		if e.network == "unix" {
			if pa != te.srvAddr {
				t.Fatalf("peer.Addr = %v, want %v", pa, te.srvAddr)
			}
			return
		}
		_, pp, err := net.SplitHostPort(pa)
		if err != nil {
			t.Fatalf("Failed to parse address from peer.")
		}
		_, sp, err := net.SplitHostPort(te.srvAddr)
		if err != nil {
			t.Fatalf("Failed to parse address of test server.")
		}
		if pp != sp {
			t.Fatalf("peer.Addr = localhost:%v, want localhost:%v", pp, sp)
		}
	}
}

func (s) TestMetadataUnaryRPC(t *testing.T) {
	for _, e := range listTestEnv() {
		testMetadataUnaryRPC(t, e)
	}
}

func testMetadataUnaryRPC(t *testing.T, e env) {
	te := newTest(t, e)
	te.startServer(&testServer{security: e.security})
	defer te.tearDown()
	tc := testpb.NewTestServiceClient(te.clientConn())

	const argSize = 2718
	const respSize = 314

	payload, err := newPayload(testpb.PayloadType_COMPRESSABLE, argSize)
	if err != nil {
		t.Fatal(err)
	}

	req := &testpb.SimpleRequest{
		ResponseType: testpb.PayloadType_COMPRESSABLE,
		ResponseSize: respSize,
		Payload:      payload,
	}
	var header, trailer metadata.MD
	ctx := metadata.NewOutgoingContext(context.Background(), testMetadata)
	if _, err := tc.UnaryCall(ctx, req, grpc.Header(&header), grpc.Trailer(&trailer)); err != nil {
		t.Fatalf("TestService.UnaryCall(%v, _, _, _) = _, %v; want _, <nil>", ctx, err)
	}
	// Ignore optional response headers that Servers may set:
	if header != nil {
		delete(header, "trailer") // RFC 2616 says server SHOULD (but optional) declare trailers
		delete(header, "date")    // the Date header is also optional
		delete(header, "user-agent")
		delete(header, "content-type")
	}
	if !reflect.DeepEqual(header, testMetadata) {
		t.Fatalf("Received header metadata %v, want %v", header, testMetadata)
	}
	if !reflect.DeepEqual(trailer, testTrailerMetadata) {
		t.Fatalf("Received trailer metadata %v, want %v", trailer, testTrailerMetadata)
	}
}

func (s) TestMultipleSetTrailerUnaryRPC(t *testing.T) {
	for _, e := range listTestEnv() {
		testMultipleSetTrailerUnaryRPC(t, e)
	}
}

func testMultipleSetTrailerUnaryRPC(t *testing.T, e env) {
	te := newTest(t, e)
	te.startServer(&testServer{security: e.security, multipleSetTrailer: true})
	defer te.tearDown()
	tc := testpb.NewTestServiceClient(te.clientConn())

	const (
		argSize  = 1
		respSize = 1
	)
	payload, err := newPayload(testpb.PayloadType_COMPRESSABLE, argSize)
	if err != nil {
		t.Fatal(err)
	}

	req := &testpb.SimpleRequest{
		ResponseType: testpb.PayloadType_COMPRESSABLE,
		ResponseSize: respSize,
		Payload:      payload,
	}
	var trailer metadata.MD
	ctx := metadata.NewOutgoingContext(context.Background(), testMetadata)
	if _, err := tc.UnaryCall(ctx, req, grpc.Trailer(&trailer), grpc.WaitForReady(true)); err != nil {
		t.Fatalf("TestService.UnaryCall(%v, _, _, _) = _, %v; want _, <nil>", ctx, err)
	}
	expectedTrailer := metadata.Join(testTrailerMetadata, testTrailerMetadata2)
	if !reflect.DeepEqual(trailer, expectedTrailer) {
		t.Fatalf("Received trailer metadata %v, want %v", trailer, expectedTrailer)
	}
}

func (s) TestMultipleSetTrailerStreamingRPC(t *testing.T) {
	for _, e := range listTestEnv() {
		testMultipleSetTrailerStreamingRPC(t, e)
	}
}

func testMultipleSetTrailerStreamingRPC(t *testing.T, e env) {
	te := newTest(t, e)
	te.startServer(&testServer{security: e.security, multipleSetTrailer: true})
	defer te.tearDown()
	tc := testpb.NewTestServiceClient(te.clientConn())

	ctx := metadata.NewOutgoingContext(context.Background(), testMetadata)
	stream, err := tc.FullDuplexCall(ctx, grpc.WaitForReady(true))
	if err != nil {
		t.Fatalf("%v.FullDuplexCall(_) = _, %v, want <nil>", tc, err)
	}
	if err := stream.CloseSend(); err != nil {
		t.Fatalf("%v.CloseSend() got %v, want %v", stream, err, nil)
	}
	if _, err := stream.Recv(); err != io.EOF {
		t.Fatalf("%v failed to complele the FullDuplexCall: %v", stream, err)
	}

	trailer := stream.Trailer()
	expectedTrailer := metadata.Join(testTrailerMetadata, testTrailerMetadata2)
	if !reflect.DeepEqual(trailer, expectedTrailer) {
		t.Fatalf("Received trailer metadata %v, want %v", trailer, expectedTrailer)
	}
}

func (s) TestSetAndSendHeaderUnaryRPC(t *testing.T) {
	for _, e := range listTestEnv() {
		if e.name == "handler-tls" {
			continue
		}
		testSetAndSendHeaderUnaryRPC(t, e)
	}
}

// To test header metadata is sent on SendHeader().
func testSetAndSendHeaderUnaryRPC(t *testing.T, e env) {
	te := newTest(t, e)
	te.startServer(&testServer{security: e.security, setAndSendHeader: true})
	defer te.tearDown()
	tc := testpb.NewTestServiceClient(te.clientConn())

	const (
		argSize  = 1
		respSize = 1
	)
	payload, err := newPayload(testpb.PayloadType_COMPRESSABLE, argSize)
	if err != nil {
		t.Fatal(err)
	}

	req := &testpb.SimpleRequest{
		ResponseType: testpb.PayloadType_COMPRESSABLE,
		ResponseSize: respSize,
		Payload:      payload,
	}
	var header metadata.MD
	ctx := metadata.NewOutgoingContext(context.Background(), testMetadata)
	if _, err := tc.UnaryCall(ctx, req, grpc.Header(&header), grpc.WaitForReady(true)); err != nil {
		t.Fatalf("TestService.UnaryCall(%v, _, _, _) = _, %v; want _, <nil>", ctx, err)
	}
	delete(header, "user-agent")
	delete(header, "content-type")
	expectedHeader := metadata.Join(testMetadata, testMetadata2)
	if !reflect.DeepEqual(header, expectedHeader) {
		t.Fatalf("Received header metadata %v, want %v", header, expectedHeader)
	}
}

func (s) TestMultipleSetHeaderUnaryRPC(t *testing.T) {
	for _, e := range listTestEnv() {
		if e.name == "handler-tls" {
			continue
		}
		testMultipleSetHeaderUnaryRPC(t, e)
	}
}

// To test header metadata is sent when sending response.
func testMultipleSetHeaderUnaryRPC(t *testing.T, e env) {
	te := newTest(t, e)
	te.startServer(&testServer{security: e.security, setHeaderOnly: true})
	defer te.tearDown()
	tc := testpb.NewTestServiceClient(te.clientConn())

	const (
		argSize  = 1
		respSize = 1
	)
	payload, err := newPayload(testpb.PayloadType_COMPRESSABLE, argSize)
	if err != nil {
		t.Fatal(err)
	}

	req := &testpb.SimpleRequest{
		ResponseType: testpb.PayloadType_COMPRESSABLE,
		ResponseSize: respSize,
		Payload:      payload,
	}

	var header metadata.MD
	ctx := metadata.NewOutgoingContext(context.Background(), testMetadata)
	if _, err := tc.UnaryCall(ctx, req, grpc.Header(&header), grpc.WaitForReady(true)); err != nil {
		t.Fatalf("TestService.UnaryCall(%v, _, _, _) = _, %v; want _, <nil>", ctx, err)
	}
	delete(header, "user-agent")
	delete(header, "content-type")
	expectedHeader := metadata.Join(testMetadata, testMetadata2)
	if !reflect.DeepEqual(header, expectedHeader) {
		t.Fatalf("Received header metadata %v, want %v", header, expectedHeader)
	}
}

func (s) TestMultipleSetHeaderUnaryRPCError(t *testing.T) {
	for _, e := range listTestEnv() {
		if e.name == "handler-tls" {
			continue
		}
		testMultipleSetHeaderUnaryRPCError(t, e)
	}
}

// To test header metadata is sent when sending status.
func testMultipleSetHeaderUnaryRPCError(t *testing.T, e env) {
	te := newTest(t, e)
	te.startServer(&testServer{security: e.security, setHeaderOnly: true})
	defer te.tearDown()
	tc := testpb.NewTestServiceClient(te.clientConn())

	const (
		argSize  = 1
		respSize = -1 // Invalid respSize to make RPC fail.
	)
	payload, err := newPayload(testpb.PayloadType_COMPRESSABLE, argSize)
	if err != nil {
		t.Fatal(err)
	}

	req := &testpb.SimpleRequest{
		ResponseType: testpb.PayloadType_COMPRESSABLE,
		ResponseSize: respSize,
		Payload:      payload,
	}
	var header metadata.MD
	ctx := metadata.NewOutgoingContext(context.Background(), testMetadata)
	if _, err := tc.UnaryCall(ctx, req, grpc.Header(&header), grpc.WaitForReady(true)); err == nil {
		t.Fatalf("TestService.UnaryCall(%v, _, _, _) = _, %v; want _, <non-nil>", ctx, err)
	}
	delete(header, "user-agent")
	delete(header, "content-type")
	expectedHeader := metadata.Join(testMetadata, testMetadata2)
	if !reflect.DeepEqual(header, expectedHeader) {
		t.Fatalf("Received header metadata %v, want %v", header, expectedHeader)
	}
}

func (s) TestSetAndSendHeaderStreamingRPC(t *testing.T) {
	for _, e := range listTestEnv() {
		if e.name == "handler-tls" {
			continue
		}
		testSetAndSendHeaderStreamingRPC(t, e)
	}
}

// To test header metadata is sent on SendHeader().
func testSetAndSendHeaderStreamingRPC(t *testing.T, e env) {
	te := newTest(t, e)
	te.startServer(&testServer{security: e.security, setAndSendHeader: true})
	defer te.tearDown()
	tc := testpb.NewTestServiceClient(te.clientConn())

	ctx := metadata.NewOutgoingContext(context.Background(), testMetadata)
	stream, err := tc.FullDuplexCall(ctx)
	if err != nil {
		t.Fatalf("%v.FullDuplexCall(_) = _, %v, want <nil>", tc, err)
	}
	if err := stream.CloseSend(); err != nil {
		t.Fatalf("%v.CloseSend() got %v, want %v", stream, err, nil)
	}
	if _, err := stream.Recv(); err != io.EOF {
		t.Fatalf("%v failed to complele the FullDuplexCall: %v", stream, err)
	}

	header, err := stream.Header()
	if err != nil {
		t.Fatalf("%v.Header() = _, %v, want _, <nil>", stream, err)
	}
	delete(header, "user-agent")
	delete(header, "content-type")
	expectedHeader := metadata.Join(testMetadata, testMetadata2)
	if !reflect.DeepEqual(header, expectedHeader) {
		t.Fatalf("Received header metadata %v, want %v", header, expectedHeader)
	}
}

func (s) TestMultipleSetHeaderStreamingRPC(t *testing.T) {
	for _, e := range listTestEnv() {
		if e.name == "handler-tls" {
			continue
		}
		testMultipleSetHeaderStreamingRPC(t, e)
	}
}

// To test header metadata is sent when sending response.
func testMultipleSetHeaderStreamingRPC(t *testing.T, e env) {
	te := newTest(t, e)
	te.startServer(&testServer{security: e.security, setHeaderOnly: true})
	defer te.tearDown()
	tc := testpb.NewTestServiceClient(te.clientConn())

	const (
		argSize  = 1
		respSize = 1
	)
	ctx := metadata.NewOutgoingContext(context.Background(), testMetadata)
	stream, err := tc.FullDuplexCall(ctx)
	if err != nil {
		t.Fatalf("%v.FullDuplexCall(_) = _, %v, want <nil>", tc, err)
	}

	payload, err := newPayload(testpb.PayloadType_COMPRESSABLE, argSize)
	if err != nil {
		t.Fatal(err)
	}

	req := &testpb.StreamingOutputCallRequest{
		ResponseType: testpb.PayloadType_COMPRESSABLE,
		ResponseParameters: []*testpb.ResponseParameters{
			{Size: respSize},
		},
		Payload: payload,
	}
	if err := stream.Send(req); err != nil {
		t.Fatalf("%v.Send(%v) = %v, want <nil>", stream, req, err)
	}
	if _, err := stream.Recv(); err != nil {
		t.Fatalf("%v.Recv() = %v, want <nil>", stream, err)
	}
	if err := stream.CloseSend(); err != nil {
		t.Fatalf("%v.CloseSend() got %v, want %v", stream, err, nil)
	}
	if _, err := stream.Recv(); err != io.EOF {
		t.Fatalf("%v failed to complele the FullDuplexCall: %v", stream, err)
	}

	header, err := stream.Header()
	if err != nil {
		t.Fatalf("%v.Header() = _, %v, want _, <nil>", stream, err)
	}
	delete(header, "user-agent")
	delete(header, "content-type")
	expectedHeader := metadata.Join(testMetadata, testMetadata2)
	if !reflect.DeepEqual(header, expectedHeader) {
		t.Fatalf("Received header metadata %v, want %v", header, expectedHeader)
	}

}

func (s) TestMultipleSetHeaderStreamingRPCError(t *testing.T) {
	for _, e := range listTestEnv() {
		if e.name == "handler-tls" {
			continue
		}
		testMultipleSetHeaderStreamingRPCError(t, e)
	}
}

// To test header metadata is sent when sending status.
func testMultipleSetHeaderStreamingRPCError(t *testing.T, e env) {
	te := newTest(t, e)
	te.startServer(&testServer{security: e.security, setHeaderOnly: true})
	defer te.tearDown()
	tc := testpb.NewTestServiceClient(te.clientConn())

	const (
		argSize  = 1
		respSize = -1
	)
	ctx, cancel := context.WithCancel(context.Background())
	defer cancel()
	ctx = metadata.NewOutgoingContext(ctx, testMetadata)
	stream, err := tc.FullDuplexCall(ctx)
	if err != nil {
		t.Fatalf("%v.FullDuplexCall(_) = _, %v, want <nil>", tc, err)
	}

	payload, err := newPayload(testpb.PayloadType_COMPRESSABLE, argSize)
	if err != nil {
		t.Fatal(err)
	}

	req := &testpb.StreamingOutputCallRequest{
		ResponseType: testpb.PayloadType_COMPRESSABLE,
		ResponseParameters: []*testpb.ResponseParameters{
			{Size: respSize},
		},
		Payload: payload,
	}
	if err := stream.Send(req); err != nil {
		t.Fatalf("%v.Send(%v) = %v, want <nil>", stream, req, err)
	}
	if _, err := stream.Recv(); err == nil {
		t.Fatalf("%v.Recv() = %v, want <non-nil>", stream, err)
	}

	header, err := stream.Header()
	if err != nil {
		t.Fatalf("%v.Header() = _, %v, want _, <nil>", stream, err)
	}
	delete(header, "user-agent")
	delete(header, "content-type")
	expectedHeader := metadata.Join(testMetadata, testMetadata2)
	if !reflect.DeepEqual(header, expectedHeader) {
		t.Fatalf("Received header metadata %v, want %v", header, expectedHeader)
	}
	if err := stream.CloseSend(); err != nil {
		t.Fatalf("%v.CloseSend() got %v, want %v", stream, err, nil)
	}
}

// TestMalformedHTTP2Metedata verfies the returned error when the client
// sends an illegal metadata.
func (s) TestMalformedHTTP2Metadata(t *testing.T) {
	for _, e := range listTestEnv() {
		if e.name == "handler-tls" {
			// Failed with "server stops accepting new RPCs".
			// Server stops accepting new RPCs when the client sends an illegal http2 header.
			continue
		}
		testMalformedHTTP2Metadata(t, e)
	}
}

func testMalformedHTTP2Metadata(t *testing.T, e env) {
	te := newTest(t, e)
	te.startServer(&testServer{security: e.security})
	defer te.tearDown()
	tc := testpb.NewTestServiceClient(te.clientConn())

	payload, err := newPayload(testpb.PayloadType_COMPRESSABLE, 2718)
	if err != nil {
		t.Fatal(err)
	}

	req := &testpb.SimpleRequest{
		ResponseType: testpb.PayloadType_COMPRESSABLE,
		ResponseSize: 314,
		Payload:      payload,
	}
	ctx := metadata.NewOutgoingContext(context.Background(), malformedHTTP2Metadata)
	if _, err := tc.UnaryCall(ctx, req); status.Code(err) != codes.Internal {
		t.Fatalf("TestService.UnaryCall(%v, _) = _, %v; want _, %s", ctx, err, codes.Internal)
	}
}

func (s) TestTransparentRetry(t *testing.T) {
	for _, e := range listTestEnv() {
		if e.name == "handler-tls" {
			// Fails with RST_STREAM / FLOW_CONTROL_ERROR
			continue
		}
		testTransparentRetry(t, e)
	}
}

// This test makes sure RPCs are retried times when they receive a RST_STREAM
// with the REFUSED_STREAM error code, which the InTapHandle provokes.
func testTransparentRetry(t *testing.T, e env) {
	te := newTest(t, e)
	attempts := 0
	successAttempt := 2
	te.tapHandle = func(ctx context.Context, _ *tap.Info) (context.Context, error) {
		attempts++
		if attempts < successAttempt {
			return nil, errors.New("not now")
		}
		return ctx, nil
	}
	te.startServer(&testServer{security: e.security})
	defer te.tearDown()

	cc := te.clientConn()
	tsc := testpb.NewTestServiceClient(cc)
	testCases := []struct {
		successAttempt int
		failFast       bool
		errCode        codes.Code
	}{{
		successAttempt: 1,
	}, {
		successAttempt: 2,
	}, {
		successAttempt: 3,
		errCode:        codes.Unavailable,
	}, {
		successAttempt: 1,
		failFast:       true,
	}, {
		successAttempt: 2,
		failFast:       true,
		errCode:        codes.Unavailable, // We won't retry on fail fast.
	}}
	for _, tc := range testCases {
		attempts = 0
		successAttempt = tc.successAttempt

		ctx, cancel := context.WithTimeout(context.Background(), time.Second)
		_, err := tsc.EmptyCall(ctx, &testpb.Empty{}, grpc.WaitForReady(!tc.failFast))
		cancel()
		if status.Code(err) != tc.errCode {
			t.Errorf("%+v: tsc.EmptyCall(_, _) = _, %v, want _, Code=%v", tc, err, tc.errCode)
		}
	}
}

func (s) TestCancel(t *testing.T) {
	for _, e := range listTestEnv() {
		testCancel(t, e)
	}
}

func testCancel(t *testing.T, e env) {
	te := newTest(t, e)
	te.declareLogNoise("grpc: the client connection is closing; please retry")
	te.startServer(&testServer{security: e.security, unaryCallSleepTime: time.Second})
	defer te.tearDown()

	cc := te.clientConn()
	tc := testpb.NewTestServiceClient(cc)

	const argSize = 2718
	const respSize = 314

	payload, err := newPayload(testpb.PayloadType_COMPRESSABLE, argSize)
	if err != nil {
		t.Fatal(err)
	}

	req := &testpb.SimpleRequest{
		ResponseType: testpb.PayloadType_COMPRESSABLE,
		ResponseSize: respSize,
		Payload:      payload,
	}
	ctx, cancel := context.WithCancel(context.Background())
	time.AfterFunc(1*time.Millisecond, cancel)
	if r, err := tc.UnaryCall(ctx, req); status.Code(err) != codes.Canceled {
		t.Fatalf("TestService/UnaryCall(_, _) = %v, %v; want _, error code: %s", r, err, codes.Canceled)
	}
	awaitNewConnLogOutput()
}

func (s) TestCancelNoIO(t *testing.T) {
	for _, e := range listTestEnv() {
		testCancelNoIO(t, e)
	}
}

func testCancelNoIO(t *testing.T, e env) {
	te := newTest(t, e)
	te.declareLogNoise("http2Client.notifyError got notified that the client transport was broken")
	te.maxStream = 1 // Only allows 1 live stream per server transport.
	te.startServer(&testServer{security: e.security})
	defer te.tearDown()

	cc := te.clientConn()
	tc := testpb.NewTestServiceClient(cc)

	// Start one blocked RPC for which we'll never send streaming
	// input. This will consume the 1 maximum concurrent streams,
	// causing future RPCs to hang.
	ctx, cancelFirst := context.WithCancel(context.Background())
	_, err := tc.StreamingInputCall(ctx)
	if err != nil {
		t.Fatalf("%v.StreamingInputCall(_) = _, %v, want _, <nil>", tc, err)
	}

	// Loop until the ClientConn receives the initial settings
	// frame from the server, notifying it about the maximum
	// concurrent streams. We know when it's received it because
	// an RPC will fail with codes.DeadlineExceeded instead of
	// succeeding.
	// TODO(bradfitz): add internal test hook for this (Issue 534)
	for {
		ctx, cancelSecond := context.WithTimeout(context.Background(), 50*time.Millisecond)
		_, err := tc.StreamingInputCall(ctx)
		cancelSecond()
		if err == nil {
			continue
		}
		if status.Code(err) == codes.DeadlineExceeded {
			break
		}
		t.Fatalf("%v.StreamingInputCall(_) = _, %v, want _, %s", tc, err, codes.DeadlineExceeded)
	}
	// If there are any RPCs in flight before the client receives
	// the max streams setting, let them be expired.
	// TODO(bradfitz): add internal test hook for this (Issue 534)
	time.Sleep(50 * time.Millisecond)

	go func() {
		time.Sleep(50 * time.Millisecond)
		cancelFirst()
	}()

	// This should be blocked until the 1st is canceled, then succeed.
	ctx, cancelThird := context.WithTimeout(context.Background(), 500*time.Millisecond)
	if _, err := tc.StreamingInputCall(ctx); err != nil {
		t.Errorf("%v.StreamingInputCall(_) = _, %v, want _, <nil>", tc, err)
	}
	cancelThird()
}

// The following tests the gRPC streaming RPC implementations.
// TODO(zhaoq): Have better coverage on error cases.
var (
	reqSizes  = []int{27182, 8, 1828, 45904}
	respSizes = []int{31415, 9, 2653, 58979}
)

func (s) TestNoService(t *testing.T) {
	for _, e := range listTestEnv() {
		testNoService(t, e)
	}
}

func testNoService(t *testing.T, e env) {
	te := newTest(t, e)
	te.startServer(nil)
	defer te.tearDown()

	cc := te.clientConn()
	tc := testpb.NewTestServiceClient(cc)

	stream, err := tc.FullDuplexCall(te.ctx, grpc.WaitForReady(true))
	if err != nil {
		t.Fatalf("%v.FullDuplexCall(_) = _, %v, want <nil>", tc, err)
	}
	if _, err := stream.Recv(); status.Code(err) != codes.Unimplemented {
		t.Fatalf("stream.Recv() = _, %v, want _, error code %s", err, codes.Unimplemented)
	}
}

func (s) TestPingPong(t *testing.T) {
	for _, e := range listTestEnv() {
		testPingPong(t, e)
	}
}

func testPingPong(t *testing.T, e env) {
	te := newTest(t, e)
	te.startServer(&testServer{security: e.security})
	defer te.tearDown()
	tc := testpb.NewTestServiceClient(te.clientConn())

	stream, err := tc.FullDuplexCall(te.ctx)
	if err != nil {
		t.Fatalf("%v.FullDuplexCall(_) = _, %v, want <nil>", tc, err)
	}
	var index int
	for index < len(reqSizes) {
		respParam := []*testpb.ResponseParameters{
			{
				Size: int32(respSizes[index]),
			},
		}

		payload, err := newPayload(testpb.PayloadType_COMPRESSABLE, int32(reqSizes[index]))
		if err != nil {
			t.Fatal(err)
		}

		req := &testpb.StreamingOutputCallRequest{
			ResponseType:       testpb.PayloadType_COMPRESSABLE,
			ResponseParameters: respParam,
			Payload:            payload,
		}
		if err := stream.Send(req); err != nil {
			t.Fatalf("%v.Send(%v) = %v, want <nil>", stream, req, err)
		}
		reply, err := stream.Recv()
		if err != nil {
			t.Fatalf("%v.Recv() = %v, want <nil>", stream, err)
		}
		pt := reply.GetPayload().GetType()
		if pt != testpb.PayloadType_COMPRESSABLE {
			t.Fatalf("Got the reply of type %d, want %d", pt, testpb.PayloadType_COMPRESSABLE)
		}
		size := len(reply.GetPayload().GetBody())
		if size != int(respSizes[index]) {
			t.Fatalf("Got reply body of length %d, want %d", size, respSizes[index])
		}
		index++
	}
	if err := stream.CloseSend(); err != nil {
		t.Fatalf("%v.CloseSend() got %v, want %v", stream, err, nil)
	}
	if _, err := stream.Recv(); err != io.EOF {
		t.Fatalf("%v failed to complele the ping pong test: %v", stream, err)
	}
}

func (s) TestMetadataStreamingRPC(t *testing.T) {
	for _, e := range listTestEnv() {
		testMetadataStreamingRPC(t, e)
	}
}

func testMetadataStreamingRPC(t *testing.T, e env) {
	te := newTest(t, e)
	te.startServer(&testServer{security: e.security})
	defer te.tearDown()
	tc := testpb.NewTestServiceClient(te.clientConn())

	ctx := metadata.NewOutgoingContext(te.ctx, testMetadata)
	stream, err := tc.FullDuplexCall(ctx)
	if err != nil {
		t.Fatalf("%v.FullDuplexCall(_) = _, %v, want <nil>", tc, err)
	}
	go func() {
		headerMD, err := stream.Header()
		if e.security == "tls" {
			delete(headerMD, "transport_security_type")
		}
		delete(headerMD, "trailer") // ignore if present
		delete(headerMD, "user-agent")
		delete(headerMD, "content-type")
		if err != nil || !reflect.DeepEqual(testMetadata, headerMD) {
			t.Errorf("#1 %v.Header() = %v, %v, want %v, <nil>", stream, headerMD, err, testMetadata)
		}
		// test the cached value.
		headerMD, err = stream.Header()
		delete(headerMD, "trailer") // ignore if present
		delete(headerMD, "user-agent")
		delete(headerMD, "content-type")
		if err != nil || !reflect.DeepEqual(testMetadata, headerMD) {
			t.Errorf("#2 %v.Header() = %v, %v, want %v, <nil>", stream, headerMD, err, testMetadata)
		}
		err = func() error {
			for index := 0; index < len(reqSizes); index++ {
				respParam := []*testpb.ResponseParameters{
					{
						Size: int32(respSizes[index]),
					},
				}

				payload, err := newPayload(testpb.PayloadType_COMPRESSABLE, int32(reqSizes[index]))
				if err != nil {
					return err
				}

				req := &testpb.StreamingOutputCallRequest{
					ResponseType:       testpb.PayloadType_COMPRESSABLE,
					ResponseParameters: respParam,
					Payload:            payload,
				}
				if err := stream.Send(req); err != nil {
					return fmt.Errorf("%v.Send(%v) = %v, want <nil>", stream, req, err)
				}
			}
			return nil
		}()
		// Tell the server we're done sending args.
		stream.CloseSend()
		if err != nil {
			t.Error(err)
		}
	}()
	for {
		if _, err := stream.Recv(); err != nil {
			break
		}
	}
	trailerMD := stream.Trailer()
	if !reflect.DeepEqual(testTrailerMetadata, trailerMD) {
		t.Fatalf("%v.Trailer() = %v, want %v", stream, trailerMD, testTrailerMetadata)
	}
}

func (s) TestServerStreaming(t *testing.T) {
	for _, e := range listTestEnv() {
		testServerStreaming(t, e)
	}
}

func testServerStreaming(t *testing.T, e env) {
	te := newTest(t, e)
	te.startServer(&testServer{security: e.security})
	defer te.tearDown()
	tc := testpb.NewTestServiceClient(te.clientConn())

	respParam := make([]*testpb.ResponseParameters, len(respSizes))
	for i, s := range respSizes {
		respParam[i] = &testpb.ResponseParameters{
			Size: int32(s),
		}
	}
	req := &testpb.StreamingOutputCallRequest{
		ResponseType:       testpb.PayloadType_COMPRESSABLE,
		ResponseParameters: respParam,
	}
	stream, err := tc.StreamingOutputCall(context.Background(), req)
	if err != nil {
		t.Fatalf("%v.StreamingOutputCall(_) = _, %v, want <nil>", tc, err)
	}
	var rpcStatus error
	var respCnt int
	var index int
	for {
		reply, err := stream.Recv()
		if err != nil {
			rpcStatus = err
			break
		}
		pt := reply.GetPayload().GetType()
		if pt != testpb.PayloadType_COMPRESSABLE {
			t.Fatalf("Got the reply of type %d, want %d", pt, testpb.PayloadType_COMPRESSABLE)
		}
		size := len(reply.GetPayload().GetBody())
		if size != int(respSizes[index]) {
			t.Fatalf("Got reply body of length %d, want %d", size, respSizes[index])
		}
		index++
		respCnt++
	}
	if rpcStatus != io.EOF {
		t.Fatalf("Failed to finish the server streaming rpc: %v, want <EOF>", rpcStatus)
	}
	if respCnt != len(respSizes) {
		t.Fatalf("Got %d reply, want %d", len(respSizes), respCnt)
	}
}

func (s) TestFailedServerStreaming(t *testing.T) {
	for _, e := range listTestEnv() {
		testFailedServerStreaming(t, e)
	}
}

func testFailedServerStreaming(t *testing.T, e env) {
	te := newTest(t, e)
	te.userAgent = failAppUA
	te.startServer(&testServer{security: e.security})
	defer te.tearDown()
	tc := testpb.NewTestServiceClient(te.clientConn())

	respParam := make([]*testpb.ResponseParameters, len(respSizes))
	for i, s := range respSizes {
		respParam[i] = &testpb.ResponseParameters{
			Size: int32(s),
		}
	}
	req := &testpb.StreamingOutputCallRequest{
		ResponseType:       testpb.PayloadType_COMPRESSABLE,
		ResponseParameters: respParam,
	}
	ctx := metadata.NewOutgoingContext(te.ctx, testMetadata)
	stream, err := tc.StreamingOutputCall(ctx, req)
	if err != nil {
		t.Fatalf("%v.StreamingOutputCall(_) = _, %v, want <nil>", tc, err)
	}
	wantErr := status.Error(codes.DataLoss, "error for testing: "+failAppUA)
	if _, err := stream.Recv(); !reflect.DeepEqual(err, wantErr) {
		t.Fatalf("%v.Recv() = _, %v, want _, %v", stream, err, wantErr)
	}
}

// concurrentSendServer is a TestServiceServer whose
// StreamingOutputCall makes ten serial Send calls, sending payloads
// "0".."9", inclusive.  TestServerStreamingConcurrent verifies they
// were received in the correct order, and that there were no races.
//
// All other TestServiceServer methods crash if called.
type concurrentSendServer struct {
	testpb.TestServiceServer
}

func (s concurrentSendServer) StreamingOutputCall(args *testpb.StreamingOutputCallRequest, stream testpb.TestService_StreamingOutputCallServer) error {
	for i := 0; i < 10; i++ {
		stream.Send(&testpb.StreamingOutputCallResponse{
			Payload: &testpb.Payload{
				Body: []byte{'0' + uint8(i)},
			},
		})
	}
	return nil
}

// Tests doing a bunch of concurrent streaming output calls.
func (s) TestServerStreamingConcurrent(t *testing.T) {
	for _, e := range listTestEnv() {
		testServerStreamingConcurrent(t, e)
	}
}

func testServerStreamingConcurrent(t *testing.T, e env) {
	te := newTest(t, e)
	te.startServer(concurrentSendServer{})
	defer te.tearDown()

	cc := te.clientConn()
	tc := testpb.NewTestServiceClient(cc)

	doStreamingCall := func() {
		req := &testpb.StreamingOutputCallRequest{}
		stream, err := tc.StreamingOutputCall(context.Background(), req)
		if err != nil {
			t.Errorf("%v.StreamingOutputCall(_) = _, %v, want <nil>", tc, err)
			return
		}
		var ngot int
		var buf bytes.Buffer
		for {
			reply, err := stream.Recv()
			if err == io.EOF {
				break
			}
			if err != nil {
				t.Fatal(err)
			}
			ngot++
			if buf.Len() > 0 {
				buf.WriteByte(',')
			}
			buf.Write(reply.GetPayload().GetBody())
		}
		if want := 10; ngot != want {
			t.Errorf("Got %d replies, want %d", ngot, want)
		}
		if got, want := buf.String(), "0,1,2,3,4,5,6,7,8,9"; got != want {
			t.Errorf("Got replies %q; want %q", got, want)
		}
	}

	var wg sync.WaitGroup
	for i := 0; i < 20; i++ {
		wg.Add(1)
		go func() {
			defer wg.Done()
			doStreamingCall()
		}()
	}
	wg.Wait()

}

func generatePayloadSizes() [][]int {
	reqSizes := [][]int{
		{27182, 8, 1828, 45904},
	}

	num8KPayloads := 1024
	eightKPayloads := []int{}
	for i := 0; i < num8KPayloads; i++ {
		eightKPayloads = append(eightKPayloads, (1 << 13))
	}
	reqSizes = append(reqSizes, eightKPayloads)

	num2MPayloads := 8
	twoMPayloads := []int{}
	for i := 0; i < num2MPayloads; i++ {
		twoMPayloads = append(twoMPayloads, (1 << 21))
	}
	reqSizes = append(reqSizes, twoMPayloads)

	return reqSizes
}

func (s) TestClientStreaming(t *testing.T) {
	for _, s := range generatePayloadSizes() {
		for _, e := range listTestEnv() {
			testClientStreaming(t, e, s)
		}
	}
}

func testClientStreaming(t *testing.T, e env, sizes []int) {
	te := newTest(t, e)
	te.startServer(&testServer{security: e.security})
	defer te.tearDown()
	tc := testpb.NewTestServiceClient(te.clientConn())

	ctx, cancel := context.WithTimeout(te.ctx, time.Second*30)
	defer cancel()
	stream, err := tc.StreamingInputCall(ctx)
	if err != nil {
		t.Fatalf("%v.StreamingInputCall(_) = _, %v, want <nil>", tc, err)
	}

	var sum int
	for _, s := range sizes {
		payload, err := newPayload(testpb.PayloadType_COMPRESSABLE, int32(s))
		if err != nil {
			t.Fatal(err)
		}

		req := &testpb.StreamingInputCallRequest{
			Payload: payload,
		}
		if err := stream.Send(req); err != nil {
			t.Fatalf("%v.Send(_) = %v, want <nil>", stream, err)
		}
		sum += s
	}
	reply, err := stream.CloseAndRecv()
	if err != nil {
		t.Fatalf("%v.CloseAndRecv() got error %v, want %v", stream, err, nil)
	}
	if reply.GetAggregatedPayloadSize() != int32(sum) {
		t.Fatalf("%v.CloseAndRecv().GetAggregatePayloadSize() = %v; want %v", stream, reply.GetAggregatedPayloadSize(), sum)
	}
}

func (s) TestClientStreamingError(t *testing.T) {
	for _, e := range listTestEnv() {
		if e.name == "handler-tls" {
			continue
		}
		testClientStreamingError(t, e)
	}
}

func testClientStreamingError(t *testing.T, e env) {
	te := newTest(t, e)
	te.startServer(&testServer{security: e.security, earlyFail: true})
	defer te.tearDown()
	tc := testpb.NewTestServiceClient(te.clientConn())

	stream, err := tc.StreamingInputCall(te.ctx)
	if err != nil {
		t.Fatalf("%v.StreamingInputCall(_) = _, %v, want <nil>", tc, err)
	}
	payload, err := newPayload(testpb.PayloadType_COMPRESSABLE, 1)
	if err != nil {
		t.Fatal(err)
	}

	req := &testpb.StreamingInputCallRequest{
		Payload: payload,
	}
	// The 1st request should go through.
	if err := stream.Send(req); err != nil {
		t.Fatalf("%v.Send(%v) = %v, want <nil>", stream, req, err)
	}
	for {
		if err := stream.Send(req); err != io.EOF {
			continue
		}
		if _, err := stream.CloseAndRecv(); status.Code(err) != codes.NotFound {
			t.Fatalf("%v.CloseAndRecv() = %v, want error %s", stream, err, codes.NotFound)
		}
		break
	}
}

func (s) TestExceedMaxStreamsLimit(t *testing.T) {
	for _, e := range listTestEnv() {
		testExceedMaxStreamsLimit(t, e)
	}
}

func testExceedMaxStreamsLimit(t *testing.T, e env) {
	te := newTest(t, e)
	te.declareLogNoise(
		"http2Client.notifyError got notified that the client transport was broken",
		"Conn.resetTransport failed to create client transport",
		"grpc: the connection is closing",
	)
	te.maxStream = 1 // Only allows 1 live stream per server transport.
	te.startServer(&testServer{security: e.security})
	defer te.tearDown()

	cc := te.clientConn()
	tc := testpb.NewTestServiceClient(cc)

	_, err := tc.StreamingInputCall(te.ctx)
	if err != nil {
		t.Fatalf("%v.StreamingInputCall(_) = _, %v, want _, <nil>", tc, err)
	}
	// Loop until receiving the new max stream setting from the server.
	for {
		ctx, cancel := context.WithTimeout(context.Background(), 50*time.Millisecond)
		defer cancel()
		_, err := tc.StreamingInputCall(ctx)
		if err == nil {
			time.Sleep(50 * time.Millisecond)
			continue
		}
		if status.Code(err) == codes.DeadlineExceeded {
			break
		}
		t.Fatalf("%v.StreamingInputCall(_) = _, %v, want _, %s", tc, err, codes.DeadlineExceeded)
	}
}

func (s) TestStreamsQuotaRecovery(t *testing.T) {
	for _, e := range listTestEnv() {
		testStreamsQuotaRecovery(t, e)
	}
}

func testStreamsQuotaRecovery(t *testing.T, e env) {
	te := newTest(t, e)
	te.declareLogNoise(
		"http2Client.notifyError got notified that the client transport was broken",
		"Conn.resetTransport failed to create client transport",
		"grpc: the connection is closing",
	)
	te.maxStream = 1 // Allows 1 live stream.
	te.startServer(&testServer{security: e.security})
	defer te.tearDown()

	cc := te.clientConn()
	tc := testpb.NewTestServiceClient(cc)
	ctx, cancel := context.WithCancel(context.Background())
	defer cancel()
	if _, err := tc.StreamingInputCall(ctx); err != nil {
		t.Fatalf("tc.StreamingInputCall(_) = _, %v, want _, <nil>", err)
	}
	// Loop until the new max stream setting is effective.
	for {
		ctx, cancel := context.WithTimeout(context.Background(), 50*time.Millisecond)
		_, err := tc.StreamingInputCall(ctx)
		cancel()
		if err == nil {
			time.Sleep(5 * time.Millisecond)
			continue
		}
		if status.Code(err) == codes.DeadlineExceeded {
			break
		}
		t.Fatalf("tc.StreamingInputCall(_) = _, %v, want _, %s", err, codes.DeadlineExceeded)
	}

	var wg sync.WaitGroup
	for i := 0; i < 10; i++ {
		wg.Add(1)
		go func() {
			defer wg.Done()
			payload, err := newPayload(testpb.PayloadType_COMPRESSABLE, 314)
			if err != nil {
				t.Error(err)
				return
			}
			req := &testpb.SimpleRequest{
				ResponseType: testpb.PayloadType_COMPRESSABLE,
				ResponseSize: 1592,
				Payload:      payload,
			}
			// No rpc should go through due to the max streams limit.
			ctx, cancel := context.WithTimeout(context.Background(), 10*time.Millisecond)
			defer cancel()
			if _, err := tc.UnaryCall(ctx, req, grpc.WaitForReady(true)); status.Code(err) != codes.DeadlineExceeded {
				t.Errorf("tc.UnaryCall(_, _) = _, %v, want _, %s", err, codes.DeadlineExceeded)
			}
		}()
	}
	wg.Wait()

	cancel()
	// A new stream should be allowed after canceling the first one.
	ctx, cancel = context.WithTimeout(context.Background(), 5*time.Second)
	defer cancel()
	if _, err := tc.StreamingInputCall(ctx); err != nil {
		t.Fatalf("tc.StreamingInputCall(_) = _, %v, want _, %v", err, nil)
	}
}

func (s) TestCompressServerHasNoSupport(t *testing.T) {
	for _, e := range listTestEnv() {
		testCompressServerHasNoSupport(t, e)
	}
}

func testCompressServerHasNoSupport(t *testing.T, e env) {
	te := newTest(t, e)
	te.serverCompression = false
	te.clientCompression = false
	te.clientNopCompression = true
	te.startServer(&testServer{security: e.security})
	defer te.tearDown()
	tc := testpb.NewTestServiceClient(te.clientConn())

	const argSize = 271828
	const respSize = 314159
	payload, err := newPayload(testpb.PayloadType_COMPRESSABLE, argSize)
	if err != nil {
		t.Fatal(err)
	}
	req := &testpb.SimpleRequest{
		ResponseType: testpb.PayloadType_COMPRESSABLE,
		ResponseSize: respSize,
		Payload:      payload,
	}
	if _, err := tc.UnaryCall(context.Background(), req); err == nil || status.Code(err) != codes.Unimplemented {
		t.Fatalf("TestService/UnaryCall(_, _) = _, %v, want _, error code %s", err, codes.Unimplemented)
	}
	// Streaming RPC
	stream, err := tc.FullDuplexCall(context.Background())
	if err != nil {
		t.Fatalf("%v.FullDuplexCall(_) = _, %v, want <nil>", tc, err)
	}
	if _, err := stream.Recv(); err == nil || status.Code(err) != codes.Unimplemented {
		t.Fatalf("%v.Recv() = %v, want error code %s", stream, err, codes.Unimplemented)
	}
}

func (s) TestCompressOK(t *testing.T) {
	for _, e := range listTestEnv() {
		testCompressOK(t, e)
	}
}

func testCompressOK(t *testing.T, e env) {
	te := newTest(t, e)
	te.serverCompression = true
	te.clientCompression = true
	te.startServer(&testServer{security: e.security})
	defer te.tearDown()
	tc := testpb.NewTestServiceClient(te.clientConn())

	// Unary call
	const argSize = 271828
	const respSize = 314159
	payload, err := newPayload(testpb.PayloadType_COMPRESSABLE, argSize)
	if err != nil {
		t.Fatal(err)
	}
	req := &testpb.SimpleRequest{
		ResponseType: testpb.PayloadType_COMPRESSABLE,
		ResponseSize: respSize,
		Payload:      payload,
	}
	ctx := metadata.NewOutgoingContext(context.Background(), metadata.Pairs("something", "something"))
	if _, err := tc.UnaryCall(ctx, req); err != nil {
		t.Fatalf("TestService/UnaryCall(_, _) = _, %v, want _, <nil>", err)
	}
	// Streaming RPC
	ctx, cancel := context.WithCancel(context.Background())
	defer cancel()
	stream, err := tc.FullDuplexCall(ctx)
	if err != nil {
		t.Fatalf("%v.FullDuplexCall(_) = _, %v, want <nil>", tc, err)
	}
	respParam := []*testpb.ResponseParameters{
		{
			Size: 31415,
		},
	}
	payload, err = newPayload(testpb.PayloadType_COMPRESSABLE, int32(31415))
	if err != nil {
		t.Fatal(err)
	}
	sreq := &testpb.StreamingOutputCallRequest{
		ResponseType:       testpb.PayloadType_COMPRESSABLE,
		ResponseParameters: respParam,
		Payload:            payload,
	}
	if err := stream.Send(sreq); err != nil {
		t.Fatalf("%v.Send(%v) = %v, want <nil>", stream, sreq, err)
	}
	stream.CloseSend()
	if _, err := stream.Recv(); err != nil {
		t.Fatalf("%v.Recv() = %v, want <nil>", stream, err)
	}
	if _, err := stream.Recv(); err != io.EOF {
		t.Fatalf("%v.Recv() = %v, want io.EOF", stream, err)
	}
}

func (s) TestIdentityEncoding(t *testing.T) {
	for _, e := range listTestEnv() {
		testIdentityEncoding(t, e)
	}
}

func testIdentityEncoding(t *testing.T, e env) {
	te := newTest(t, e)
	te.startServer(&testServer{security: e.security})
	defer te.tearDown()
	tc := testpb.NewTestServiceClient(te.clientConn())

	// Unary call
	payload, err := newPayload(testpb.PayloadType_COMPRESSABLE, 5)
	if err != nil {
		t.Fatal(err)
	}
	req := &testpb.SimpleRequest{
		ResponseType: testpb.PayloadType_COMPRESSABLE,
		ResponseSize: 10,
		Payload:      payload,
	}
	ctx := metadata.NewOutgoingContext(context.Background(), metadata.Pairs("something", "something"))
	if _, err := tc.UnaryCall(ctx, req); err != nil {
		t.Fatalf("TestService/UnaryCall(_, _) = _, %v, want _, <nil>", err)
	}
	// Streaming RPC
	ctx, cancel := context.WithCancel(context.Background())
	defer cancel()
	stream, err := tc.FullDuplexCall(ctx, grpc.UseCompressor("identity"))
	if err != nil {
		t.Fatalf("%v.FullDuplexCall(_) = _, %v, want <nil>", tc, err)
	}
	payload, err = newPayload(testpb.PayloadType_COMPRESSABLE, int32(31415))
	if err != nil {
		t.Fatal(err)
	}
	sreq := &testpb.StreamingOutputCallRequest{
		ResponseType:       testpb.PayloadType_COMPRESSABLE,
		ResponseParameters: []*testpb.ResponseParameters{{Size: 10}},
		Payload:            payload,
	}
	if err := stream.Send(sreq); err != nil {
		t.Fatalf("%v.Send(%v) = %v, want <nil>", stream, sreq, err)
	}
	stream.CloseSend()
	if _, err := stream.Recv(); err != nil {
		t.Fatalf("%v.Recv() = %v, want <nil>", stream, err)
	}
	if _, err := stream.Recv(); err != io.EOF {
		t.Fatalf("%v.Recv() = %v, want io.EOF", stream, err)
	}
}

func (s) TestUnaryClientInterceptor(t *testing.T) {
	for _, e := range listTestEnv() {
		testUnaryClientInterceptor(t, e)
	}
}

func failOkayRPC(ctx context.Context, method string, req, reply interface{}, cc *grpc.ClientConn, invoker grpc.UnaryInvoker, opts ...grpc.CallOption) error {
	err := invoker(ctx, method, req, reply, cc, opts...)
	if err == nil {
		return status.Error(codes.NotFound, "")
	}
	return err
}

func testUnaryClientInterceptor(t *testing.T, e env) {
	te := newTest(t, e)
	te.userAgent = testAppUA
	te.unaryClientInt = failOkayRPC
	te.startServer(&testServer{security: e.security})
	defer te.tearDown()

	tc := testpb.NewTestServiceClient(te.clientConn())
	if _, err := tc.EmptyCall(context.Background(), &testpb.Empty{}); status.Code(err) != codes.NotFound {
		t.Fatalf("%v.EmptyCall(_, _) = _, %v, want _, error code %s", tc, err, codes.NotFound)
	}
}

func (s) TestStreamClientInterceptor(t *testing.T) {
	for _, e := range listTestEnv() {
		testStreamClientInterceptor(t, e)
	}
}

func failOkayStream(ctx context.Context, desc *grpc.StreamDesc, cc *grpc.ClientConn, method string, streamer grpc.Streamer, opts ...grpc.CallOption) (grpc.ClientStream, error) {
	s, err := streamer(ctx, desc, cc, method, opts...)
	if err == nil {
		return nil, status.Error(codes.NotFound, "")
	}
	return s, nil
}

func testStreamClientInterceptor(t *testing.T, e env) {
	te := newTest(t, e)
	te.streamClientInt = failOkayStream
	te.startServer(&testServer{security: e.security})
	defer te.tearDown()

	tc := testpb.NewTestServiceClient(te.clientConn())
	respParam := []*testpb.ResponseParameters{
		{
			Size: int32(1),
		},
	}
	payload, err := newPayload(testpb.PayloadType_COMPRESSABLE, int32(1))
	if err != nil {
		t.Fatal(err)
	}
	req := &testpb.StreamingOutputCallRequest{
		ResponseType:       testpb.PayloadType_COMPRESSABLE,
		ResponseParameters: respParam,
		Payload:            payload,
	}
	if _, err := tc.StreamingOutputCall(context.Background(), req); status.Code(err) != codes.NotFound {
		t.Fatalf("%v.StreamingOutputCall(_) = _, %v, want _, error code %s", tc, err, codes.NotFound)
	}
}

func (s) TestUnaryServerInterceptor(t *testing.T) {
	for _, e := range listTestEnv() {
		testUnaryServerInterceptor(t, e)
	}
}

func errInjector(ctx context.Context, req interface{}, info *grpc.UnaryServerInfo, handler grpc.UnaryHandler) (interface{}, error) {
	return nil, status.Error(codes.PermissionDenied, "")
}

func testUnaryServerInterceptor(t *testing.T, e env) {
	te := newTest(t, e)
	te.unaryServerInt = errInjector
	te.startServer(&testServer{security: e.security})
	defer te.tearDown()

	tc := testpb.NewTestServiceClient(te.clientConn())
	if _, err := tc.EmptyCall(context.Background(), &testpb.Empty{}); status.Code(err) != codes.PermissionDenied {
		t.Fatalf("%v.EmptyCall(_, _) = _, %v, want _, error code %s", tc, err, codes.PermissionDenied)
	}
}

func (s) TestStreamServerInterceptor(t *testing.T) {
	for _, e := range listTestEnv() {
		// TODO(bradfitz): Temporarily skip this env due to #619.
		if e.name == "handler-tls" {
			continue
		}
		testStreamServerInterceptor(t, e)
	}
}

func fullDuplexOnly(srv interface{}, ss grpc.ServerStream, info *grpc.StreamServerInfo, handler grpc.StreamHandler) error {
	if info.FullMethod == "/grpc.testing.TestService/FullDuplexCall" {
		return handler(srv, ss)
	}
	// Reject the other methods.
	return status.Error(codes.PermissionDenied, "")
}

func testStreamServerInterceptor(t *testing.T, e env) {
	te := newTest(t, e)
	te.streamServerInt = fullDuplexOnly
	te.startServer(&testServer{security: e.security})
	defer te.tearDown()

	tc := testpb.NewTestServiceClient(te.clientConn())
	respParam := []*testpb.ResponseParameters{
		{
			Size: int32(1),
		},
	}
	payload, err := newPayload(testpb.PayloadType_COMPRESSABLE, int32(1))
	if err != nil {
		t.Fatal(err)
	}
	req := &testpb.StreamingOutputCallRequest{
		ResponseType:       testpb.PayloadType_COMPRESSABLE,
		ResponseParameters: respParam,
		Payload:            payload,
	}
	s1, err := tc.StreamingOutputCall(context.Background(), req)
	if err != nil {
		t.Fatalf("%v.StreamingOutputCall(_) = _, %v, want _, <nil>", tc, err)
	}
	if _, err := s1.Recv(); status.Code(err) != codes.PermissionDenied {
		t.Fatalf("%v.StreamingInputCall(_) = _, %v, want _, error code %s", tc, err, codes.PermissionDenied)
	}
	s2, err := tc.FullDuplexCall(context.Background())
	if err != nil {
		t.Fatalf("%v.FullDuplexCall(_) = _, %v, want <nil>", tc, err)
	}
	if err := s2.Send(req); err != nil {
		t.Fatalf("%v.Send(_) = %v, want <nil>", s2, err)
	}
	if _, err := s2.Recv(); err != nil {
		t.Fatalf("%v.Recv() = _, %v, want _, <nil>", s2, err)
	}
}

// funcServer implements methods of TestServiceServer using funcs,
// similar to an http.HandlerFunc.
// Any unimplemented method will crash. Tests implement the method(s)
// they need.
type funcServer struct {
	testpb.TestServiceServer
	unaryCall          func(ctx context.Context, in *testpb.SimpleRequest) (*testpb.SimpleResponse, error)
	streamingInputCall func(stream testpb.TestService_StreamingInputCallServer) error
	fullDuplexCall     func(stream testpb.TestService_FullDuplexCallServer) error
}

func (s *funcServer) UnaryCall(ctx context.Context, in *testpb.SimpleRequest) (*testpb.SimpleResponse, error) {
	return s.unaryCall(ctx, in)
}

func (s *funcServer) StreamingInputCall(stream testpb.TestService_StreamingInputCallServer) error {
	return s.streamingInputCall(stream)
}

func (s *funcServer) FullDuplexCall(stream testpb.TestService_FullDuplexCallServer) error {
	return s.fullDuplexCall(stream)
}

func (s) TestClientRequestBodyErrorUnexpectedEOF(t *testing.T) {
	for _, e := range listTestEnv() {
		testClientRequestBodyErrorUnexpectedEOF(t, e)
	}
}

func testClientRequestBodyErrorUnexpectedEOF(t *testing.T, e env) {
	te := newTest(t, e)
	ts := &funcServer{unaryCall: func(ctx context.Context, in *testpb.SimpleRequest) (*testpb.SimpleResponse, error) {
		errUnexpectedCall := errors.New("unexpected call func server method")
		t.Error(errUnexpectedCall)
		return nil, errUnexpectedCall
	}}
	te.startServer(ts)
	defer te.tearDown()
	te.withServerTester(func(st *serverTester) {
		st.writeHeadersGRPC(1, "/grpc.testing.TestService/UnaryCall")
		// Say we have 5 bytes coming, but set END_STREAM flag:
		st.writeData(1, true, []byte{0, 0, 0, 0, 5})
		st.wantAnyFrame() // wait for server to crash (it used to crash)
	})
}

func (s) TestClientRequestBodyErrorCloseAfterLength(t *testing.T) {
	for _, e := range listTestEnv() {
		testClientRequestBodyErrorCloseAfterLength(t, e)
	}
}

func testClientRequestBodyErrorCloseAfterLength(t *testing.T, e env) {
	te := newTest(t, e)
	te.declareLogNoise("Server.processUnaryRPC failed to write status")
	ts := &funcServer{unaryCall: func(ctx context.Context, in *testpb.SimpleRequest) (*testpb.SimpleResponse, error) {
		errUnexpectedCall := errors.New("unexpected call func server method")
		t.Error(errUnexpectedCall)
		return nil, errUnexpectedCall
	}}
	te.startServer(ts)
	defer te.tearDown()
	te.withServerTester(func(st *serverTester) {
		st.writeHeadersGRPC(1, "/grpc.testing.TestService/UnaryCall")
		// say we're sending 5 bytes, but then close the connection instead.
		st.writeData(1, false, []byte{0, 0, 0, 0, 5})
		st.cc.Close()
	})
}

func (s) TestClientRequestBodyErrorCancel(t *testing.T) {
	for _, e := range listTestEnv() {
		testClientRequestBodyErrorCancel(t, e)
	}
}

func testClientRequestBodyErrorCancel(t *testing.T, e env) {
	te := newTest(t, e)
	gotCall := make(chan bool, 1)
	ts := &funcServer{unaryCall: func(ctx context.Context, in *testpb.SimpleRequest) (*testpb.SimpleResponse, error) {
		gotCall <- true
		return new(testpb.SimpleResponse), nil
	}}
	te.startServer(ts)
	defer te.tearDown()
	te.withServerTester(func(st *serverTester) {
		st.writeHeadersGRPC(1, "/grpc.testing.TestService/UnaryCall")
		// Say we have 5 bytes coming, but cancel it instead.
		st.writeRSTStream(1, http2.ErrCodeCancel)
		st.writeData(1, false, []byte{0, 0, 0, 0, 5})

		// Verify we didn't a call yet.
		select {
		case <-gotCall:
			t.Fatal("unexpected call")
		default:
		}

		// And now send an uncanceled (but still invalid), just to get a response.
		st.writeHeadersGRPC(3, "/grpc.testing.TestService/UnaryCall")
		st.writeData(3, true, []byte{0, 0, 0, 0, 0})
		<-gotCall
		st.wantAnyFrame()
	})
}

func (s) TestClientRequestBodyErrorCancelStreamingInput(t *testing.T) {
	for _, e := range listTestEnv() {
		testClientRequestBodyErrorCancelStreamingInput(t, e)
	}
}

func testClientRequestBodyErrorCancelStreamingInput(t *testing.T, e env) {
	te := newTest(t, e)
	recvErr := make(chan error, 1)
	ts := &funcServer{streamingInputCall: func(stream testpb.TestService_StreamingInputCallServer) error {
		_, err := stream.Recv()
		recvErr <- err
		return nil
	}}
	te.startServer(ts)
	defer te.tearDown()
	te.withServerTester(func(st *serverTester) {
		st.writeHeadersGRPC(1, "/grpc.testing.TestService/StreamingInputCall")
		// Say we have 5 bytes coming, but cancel it instead.
		st.writeData(1, false, []byte{0, 0, 0, 0, 5})
		st.writeRSTStream(1, http2.ErrCodeCancel)

		var got error
		select {
		case got = <-recvErr:
		case <-time.After(3 * time.Second):
			t.Fatal("timeout waiting for error")
		}
		if grpc.Code(got) != codes.Canceled {
			t.Errorf("error = %#v; want error code %s", got, codes.Canceled)
		}
	})
}

func (s) TestClientResourceExhaustedCancelFullDuplex(t *testing.T) {
	for _, e := range listTestEnv() {
		if e.httpHandler {
			// httpHandler write won't be blocked on flow control window.
			continue
		}
		testClientResourceExhaustedCancelFullDuplex(t, e)
	}
}

func testClientResourceExhaustedCancelFullDuplex(t *testing.T, e env) {
	te := newTest(t, e)
	recvErr := make(chan error, 1)
	ts := &funcServer{fullDuplexCall: func(stream testpb.TestService_FullDuplexCallServer) error {
		defer close(recvErr)
		_, err := stream.Recv()
		if err != nil {
			return status.Errorf(codes.Internal, "stream.Recv() got error: %v, want <nil>", err)
		}
		// create a payload that's larger than the default flow control window.
		payload, err := newPayload(testpb.PayloadType_COMPRESSABLE, 10)
		if err != nil {
			return err
		}
		resp := &testpb.StreamingOutputCallResponse{
			Payload: payload,
		}
		ce := make(chan error)
		go func() {
			var err error
			for {
				if err = stream.Send(resp); err != nil {
					break
				}
			}
			ce <- err
		}()
		select {
		case err = <-ce:
		case <-time.After(10 * time.Second):
			err = errors.New("10s timeout reached")
		}
		recvErr <- err
		return err
	}}
	te.startServer(ts)
	defer te.tearDown()
	// set a low limit on receive message size to error with Resource Exhausted on
	// client side when server send a large message.
	te.maxClientReceiveMsgSize = newInt(10)
	cc := te.clientConn()
	tc := testpb.NewTestServiceClient(cc)
	stream, err := tc.FullDuplexCall(context.Background())
	if err != nil {
		t.Fatalf("%v.FullDuplexCall(_) = _, %v, want <nil>", tc, err)
	}
	req := &testpb.StreamingOutputCallRequest{}
	if err := stream.Send(req); err != nil {
		t.Fatalf("%v.Send(%v) = %v, want <nil>", stream, req, err)
	}
	if _, err := stream.Recv(); status.Code(err) != codes.ResourceExhausted {
		t.Fatalf("%v.Recv() = _, %v, want _, error code: %s", stream, err, codes.ResourceExhausted)
	}
	err = <-recvErr
	if status.Code(err) != codes.Canceled {
		t.Fatalf("server got error %v, want error code: %s", err, codes.Canceled)
	}
}

type clientTimeoutCreds struct {
	timeoutReturned bool
}

func (c *clientTimeoutCreds) ClientHandshake(ctx context.Context, addr string, rawConn net.Conn) (net.Conn, credentials.AuthInfo, error) {
	if !c.timeoutReturned {
		c.timeoutReturned = true
		return nil, nil, context.DeadlineExceeded
	}
	return rawConn, nil, nil
}
func (c *clientTimeoutCreds) ServerHandshake(rawConn net.Conn) (net.Conn, credentials.AuthInfo, error) {
	return rawConn, nil, nil
}
func (c *clientTimeoutCreds) Info() credentials.ProtocolInfo {
	return credentials.ProtocolInfo{}
}
func (c *clientTimeoutCreds) Clone() credentials.TransportCredentials {
	return nil
}
func (c *clientTimeoutCreds) OverrideServerName(s string) error {
	return nil
}

func (s) TestNonFailFastRPCSucceedOnTimeoutCreds(t *testing.T) {
	te := newTest(t, env{name: "timeout-cred", network: "tcp", security: "clientTimeoutCreds", balancer: "v1"})
	te.userAgent = testAppUA
	te.startServer(&testServer{security: te.e.security})
	defer te.tearDown()

	cc := te.clientConn()
	tc := testpb.NewTestServiceClient(cc)
	// This unary call should succeed, because ClientHandshake will succeed for the second time.
	if _, err := tc.EmptyCall(context.Background(), &testpb.Empty{}, grpc.WaitForReady(true)); err != nil {
		te.t.Fatalf("TestService/EmptyCall(_, _) = _, %v, want <nil>", err)
	}
}

type serverDispatchCred struct {
	rawConnCh chan net.Conn
}

func newServerDispatchCred() *serverDispatchCred {
	return &serverDispatchCred{
		rawConnCh: make(chan net.Conn, 1),
	}
}
func (c *serverDispatchCred) ClientHandshake(ctx context.Context, addr string, rawConn net.Conn) (net.Conn, credentials.AuthInfo, error) {
	return rawConn, nil, nil
}
func (c *serverDispatchCred) ServerHandshake(rawConn net.Conn) (net.Conn, credentials.AuthInfo, error) {
	select {
	case c.rawConnCh <- rawConn:
	default:
	}
	return nil, nil, credentials.ErrConnDispatched
}
func (c *serverDispatchCred) Info() credentials.ProtocolInfo {
	return credentials.ProtocolInfo{}
}
func (c *serverDispatchCred) Clone() credentials.TransportCredentials {
	return nil
}
func (c *serverDispatchCred) OverrideServerName(s string) error {
	return nil
}
func (c *serverDispatchCred) getRawConn() net.Conn {
	return <-c.rawConnCh
}

func (s) TestServerCredsDispatch(t *testing.T) {
	lis, err := net.Listen("tcp", "localhost:0")
	if err != nil {
		t.Fatalf("Failed to listen: %v", err)
	}
	cred := newServerDispatchCred()
	s := grpc.NewServer(grpc.Creds(cred))
	go s.Serve(lis)
	defer s.Stop()

	cc, err := grpc.Dial(lis.Addr().String(), grpc.WithTransportCredentials(cred))
	if err != nil {
		t.Fatalf("grpc.Dial(%q) = %v", lis.Addr().String(), err)
	}
	defer cc.Close()

	rawConn := cred.getRawConn()
	// Give grpc a chance to see the error and potentially close the connection.
	// And check that connection is not closed after that.
	time.Sleep(100 * time.Millisecond)
	// Check rawConn is not closed.
	if n, err := rawConn.Write([]byte{0}); n <= 0 || err != nil {
		t.Errorf("Read() = %v, %v; want n>0, <nil>", n, err)
	}
}

type authorityCheckCreds struct {
	got string
}

func (c *authorityCheckCreds) ServerHandshake(rawConn net.Conn) (net.Conn, credentials.AuthInfo, error) {
	return rawConn, nil, nil
}
func (c *authorityCheckCreds) ClientHandshake(ctx context.Context, authority string, rawConn net.Conn) (net.Conn, credentials.AuthInfo, error) {
	c.got = authority
	return rawConn, nil, nil
}
func (c *authorityCheckCreds) Info() credentials.ProtocolInfo {
	return credentials.ProtocolInfo{}
}
func (c *authorityCheckCreds) Clone() credentials.TransportCredentials {
	return c
}
func (c *authorityCheckCreds) OverrideServerName(s string) error {
	return nil
}

// This test makes sure that the authority client handshake gets is the endpoint
// in dial target, not the resolved ip address.
func (s) TestCredsHandshakeAuthority(t *testing.T) {
	const testAuthority = "test.auth.ori.ty"

	lis, err := net.Listen("tcp", "localhost:0")
	if err != nil {
		t.Fatalf("Failed to listen: %v", err)
	}
	cred := &authorityCheckCreds{}
	s := grpc.NewServer()
	go s.Serve(lis)
	defer s.Stop()

	r, rcleanup := manual.GenerateAndRegisterManualResolver()
	defer rcleanup()

	cc, err := grpc.Dial(r.Scheme()+":///"+testAuthority, grpc.WithTransportCredentials(cred))
	if err != nil {
		t.Fatalf("grpc.Dial(%q) = %v", lis.Addr().String(), err)
	}
	defer cc.Close()
	r.UpdateState(resolver.State{Addresses: []resolver.Address{{Addr: lis.Addr().String()}}})

	ctx, cancel := context.WithTimeout(context.Background(), 100*time.Millisecond)
	defer cancel()
	for {
		s := cc.GetState()
		if s == connectivity.Ready {
			break
		}
		if !cc.WaitForStateChange(ctx, s) {
			// ctx got timeout or canceled.
			t.Fatalf("ClientConn is not ready after 100 ms")
		}
	}

	if cred.got != testAuthority {
		t.Fatalf("client creds got authority: %q, want: %q", cred.got, testAuthority)
	}
}

type clientFailCreds struct{}

func (c *clientFailCreds) ServerHandshake(rawConn net.Conn) (net.Conn, credentials.AuthInfo, error) {
	return rawConn, nil, nil
}
func (c *clientFailCreds) ClientHandshake(ctx context.Context, authority string, rawConn net.Conn) (net.Conn, credentials.AuthInfo, error) {
	return nil, nil, fmt.Errorf("client handshake fails with fatal error")
}
func (c *clientFailCreds) Info() credentials.ProtocolInfo {
	return credentials.ProtocolInfo{}
}
func (c *clientFailCreds) Clone() credentials.TransportCredentials {
	return c
}
func (c *clientFailCreds) OverrideServerName(s string) error {
	return nil
}

// This test makes sure that failfast RPCs fail if client handshake fails with
// fatal errors.
func (s) TestFailfastRPCFailOnFatalHandshakeError(t *testing.T) {
	lis, err := net.Listen("tcp", "localhost:0")
	if err != nil {
		t.Fatalf("Failed to listen: %v", err)
	}
	defer lis.Close()

	cc, err := grpc.Dial("passthrough:///"+lis.Addr().String(), grpc.WithTransportCredentials(&clientFailCreds{}))
	if err != nil {
		t.Fatalf("grpc.Dial(_) = %v", err)
	}
	defer cc.Close()

	tc := testpb.NewTestServiceClient(cc)
	// This unary call should fail, but not timeout.
	ctx, cancel := context.WithTimeout(context.Background(), time.Second)
	defer cancel()
	if _, err := tc.EmptyCall(ctx, &testpb.Empty{}, grpc.WaitForReady(false)); status.Code(err) != codes.Unavailable {
		t.Fatalf("TestService/EmptyCall(_, _) = _, %v, want <Unavailable>", err)
	}
}

func (s) TestFlowControlLogicalRace(t *testing.T) {
	// Test for a regression of https://github.com/grpc/grpc-go/issues/632,
	// and other flow control bugs.

	const (
		itemCount   = 100
		itemSize    = 1 << 10
		recvCount   = 2
		maxFailures = 3

		requestTimeout = time.Second * 5
	)

	requestCount := 10000
	if raceMode {
		requestCount = 1000
	}

	lis, err := net.Listen("tcp", "localhost:0")
	if err != nil {
		t.Fatalf("Failed to listen: %v", err)
	}
	defer lis.Close()

	s := grpc.NewServer()
	testpb.RegisterTestServiceServer(s, &flowControlLogicalRaceServer{
		itemCount: itemCount,
		itemSize:  itemSize,
	})
	defer s.Stop()

	go s.Serve(lis)

	ctx := context.Background()

	cc, err := grpc.Dial(lis.Addr().String(), grpc.WithInsecure(), grpc.WithBlock())
	if err != nil {
		t.Fatalf("grpc.Dial(%q) = %v", lis.Addr().String(), err)
	}
	defer cc.Close()
	cl := testpb.NewTestServiceClient(cc)

	failures := 0
	for i := 0; i < requestCount; i++ {
		ctx, cancel := context.WithTimeout(ctx, requestTimeout)
		output, err := cl.StreamingOutputCall(ctx, &testpb.StreamingOutputCallRequest{})
		if err != nil {
			t.Fatalf("StreamingOutputCall; err = %q", err)
		}

		j := 0
	loop:
		for ; j < recvCount; j++ {
			_, err := output.Recv()
			if err != nil {
				if err == io.EOF {
					break loop
				}
				switch status.Code(err) {
				case codes.DeadlineExceeded:
					break loop
				default:
					t.Fatalf("Recv; err = %q", err)
				}
			}
		}
		cancel()
		<-ctx.Done()

		if j < recvCount {
			t.Errorf("got %d responses to request %d", j, i)
			failures++
			if failures >= maxFailures {
				// Continue past the first failure to see if the connection is
				// entirely broken, or if only a single RPC was affected
				break
			}
		}
	}
}

type flowControlLogicalRaceServer struct {
	testpb.TestServiceServer

	itemSize  int
	itemCount int
}

func (s *flowControlLogicalRaceServer) StreamingOutputCall(req *testpb.StreamingOutputCallRequest, srv testpb.TestService_StreamingOutputCallServer) error {
	for i := 0; i < s.itemCount; i++ {
		err := srv.Send(&testpb.StreamingOutputCallResponse{
			Payload: &testpb.Payload{
				// Sending a large stream of data which the client reject
				// helps to trigger some types of flow control bugs.
				//
				// Reallocating memory here is inefficient, but the stress it
				// puts on the GC leads to more frequent flow control
				// failures. The GC likely causes more variety in the
				// goroutine scheduling orders.
				Body: bytes.Repeat([]byte("a"), s.itemSize),
			},
		})
		if err != nil {
			return err
		}
	}
	return nil
}

type lockingWriter struct {
	mu sync.Mutex
	w  io.Writer
}

func (lw *lockingWriter) Write(p []byte) (n int, err error) {
	lw.mu.Lock()
	defer lw.mu.Unlock()
	return lw.w.Write(p)
}

func (lw *lockingWriter) setWriter(w io.Writer) {
	lw.mu.Lock()
	defer lw.mu.Unlock()
	lw.w = w
}

var testLogOutput = &lockingWriter{w: os.Stderr}

// awaitNewConnLogOutput waits for any of grpc.NewConn's goroutines to
// terminate, if they're still running. It spams logs with this
// message.  We wait for it so our log filter is still
// active. Otherwise the "defer restore()" at the top of various test
// functions restores our log filter and then the goroutine spams.
func awaitNewConnLogOutput() {
	awaitLogOutput(50*time.Millisecond, "grpc: the client connection is closing; please retry")
}

func awaitLogOutput(maxWait time.Duration, phrase string) {
	pb := []byte(phrase)

	timer := time.NewTimer(maxWait)
	defer timer.Stop()
	wakeup := make(chan bool, 1)
	for {
		if logOutputHasContents(pb, wakeup) {
			return
		}
		select {
		case <-timer.C:
			// Too slow. Oh well.
			return
		case <-wakeup:
		}
	}
}

func logOutputHasContents(v []byte, wakeup chan<- bool) bool {
	testLogOutput.mu.Lock()
	defer testLogOutput.mu.Unlock()
	fw, ok := testLogOutput.w.(*filterWriter)
	if !ok {
		return false
	}
	fw.mu.Lock()
	defer fw.mu.Unlock()
	if bytes.Contains(fw.buf.Bytes(), v) {
		return true
	}
	fw.wakeup = wakeup
	return false
}

var verboseLogs = flag.Bool("verbose_logs", false, "show all grpclog output, without filtering")

func noop() {}

// declareLogNoise declares that t is expected to emit the following noisy phrases,
// even on success. Those phrases will be filtered from grpclog output
// and only be shown if *verbose_logs or t ends up failing.
// The returned restore function should be called with defer to be run
// before the test ends.
func declareLogNoise(t *testing.T, phrases ...string) (restore func()) {
	if *verboseLogs {
		return noop
	}
	fw := &filterWriter{dst: os.Stderr, filter: phrases}
	testLogOutput.setWriter(fw)
	return func() {
		if t.Failed() {
			fw.mu.Lock()
			defer fw.mu.Unlock()
			if fw.buf.Len() > 0 {
				t.Logf("Complete log output:\n%s", fw.buf.Bytes())
			}
		}
		testLogOutput.setWriter(os.Stderr)
	}
}

type filterWriter struct {
	dst    io.Writer
	filter []string

	mu     sync.Mutex
	buf    bytes.Buffer
	wakeup chan<- bool // if non-nil, gets true on write
}

func (fw *filterWriter) Write(p []byte) (n int, err error) {
	fw.mu.Lock()
	fw.buf.Write(p)
	if fw.wakeup != nil {
		select {
		case fw.wakeup <- true:
		default:
		}
	}
	fw.mu.Unlock()

	ps := string(p)
	for _, f := range fw.filter {
		if strings.Contains(ps, f) {
			return len(p), nil
		}
	}
	return fw.dst.Write(p)
}

// stubServer is a server that is easy to customize within individual test
// cases.
type stubServer struct {
	// Guarantees we satisfy this interface; panics if unimplemented methods are called.
	testpb.TestServiceServer

	// Customizable implementations of server handlers.
	emptyCall      func(ctx context.Context, in *testpb.Empty) (*testpb.Empty, error)
	unaryCall      func(ctx context.Context, in *testpb.SimpleRequest) (*testpb.SimpleResponse, error)
	fullDuplexCall func(stream testpb.TestService_FullDuplexCallServer) error

	// A client connected to this service the test may use.  Created in Start().
	client testpb.TestServiceClient
	cc     *grpc.ClientConn

	addr string // address of listener

	cleanups []func() // Lambdas executed in Stop(); populated by Start().

	r *manual.Resolver
}

func (ss *stubServer) EmptyCall(ctx context.Context, in *testpb.Empty) (*testpb.Empty, error) {
	return ss.emptyCall(ctx, in)
}

func (ss *stubServer) UnaryCall(ctx context.Context, in *testpb.SimpleRequest) (*testpb.SimpleResponse, error) {
	return ss.unaryCall(ctx, in)
}

func (ss *stubServer) FullDuplexCall(stream testpb.TestService_FullDuplexCallServer) error {
	return ss.fullDuplexCall(stream)
}

// Start starts the server and creates a client connected to it.
func (ss *stubServer) Start(sopts []grpc.ServerOption, dopts ...grpc.DialOption) error {
	r, cleanup := manual.GenerateAndRegisterManualResolver()
	ss.r = r
	ss.cleanups = append(ss.cleanups, cleanup)

	lis, err := net.Listen("tcp", "localhost:0")
	if err != nil {
		return fmt.Errorf(`net.Listen("tcp", "localhost:0") = %v`, err)
	}
	ss.addr = lis.Addr().String()
	ss.cleanups = append(ss.cleanups, func() { lis.Close() })

	s := grpc.NewServer(sopts...)
	testpb.RegisterTestServiceServer(s, ss)
	go s.Serve(lis)
	ss.cleanups = append(ss.cleanups, s.Stop)

	target := ss.r.Scheme() + ":///" + ss.addr

	opts := append([]grpc.DialOption{grpc.WithInsecure()}, dopts...)
	cc, err := grpc.Dial(target, opts...)
	if err != nil {
		return fmt.Errorf("grpc.Dial(%q) = %v", target, err)
	}
	ss.cc = cc
	ss.r.UpdateState(resolver.State{Addresses: []resolver.Address{{Addr: ss.addr}}})
	if err := ss.waitForReady(cc); err != nil {
		return err
	}

	ss.cleanups = append(ss.cleanups, func() { cc.Close() })

	ss.client = testpb.NewTestServiceClient(cc)
	return nil
}

func (ss *stubServer) newServiceConfig(sc string) {
	ss.r.UpdateState(resolver.State{Addresses: []resolver.Address{{Addr: ss.addr}}, ServiceConfig: sc})
}

func (ss *stubServer) waitForReady(cc *grpc.ClientConn) error {
	ctx, cancel := context.WithTimeout(context.Background(), 10*time.Second)
	defer cancel()
	for {
		s := cc.GetState()
		if s == connectivity.Ready {
			return nil
		}
		if !cc.WaitForStateChange(ctx, s) {
			// ctx got timeout or canceled.
			return ctx.Err()
		}
	}
}

func (ss *stubServer) Stop() {
	for i := len(ss.cleanups) - 1; i >= 0; i-- {
		ss.cleanups[i]()
	}
}

func (s) TestGRPCMethod(t *testing.T) {
	var method string
	var ok bool

	ss := &stubServer{
		emptyCall: func(ctx context.Context, in *testpb.Empty) (*testpb.Empty, error) {
			method, ok = grpc.Method(ctx)
			return &testpb.Empty{}, nil
		},
	}
	if err := ss.Start(nil); err != nil {
		t.Fatalf("Error starting endpoint server: %v", err)
	}
	defer ss.Stop()

	ctx, cancel := context.WithTimeout(context.Background(), 2*time.Second)
	defer cancel()

	if _, err := ss.client.EmptyCall(ctx, &testpb.Empty{}); err != nil {
		t.Fatalf("ss.client.EmptyCall(_, _) = _, %v; want _, nil", err)
	}

	if want := "/grpc.testing.TestService/EmptyCall"; !ok || method != want {
		t.Fatalf("grpc.Method(_) = %q, %v; want %q, true", method, ok, want)
	}
}

func (s) TestUnaryProxyDoesNotForwardMetadata(t *testing.T) {
	const mdkey = "somedata"

	// endpoint ensures mdkey is NOT in metadata and returns an error if it is.
	endpoint := &stubServer{
		emptyCall: func(ctx context.Context, in *testpb.Empty) (*testpb.Empty, error) {
			if md, ok := metadata.FromIncomingContext(ctx); !ok || md[mdkey] != nil {
				return nil, status.Errorf(codes.Internal, "endpoint: md=%v; want !contains(%q)", md, mdkey)
			}
			return &testpb.Empty{}, nil
		},
	}
	if err := endpoint.Start(nil); err != nil {
		t.Fatalf("Error starting endpoint server: %v", err)
	}
	defer endpoint.Stop()

	// proxy ensures mdkey IS in metadata, then forwards the RPC to endpoint
	// without explicitly copying the metadata.
	proxy := &stubServer{
		emptyCall: func(ctx context.Context, in *testpb.Empty) (*testpb.Empty, error) {
			if md, ok := metadata.FromIncomingContext(ctx); !ok || md[mdkey] == nil {
				return nil, status.Errorf(codes.Internal, "proxy: md=%v; want contains(%q)", md, mdkey)
			}
			return endpoint.client.EmptyCall(ctx, in)
		},
	}
	if err := proxy.Start(nil); err != nil {
		t.Fatalf("Error starting proxy server: %v", err)
	}
	defer proxy.Stop()

	ctx, cancel := context.WithTimeout(context.Background(), 2*time.Second)
	defer cancel()
	md := metadata.Pairs(mdkey, "val")
	ctx = metadata.NewOutgoingContext(ctx, md)

	// Sanity check that endpoint properly errors when it sees mdkey.
	_, err := endpoint.client.EmptyCall(ctx, &testpb.Empty{})
	if s, ok := status.FromError(err); !ok || s.Code() != codes.Internal {
		t.Fatalf("endpoint.client.EmptyCall(_, _) = _, %v; want _, <status with Code()=Internal>", err)
	}

	if _, err := proxy.client.EmptyCall(ctx, &testpb.Empty{}); err != nil {
		t.Fatal(err.Error())
	}
}

func (s) TestStreamingProxyDoesNotForwardMetadata(t *testing.T) {
	const mdkey = "somedata"

	// doFDC performs a FullDuplexCall with client and returns the error from the
	// first stream.Recv call, or nil if that error is io.EOF.  Calls t.Fatal if
	// the stream cannot be established.
	doFDC := func(ctx context.Context, client testpb.TestServiceClient) error {
		stream, err := client.FullDuplexCall(ctx)
		if err != nil {
			t.Fatalf("Unwanted error: %v", err)
		}
		if _, err := stream.Recv(); err != io.EOF {
			return err
		}
		return nil
	}

	// endpoint ensures mdkey is NOT in metadata and returns an error if it is.
	endpoint := &stubServer{
		fullDuplexCall: func(stream testpb.TestService_FullDuplexCallServer) error {
			ctx := stream.Context()
			if md, ok := metadata.FromIncomingContext(ctx); !ok || md[mdkey] != nil {
				return status.Errorf(codes.Internal, "endpoint: md=%v; want !contains(%q)", md, mdkey)
			}
			return nil
		},
	}
	if err := endpoint.Start(nil); err != nil {
		t.Fatalf("Error starting endpoint server: %v", err)
	}
	defer endpoint.Stop()

	// proxy ensures mdkey IS in metadata, then forwards the RPC to endpoint
	// without explicitly copying the metadata.
	proxy := &stubServer{
		fullDuplexCall: func(stream testpb.TestService_FullDuplexCallServer) error {
			ctx := stream.Context()
			if md, ok := metadata.FromIncomingContext(ctx); !ok || md[mdkey] == nil {
				return status.Errorf(codes.Internal, "endpoint: md=%v; want !contains(%q)", md, mdkey)
			}
			return doFDC(ctx, endpoint.client)
		},
	}
	if err := proxy.Start(nil); err != nil {
		t.Fatalf("Error starting proxy server: %v", err)
	}
	defer proxy.Stop()

	ctx, cancel := context.WithTimeout(context.Background(), 2*time.Second)
	defer cancel()
	md := metadata.Pairs(mdkey, "val")
	ctx = metadata.NewOutgoingContext(ctx, md)

	// Sanity check that endpoint properly errors when it sees mdkey in ctx.
	err := doFDC(ctx, endpoint.client)
	if s, ok := status.FromError(err); !ok || s.Code() != codes.Internal {
		t.Fatalf("stream.Recv() = _, %v; want _, <status with Code()=Internal>", err)
	}

	if err := doFDC(ctx, proxy.client); err != nil {
		t.Fatalf("doFDC(_, proxy.client) = %v; want nil", err)
	}
}

func (s) TestStatsTagsAndTrace(t *testing.T) {
	// Data added to context by client (typically in a stats handler).
	tags := []byte{1, 5, 2, 4, 3}
	trace := []byte{5, 2, 1, 3, 4}

	// endpoint ensures Tags() and Trace() in context match those that were added
	// by the client and returns an error if not.
	endpoint := &stubServer{
		emptyCall: func(ctx context.Context, in *testpb.Empty) (*testpb.Empty, error) {
			md, _ := metadata.FromIncomingContext(ctx)
			if tg := stats.Tags(ctx); !reflect.DeepEqual(tg, tags) {
				return nil, status.Errorf(codes.Internal, "stats.Tags(%v)=%v; want %v", ctx, tg, tags)
			}
			if !reflect.DeepEqual(md["grpc-tags-bin"], []string{string(tags)}) {
				return nil, status.Errorf(codes.Internal, "md['grpc-tags-bin']=%v; want %v", md["grpc-tags-bin"], tags)
			}
			if tr := stats.Trace(ctx); !reflect.DeepEqual(tr, trace) {
				return nil, status.Errorf(codes.Internal, "stats.Trace(%v)=%v; want %v", ctx, tr, trace)
			}
			if !reflect.DeepEqual(md["grpc-trace-bin"], []string{string(trace)}) {
				return nil, status.Errorf(codes.Internal, "md['grpc-trace-bin']=%v; want %v", md["grpc-trace-bin"], trace)
			}
			return &testpb.Empty{}, nil
		},
	}
	if err := endpoint.Start(nil); err != nil {
		t.Fatalf("Error starting endpoint server: %v", err)
	}
	defer endpoint.Stop()

	ctx, cancel := context.WithTimeout(context.Background(), 2*time.Second)
	defer cancel()

	testCases := []struct {
		ctx  context.Context
		want codes.Code
	}{
		{ctx: ctx, want: codes.Internal},
		{ctx: stats.SetTags(ctx, tags), want: codes.Internal},
		{ctx: stats.SetTrace(ctx, trace), want: codes.Internal},
		{ctx: stats.SetTags(stats.SetTrace(ctx, tags), tags), want: codes.Internal},
		{ctx: stats.SetTags(stats.SetTrace(ctx, trace), tags), want: codes.OK},
	}

	for _, tc := range testCases {
		_, err := endpoint.client.EmptyCall(tc.ctx, &testpb.Empty{})
		if tc.want == codes.OK && err != nil {
			t.Fatalf("endpoint.client.EmptyCall(%v, _) = _, %v; want _, nil", tc.ctx, err)
		}
		if s, ok := status.FromError(err); !ok || s.Code() != tc.want {
			t.Fatalf("endpoint.client.EmptyCall(%v, _) = _, %v; want _, <status with Code()=%v>", tc.ctx, err, tc.want)
		}
	}
}

func (s) TestTapTimeout(t *testing.T) {
	sopts := []grpc.ServerOption{
		grpc.InTapHandle(func(ctx context.Context, _ *tap.Info) (context.Context, error) {
			c, cancel := context.WithCancel(ctx)
			// Call cancel instead of setting a deadline so we can detect which error
			// occurred -- this cancellation (desired) or the client's deadline
			// expired (indicating this cancellation did not affect the RPC).
			time.AfterFunc(10*time.Millisecond, cancel)
			return c, nil
		}),
	}

	ss := &stubServer{
		emptyCall: func(ctx context.Context, in *testpb.Empty) (*testpb.Empty, error) {
			<-ctx.Done()
			return nil, status.Errorf(codes.Canceled, ctx.Err().Error())
		},
	}
	if err := ss.Start(sopts); err != nil {
		t.Fatalf("Error starting endpoint server: %v", err)
	}
	defer ss.Stop()

	// This was known to be flaky; test several times.
	for i := 0; i < 10; i++ {
		// Set our own deadline in case the server hangs.
		ctx, cancel := context.WithTimeout(context.Background(), 2*time.Second)
		res, err := ss.client.EmptyCall(ctx, &testpb.Empty{})
		cancel()
		if s, ok := status.FromError(err); !ok || s.Code() != codes.Canceled {
			t.Fatalf("ss.client.EmptyCall(context.Background(), _) = %v, %v; want nil, <status with Code()=Canceled>", res, err)
		}
	}

}

func (s) TestClientWriteFailsAfterServerClosesStream(t *testing.T) {
	ss := &stubServer{
		fullDuplexCall: func(stream testpb.TestService_FullDuplexCallServer) error {
			return status.Errorf(codes.Internal, "")
		},
	}
	sopts := []grpc.ServerOption{}
	if err := ss.Start(sopts); err != nil {
		t.Fatalf("Error starting endpoint server: %v", err)
	}
	defer ss.Stop()
	ctx, cancel := context.WithTimeout(context.Background(), 10*time.Second)
	defer cancel()
	stream, err := ss.client.FullDuplexCall(ctx)
	if err != nil {
		t.Fatalf("Error while creating stream: %v", err)
	}
	for {
		if err := stream.Send(&testpb.StreamingOutputCallRequest{}); err == nil {
			time.Sleep(5 * time.Millisecond)
		} else if err == io.EOF {
			break // Success.
		} else {
			t.Fatalf("stream.Send(_) = %v, want io.EOF", err)
		}
	}
}

type windowSizeConfig struct {
	serverStream int32
	serverConn   int32
	clientStream int32
	clientConn   int32
}

func max(a, b int32) int32 {
	if a > b {
		return a
	}
	return b
}

func (s) TestConfigurableWindowSizeWithLargeWindow(t *testing.T) {
	wc := windowSizeConfig{
		serverStream: 8 * 1024 * 1024,
		serverConn:   12 * 1024 * 1024,
		clientStream: 6 * 1024 * 1024,
		clientConn:   8 * 1024 * 1024,
	}
	for _, e := range listTestEnv() {
		testConfigurableWindowSize(t, e, wc)
	}
}

func (s) TestConfigurableWindowSizeWithSmallWindow(t *testing.T) {
	wc := windowSizeConfig{
		serverStream: 1,
		serverConn:   1,
		clientStream: 1,
		clientConn:   1,
	}
	for _, e := range listTestEnv() {
		testConfigurableWindowSize(t, e, wc)
	}
}

func testConfigurableWindowSize(t *testing.T, e env, wc windowSizeConfig) {
	te := newTest(t, e)
	te.serverInitialWindowSize = wc.serverStream
	te.serverInitialConnWindowSize = wc.serverConn
	te.clientInitialWindowSize = wc.clientStream
	te.clientInitialConnWindowSize = wc.clientConn

	te.startServer(&testServer{security: e.security})
	defer te.tearDown()

	cc := te.clientConn()
	tc := testpb.NewTestServiceClient(cc)
	stream, err := tc.FullDuplexCall(context.Background())
	if err != nil {
		t.Fatalf("%v.FullDuplexCall(_) = _, %v, want <nil>", tc, err)
	}
	numOfIter := 11
	// Set message size to exhaust largest of window sizes.
	messageSize := max(max(wc.serverStream, wc.serverConn), max(wc.clientStream, wc.clientConn)) / int32(numOfIter-1)
	messageSize = max(messageSize, 64*1024)
	payload, err := newPayload(testpb.PayloadType_COMPRESSABLE, messageSize)
	if err != nil {
		t.Fatal(err)
	}
	respParams := []*testpb.ResponseParameters{
		{
			Size: messageSize,
		},
	}
	req := &testpb.StreamingOutputCallRequest{
		ResponseType:       testpb.PayloadType_COMPRESSABLE,
		ResponseParameters: respParams,
		Payload:            payload,
	}
	for i := 0; i < numOfIter; i++ {
		if err := stream.Send(req); err != nil {
			t.Fatalf("%v.Send(%v) = %v, want <nil>", stream, req, err)
		}
		if _, err := stream.Recv(); err != nil {
			t.Fatalf("%v.Recv() = _, %v, want _, <nil>", stream, err)
		}
	}
	if err := stream.CloseSend(); err != nil {
		t.Fatalf("%v.CloseSend() = %v, want <nil>", stream, err)
	}
}

var (
	// test authdata
	authdata = map[string]string{
		"test-key":      "test-value",
		"test-key2-bin": string([]byte{1, 2, 3}),
	}
)

type testPerRPCCredentials struct{}

func (cr testPerRPCCredentials) GetRequestMetadata(ctx context.Context, uri ...string) (map[string]string, error) {
	return authdata, nil
}

func (cr testPerRPCCredentials) RequireTransportSecurity() bool {
	return false
}

func authHandle(ctx context.Context, info *tap.Info) (context.Context, error) {
	md, ok := metadata.FromIncomingContext(ctx)
	if !ok {
		return ctx, fmt.Errorf("didn't find metadata in context")
	}
	for k, vwant := range authdata {
		vgot, ok := md[k]
		if !ok {
			return ctx, fmt.Errorf("didn't find authdata key %v in context", k)
		}
		if vgot[0] != vwant {
			return ctx, fmt.Errorf("for key %v, got value %v, want %v", k, vgot, vwant)
		}
	}
	return ctx, nil
}

func (s) TestPerRPCCredentialsViaDialOptions(t *testing.T) {
	for _, e := range listTestEnv() {
		testPerRPCCredentialsViaDialOptions(t, e)
	}
}

func testPerRPCCredentialsViaDialOptions(t *testing.T, e env) {
	te := newTest(t, e)
	te.tapHandle = authHandle
	te.perRPCCreds = testPerRPCCredentials{}
	te.startServer(&testServer{security: e.security})
	defer te.tearDown()

	cc := te.clientConn()
	tc := testpb.NewTestServiceClient(cc)
	if _, err := tc.EmptyCall(context.Background(), &testpb.Empty{}); err != nil {
		t.Fatalf("Test failed. Reason: %v", err)
	}
}

func (s) TestPerRPCCredentialsViaCallOptions(t *testing.T) {
	for _, e := range listTestEnv() {
		testPerRPCCredentialsViaCallOptions(t, e)
	}
}

func testPerRPCCredentialsViaCallOptions(t *testing.T, e env) {
	te := newTest(t, e)
	te.tapHandle = authHandle
	te.startServer(&testServer{security: e.security})
	defer te.tearDown()

	cc := te.clientConn()
	tc := testpb.NewTestServiceClient(cc)
	if _, err := tc.EmptyCall(context.Background(), &testpb.Empty{}, grpc.PerRPCCredentials(testPerRPCCredentials{})); err != nil {
		t.Fatalf("Test failed. Reason: %v", err)
	}
}

func (s) TestPerRPCCredentialsViaDialOptionsAndCallOptions(t *testing.T) {
	for _, e := range listTestEnv() {
		testPerRPCCredentialsViaDialOptionsAndCallOptions(t, e)
	}
}

func testPerRPCCredentialsViaDialOptionsAndCallOptions(t *testing.T, e env) {
	te := newTest(t, e)
	te.perRPCCreds = testPerRPCCredentials{}
	// When credentials are provided via both dial options and call options,
	// we apply both sets.
	te.tapHandle = func(ctx context.Context, _ *tap.Info) (context.Context, error) {
		md, ok := metadata.FromIncomingContext(ctx)
		if !ok {
			return ctx, fmt.Errorf("couldn't find metadata in context")
		}
		for k, vwant := range authdata {
			vgot, ok := md[k]
			if !ok {
				return ctx, fmt.Errorf("couldn't find metadata for key %v", k)
			}
			if len(vgot) != 2 {
				return ctx, fmt.Errorf("len of value for key %v was %v, want 2", k, len(vgot))
			}
			if vgot[0] != vwant || vgot[1] != vwant {
				return ctx, fmt.Errorf("value for %v was %v, want [%v, %v]", k, vgot, vwant, vwant)
			}
		}
		return ctx, nil
	}
	te.startServer(&testServer{security: e.security})
	defer te.tearDown()

	cc := te.clientConn()
	tc := testpb.NewTestServiceClient(cc)
	if _, err := tc.EmptyCall(context.Background(), &testpb.Empty{}, grpc.PerRPCCredentials(testPerRPCCredentials{})); err != nil {
		t.Fatalf("Test failed. Reason: %v", err)
	}
}

func (s) TestWaitForReadyConnection(t *testing.T) {
	for _, e := range listTestEnv() {
		testWaitForReadyConnection(t, e)
	}

}

func testWaitForReadyConnection(t *testing.T, e env) {
	te := newTest(t, e)
	te.userAgent = testAppUA
	te.startServer(&testServer{security: e.security})
	defer te.tearDown()

	cc := te.clientConn() // Non-blocking dial.
	tc := testpb.NewTestServiceClient(cc)
	ctx, cancel := context.WithTimeout(context.Background(), time.Second)
	defer cancel()
	state := cc.GetState()
	// Wait for connection to be Ready.
	for ; state != connectivity.Ready && cc.WaitForStateChange(ctx, state); state = cc.GetState() {
	}
	if state != connectivity.Ready {
		t.Fatalf("Want connection state to be Ready, got %v", state)
	}
	ctx, cancel = context.WithTimeout(context.Background(), time.Second)
	defer cancel()
	// Make a fail-fast RPC.
	if _, err := tc.EmptyCall(ctx, &testpb.Empty{}); err != nil {
		t.Fatalf("TestService/EmptyCall(_,_) = _, %v, want _, nil", err)
	}
}

type errCodec struct {
	noError bool
}

func (c *errCodec) Marshal(v interface{}) ([]byte, error) {
	if c.noError {
		return []byte{}, nil
	}
	return nil, fmt.Errorf("3987^12 + 4365^12 = 4472^12")
}

func (c *errCodec) Unmarshal(data []byte, v interface{}) error {
	return nil
}

func (c *errCodec) Name() string {
	return "Fermat's near-miss."
}

func (s) TestEncodeDoesntPanic(t *testing.T) {
	for _, e := range listTestEnv() {
		testEncodeDoesntPanic(t, e)
	}
}

func testEncodeDoesntPanic(t *testing.T, e env) {
	te := newTest(t, e)
	erc := &errCodec{}
	te.customCodec = erc
	te.startServer(&testServer{security: e.security})
	defer te.tearDown()
	te.customCodec = nil
	tc := testpb.NewTestServiceClient(te.clientConn())
	// Failure case, should not panic.
	tc.EmptyCall(context.Background(), &testpb.Empty{})
	erc.noError = true
	// Passing case.
	if _, err := tc.EmptyCall(context.Background(), &testpb.Empty{}); err != nil {
		t.Fatalf("EmptyCall(_, _) = _, %v, want _, <nil>", err)
	}
}

func (s) TestSvrWriteStatusEarlyWrite(t *testing.T) {
	for _, e := range listTestEnv() {
		testSvrWriteStatusEarlyWrite(t, e)
	}
}

func testSvrWriteStatusEarlyWrite(t *testing.T, e env) {
	te := newTest(t, e)
	const smallSize = 1024
	const largeSize = 2048
	const extraLargeSize = 4096
	te.maxServerReceiveMsgSize = newInt(largeSize)
	te.maxServerSendMsgSize = newInt(largeSize)
	smallPayload, err := newPayload(testpb.PayloadType_COMPRESSABLE, smallSize)
	if err != nil {
		t.Fatal(err)
	}
	extraLargePayload, err := newPayload(testpb.PayloadType_COMPRESSABLE, extraLargeSize)
	if err != nil {
		t.Fatal(err)
	}
	te.startServer(&testServer{security: e.security})
	defer te.tearDown()
	tc := testpb.NewTestServiceClient(te.clientConn())
	respParam := []*testpb.ResponseParameters{
		{
			Size: int32(smallSize),
		},
	}
	sreq := &testpb.StreamingOutputCallRequest{
		ResponseType:       testpb.PayloadType_COMPRESSABLE,
		ResponseParameters: respParam,
		Payload:            extraLargePayload,
	}
	// Test recv case: server receives a message larger than maxServerReceiveMsgSize.
	stream, err := tc.FullDuplexCall(te.ctx)
	if err != nil {
		t.Fatalf("%v.FullDuplexCall(_) = _, %v, want <nil>", tc, err)
	}
	if err = stream.Send(sreq); err != nil {
		t.Fatalf("%v.Send() = _, %v, want <nil>", stream, err)
	}
	if _, err = stream.Recv(); err == nil || status.Code(err) != codes.ResourceExhausted {
		t.Fatalf("%v.Recv() = _, %v, want _, error code: %s", stream, err, codes.ResourceExhausted)
	}
	// Test send case: server sends a message larger than maxServerSendMsgSize.
	sreq.Payload = smallPayload
	respParam[0].Size = int32(extraLargeSize)

	stream, err = tc.FullDuplexCall(te.ctx)
	if err != nil {
		t.Fatalf("%v.FullDuplexCall(_) = _, %v, want <nil>", tc, err)
	}
	if err = stream.Send(sreq); err != nil {
		t.Fatalf("%v.Send(%v) = %v, want <nil>", stream, sreq, err)
	}
	if _, err = stream.Recv(); err == nil || status.Code(err) != codes.ResourceExhausted {
		t.Fatalf("%v.Recv() = _, %v, want _, error code: %s", stream, err, codes.ResourceExhausted)
	}
}

// The following functions with function name ending with TD indicates that they
// should be deleted after old service config API is deprecated and deleted.
func testServiceConfigSetupTD(t *testing.T, e env) (*test, chan grpc.ServiceConfig) {
	te := newTest(t, e)
	// We write before read.
	ch := make(chan grpc.ServiceConfig, 1)
	te.sc = ch
	te.userAgent = testAppUA
	te.declareLogNoise(
		"transport: http2Client.notifyError got notified that the client transport was broken EOF",
		"grpc: addrConn.transportMonitor exits due to: grpc: the connection is closing",
		"grpc: addrConn.resetTransport failed to create client transport: connection error",
		"Failed to dial : context canceled; please retry.",
	)
	return te, ch
}

func (s) TestServiceConfigGetMethodConfigTD(t *testing.T) {
	for _, e := range listTestEnv() {
		testGetMethodConfigTD(t, e)
	}
}

func testGetMethodConfigTD(t *testing.T, e env) {
	te, ch := testServiceConfigSetupTD(t, e)
	defer te.tearDown()

	mc1 := grpc.MethodConfig{
		WaitForReady: newBool(true),
		Timeout:      newDuration(time.Millisecond),
	}
	mc2 := grpc.MethodConfig{WaitForReady: newBool(false)}
	m := make(map[string]grpc.MethodConfig)
	m["/grpc.testing.TestService/EmptyCall"] = mc1
	m["/grpc.testing.TestService/"] = mc2
	sc := grpc.ServiceConfig{
		Methods: m,
	}
	ch <- sc

	cc := te.clientConn()
	tc := testpb.NewTestServiceClient(cc)
	// The following RPCs are expected to become non-fail-fast ones with 1ms deadline.
	if _, err := tc.EmptyCall(context.Background(), &testpb.Empty{}); status.Code(err) != codes.DeadlineExceeded {
		t.Fatalf("TestService/EmptyCall(_, _) = _, %v, want _, %s", err, codes.DeadlineExceeded)
	}

	m = make(map[string]grpc.MethodConfig)
	m["/grpc.testing.TestService/UnaryCall"] = mc1
	m["/grpc.testing.TestService/"] = mc2
	sc = grpc.ServiceConfig{
		Methods: m,
	}
	ch <- sc
	// Wait for the new service config to propagate.
	for {
		if _, err := tc.EmptyCall(context.Background(), &testpb.Empty{}); status.Code(err) == codes.DeadlineExceeded {
			continue
		}
		break
	}
	// The following RPCs are expected to become fail-fast.
	if _, err := tc.EmptyCall(context.Background(), &testpb.Empty{}); status.Code(err) != codes.Unavailable {
		t.Fatalf("TestService/EmptyCall(_, _) = _, %v, want _, %s", err, codes.Unavailable)
	}
}

func (s) TestServiceConfigWaitForReadyTD(t *testing.T) {
	for _, e := range listTestEnv() {
		testServiceConfigWaitForReadyTD(t, e)
	}
}

func testServiceConfigWaitForReadyTD(t *testing.T, e env) {
	te, ch := testServiceConfigSetupTD(t, e)
	defer te.tearDown()

	// Case1: Client API set failfast to be false, and service config set wait_for_ready to be false, Client API should win, and the rpc will wait until deadline exceeds.
	mc := grpc.MethodConfig{
		WaitForReady: newBool(false),
		Timeout:      newDuration(time.Millisecond),
	}
	m := make(map[string]grpc.MethodConfig)
	m["/grpc.testing.TestService/EmptyCall"] = mc
	m["/grpc.testing.TestService/FullDuplexCall"] = mc
	sc := grpc.ServiceConfig{
		Methods: m,
	}
	ch <- sc

	cc := te.clientConn()
	tc := testpb.NewTestServiceClient(cc)
	// The following RPCs are expected to become non-fail-fast ones with 1ms deadline.
	if _, err := tc.EmptyCall(context.Background(), &testpb.Empty{}, grpc.WaitForReady(true)); status.Code(err) != codes.DeadlineExceeded {
		t.Fatalf("TestService/EmptyCall(_, _) = _, %v, want _, %s", err, codes.DeadlineExceeded)
	}
	if _, err := tc.FullDuplexCall(context.Background(), grpc.WaitForReady(true)); status.Code(err) != codes.DeadlineExceeded {
		t.Fatalf("TestService/FullDuplexCall(_) = _, %v, want %s", err, codes.DeadlineExceeded)
	}

	// Generate a service config update.
	// Case2: Client API does not set failfast, and service config set wait_for_ready to be true, and the rpc will wait until deadline exceeds.
	mc.WaitForReady = newBool(true)
	m = make(map[string]grpc.MethodConfig)
	m["/grpc.testing.TestService/EmptyCall"] = mc
	m["/grpc.testing.TestService/FullDuplexCall"] = mc
	sc = grpc.ServiceConfig{
		Methods: m,
	}
	ch <- sc

	// Wait for the new service config to take effect.
	mc = cc.GetMethodConfig("/grpc.testing.TestService/EmptyCall")
	for {
		if !*mc.WaitForReady {
			time.Sleep(100 * time.Millisecond)
			mc = cc.GetMethodConfig("/grpc.testing.TestService/EmptyCall")
			continue
		}
		break
	}
	// The following RPCs are expected to become non-fail-fast ones with 1ms deadline.
	if _, err := tc.EmptyCall(context.Background(), &testpb.Empty{}); status.Code(err) != codes.DeadlineExceeded {
		t.Fatalf("TestService/EmptyCall(_, _) = _, %v, want _, %s", err, codes.DeadlineExceeded)
	}
	if _, err := tc.FullDuplexCall(context.Background()); status.Code(err) != codes.DeadlineExceeded {
		t.Fatalf("TestService/FullDuplexCall(_) = _, %v, want %s", err, codes.DeadlineExceeded)
	}
}

func (s) TestServiceConfigTimeoutTD(t *testing.T) {
	for _, e := range listTestEnv() {
		testServiceConfigTimeoutTD(t, e)
	}
}

func testServiceConfigTimeoutTD(t *testing.T, e env) {
	te, ch := testServiceConfigSetupTD(t, e)
	defer te.tearDown()

	// Case1: Client API sets timeout to be 1ns and ServiceConfig sets timeout to be 1hr. Timeout should be 1ns (min of 1ns and 1hr) and the rpc will wait until deadline exceeds.
	mc := grpc.MethodConfig{
		Timeout: newDuration(time.Hour),
	}
	m := make(map[string]grpc.MethodConfig)
	m["/grpc.testing.TestService/EmptyCall"] = mc
	m["/grpc.testing.TestService/FullDuplexCall"] = mc
	sc := grpc.ServiceConfig{
		Methods: m,
	}
	ch <- sc

	cc := te.clientConn()
	tc := testpb.NewTestServiceClient(cc)
	// The following RPCs are expected to become non-fail-fast ones with 1ns deadline.
	ctx, cancel := context.WithTimeout(context.Background(), time.Nanosecond)
	if _, err := tc.EmptyCall(ctx, &testpb.Empty{}, grpc.WaitForReady(true)); status.Code(err) != codes.DeadlineExceeded {
		t.Fatalf("TestService/EmptyCall(_, _) = _, %v, want _, %s", err, codes.DeadlineExceeded)
	}
	cancel()
	ctx, cancel = context.WithTimeout(context.Background(), time.Nanosecond)
	if _, err := tc.FullDuplexCall(ctx, grpc.WaitForReady(true)); status.Code(err) != codes.DeadlineExceeded {
		t.Fatalf("TestService/FullDuplexCall(_) = _, %v, want %s", err, codes.DeadlineExceeded)
	}
	cancel()

	// Generate a service config update.
	// Case2: Client API sets timeout to be 1hr and ServiceConfig sets timeout to be 1ns. Timeout should be 1ns (min of 1ns and 1hr) and the rpc will wait until deadline exceeds.
	mc.Timeout = newDuration(time.Nanosecond)
	m = make(map[string]grpc.MethodConfig)
	m["/grpc.testing.TestService/EmptyCall"] = mc
	m["/grpc.testing.TestService/FullDuplexCall"] = mc
	sc = grpc.ServiceConfig{
		Methods: m,
	}
	ch <- sc

	// Wait for the new service config to take effect.
	mc = cc.GetMethodConfig("/grpc.testing.TestService/FullDuplexCall")
	for {
		if *mc.Timeout != time.Nanosecond {
			time.Sleep(100 * time.Millisecond)
			mc = cc.GetMethodConfig("/grpc.testing.TestService/FullDuplexCall")
			continue
		}
		break
	}

	ctx, cancel = context.WithTimeout(context.Background(), time.Hour)
	if _, err := tc.EmptyCall(ctx, &testpb.Empty{}, grpc.WaitForReady(true)); status.Code(err) != codes.DeadlineExceeded {
		t.Fatalf("TestService/EmptyCall(_, _) = _, %v, want _, %s", err, codes.DeadlineExceeded)
	}
	cancel()

	ctx, cancel = context.WithTimeout(context.Background(), time.Hour)
	if _, err := tc.FullDuplexCall(ctx, grpc.WaitForReady(true)); status.Code(err) != codes.DeadlineExceeded {
		t.Fatalf("TestService/FullDuplexCall(_) = _, %v, want %s", err, codes.DeadlineExceeded)
	}
	cancel()
}

func (s) TestServiceConfigMaxMsgSizeTD(t *testing.T) {
	for _, e := range listTestEnv() {
		testServiceConfigMaxMsgSizeTD(t, e)
	}
}

func testServiceConfigMaxMsgSizeTD(t *testing.T, e env) {
	// Setting up values and objects shared across all test cases.
	const smallSize = 1
	const largeSize = 1024
	const extraLargeSize = 2048

	smallPayload, err := newPayload(testpb.PayloadType_COMPRESSABLE, smallSize)
	if err != nil {
		t.Fatal(err)
	}
	largePayload, err := newPayload(testpb.PayloadType_COMPRESSABLE, largeSize)
	if err != nil {
		t.Fatal(err)
	}
	extraLargePayload, err := newPayload(testpb.PayloadType_COMPRESSABLE, extraLargeSize)
	if err != nil {
		t.Fatal(err)
	}

	mc := grpc.MethodConfig{
		MaxReqSize:  newInt(extraLargeSize),
		MaxRespSize: newInt(extraLargeSize),
	}

	m := make(map[string]grpc.MethodConfig)
	m["/grpc.testing.TestService/UnaryCall"] = mc
	m["/grpc.testing.TestService/FullDuplexCall"] = mc
	sc := grpc.ServiceConfig{
		Methods: m,
	}
	// Case1: sc set maxReqSize to 2048 (send), maxRespSize to 2048 (recv).
	te1, ch1 := testServiceConfigSetupTD(t, e)
	te1.startServer(&testServer{security: e.security})
	defer te1.tearDown()

	ch1 <- sc
	tc := testpb.NewTestServiceClient(te1.clientConn())

	req := &testpb.SimpleRequest{
		ResponseType: testpb.PayloadType_COMPRESSABLE,
		ResponseSize: int32(extraLargeSize),
		Payload:      smallPayload,
	}
	// Test for unary RPC recv.
	if _, err := tc.UnaryCall(context.Background(), req); err == nil || status.Code(err) != codes.ResourceExhausted {
		t.Fatalf("TestService/UnaryCall(_, _) = _, %v, want _, error code: %s", err, codes.ResourceExhausted)
	}

	// Test for unary RPC send.
	req.Payload = extraLargePayload
	req.ResponseSize = int32(smallSize)
	if _, err := tc.UnaryCall(context.Background(), req); err == nil || status.Code(err) != codes.ResourceExhausted {
		t.Fatalf("TestService/UnaryCall(_, _) = _, %v, want _, error code: %s", err, codes.ResourceExhausted)
	}

	// Test for streaming RPC recv.
	respParam := []*testpb.ResponseParameters{
		{
			Size: int32(extraLargeSize),
		},
	}
	sreq := &testpb.StreamingOutputCallRequest{
		ResponseType:       testpb.PayloadType_COMPRESSABLE,
		ResponseParameters: respParam,
		Payload:            smallPayload,
	}
	stream, err := tc.FullDuplexCall(te1.ctx)
	if err != nil {
		t.Fatalf("%v.FullDuplexCall(_) = _, %v, want <nil>", tc, err)
	}
	if err := stream.Send(sreq); err != nil {
		t.Fatalf("%v.Send(%v) = %v, want <nil>", stream, sreq, err)
	}
	if _, err := stream.Recv(); err == nil || status.Code(err) != codes.ResourceExhausted {
		t.Fatalf("%v.Recv() = _, %v, want _, error code: %s", stream, err, codes.ResourceExhausted)
	}

	// Test for streaming RPC send.
	respParam[0].Size = int32(smallSize)
	sreq.Payload = extraLargePayload
	stream, err = tc.FullDuplexCall(te1.ctx)
	if err != nil {
		t.Fatalf("%v.FullDuplexCall(_) = _, %v, want <nil>", tc, err)
	}
	if err := stream.Send(sreq); err == nil || status.Code(err) != codes.ResourceExhausted {
		t.Fatalf("%v.Send(%v) = %v, want _, error code: %s", stream, sreq, err, codes.ResourceExhausted)
	}

	// Case2: Client API set maxReqSize to 1024 (send), maxRespSize to 1024 (recv). Sc sets maxReqSize to 2048 (send), maxRespSize to 2048 (recv).
	te2, ch2 := testServiceConfigSetupTD(t, e)
	te2.maxClientReceiveMsgSize = newInt(1024)
	te2.maxClientSendMsgSize = newInt(1024)
	te2.startServer(&testServer{security: e.security})
	defer te2.tearDown()
	ch2 <- sc
	tc = testpb.NewTestServiceClient(te2.clientConn())

	// Test for unary RPC recv.
	req.Payload = smallPayload
	req.ResponseSize = int32(largeSize)

	if _, err := tc.UnaryCall(context.Background(), req); err == nil || status.Code(err) != codes.ResourceExhausted {
		t.Fatalf("TestService/UnaryCall(_, _) = _, %v, want _, error code: %s", err, codes.ResourceExhausted)
	}

	// Test for unary RPC send.
	req.Payload = largePayload
	req.ResponseSize = int32(smallSize)
	if _, err := tc.UnaryCall(context.Background(), req); err == nil || status.Code(err) != codes.ResourceExhausted {
		t.Fatalf("TestService/UnaryCall(_, _) = _, %v, want _, error code: %s", err, codes.ResourceExhausted)
	}

	// Test for streaming RPC recv.
	stream, err = tc.FullDuplexCall(te2.ctx)
	respParam[0].Size = int32(largeSize)
	sreq.Payload = smallPayload
	if err != nil {
		t.Fatalf("%v.FullDuplexCall(_) = _, %v, want <nil>", tc, err)
	}
	if err := stream.Send(sreq); err != nil {
		t.Fatalf("%v.Send(%v) = %v, want <nil>", stream, sreq, err)
	}
	if _, err := stream.Recv(); err == nil || status.Code(err) != codes.ResourceExhausted {
		t.Fatalf("%v.Recv() = _, %v, want _, error code: %s", stream, err, codes.ResourceExhausted)
	}

	// Test for streaming RPC send.
	respParam[0].Size = int32(smallSize)
	sreq.Payload = largePayload
	stream, err = tc.FullDuplexCall(te2.ctx)
	if err != nil {
		t.Fatalf("%v.FullDuplexCall(_) = _, %v, want <nil>", tc, err)
	}
	if err := stream.Send(sreq); err == nil || status.Code(err) != codes.ResourceExhausted {
		t.Fatalf("%v.Send(%v) = %v, want _, error code: %s", stream, sreq, err, codes.ResourceExhausted)
	}

	// Case3: Client API set maxReqSize to 4096 (send), maxRespSize to 4096 (recv). Sc sets maxReqSize to 2048 (send), maxRespSize to 2048 (recv).
	te3, ch3 := testServiceConfigSetupTD(t, e)
	te3.maxClientReceiveMsgSize = newInt(4096)
	te3.maxClientSendMsgSize = newInt(4096)
	te3.startServer(&testServer{security: e.security})
	defer te3.tearDown()
	ch3 <- sc
	tc = testpb.NewTestServiceClient(te3.clientConn())

	// Test for unary RPC recv.
	req.Payload = smallPayload
	req.ResponseSize = int32(largeSize)

	if _, err := tc.UnaryCall(context.Background(), req); err != nil {
		t.Fatalf("TestService/UnaryCall(_, _) = _, %v, want <nil>", err)
	}

	req.ResponseSize = int32(extraLargeSize)
	if _, err := tc.UnaryCall(context.Background(), req); err == nil || status.Code(err) != codes.ResourceExhausted {
		t.Fatalf("TestService/UnaryCall(_, _) = _, %v, want _, error code: %s", err, codes.ResourceExhausted)
	}

	// Test for unary RPC send.
	req.Payload = largePayload
	req.ResponseSize = int32(smallSize)
	if _, err := tc.UnaryCall(context.Background(), req); err != nil {
		t.Fatalf("TestService/UnaryCall(_, _) = _, %v, want <nil>", err)
	}

	req.Payload = extraLargePayload
	if _, err := tc.UnaryCall(context.Background(), req); err == nil || status.Code(err) != codes.ResourceExhausted {
		t.Fatalf("TestService/UnaryCall(_, _) = _, %v, want _, error code: %s", err, codes.ResourceExhausted)
	}

	// Test for streaming RPC recv.
	stream, err = tc.FullDuplexCall(te3.ctx)
	if err != nil {
		t.Fatalf("%v.FullDuplexCall(_) = _, %v, want <nil>", tc, err)
	}
	respParam[0].Size = int32(largeSize)
	sreq.Payload = smallPayload

	if err := stream.Send(sreq); err != nil {
		t.Fatalf("%v.Send(%v) = %v, want <nil>", stream, sreq, err)
	}
	if _, err := stream.Recv(); err != nil {
		t.Fatalf("%v.Recv() = _, %v, want <nil>", stream, err)
	}

	respParam[0].Size = int32(extraLargeSize)

	if err := stream.Send(sreq); err != nil {
		t.Fatalf("%v.Send(%v) = %v, want <nil>", stream, sreq, err)
	}
	if _, err := stream.Recv(); err == nil || status.Code(err) != codes.ResourceExhausted {
		t.Fatalf("%v.Recv() = _, %v, want _, error code: %s", stream, err, codes.ResourceExhausted)
	}

	// Test for streaming RPC send.
	respParam[0].Size = int32(smallSize)
	sreq.Payload = largePayload
	stream, err = tc.FullDuplexCall(te3.ctx)
	if err != nil {
		t.Fatalf("%v.FullDuplexCall(_) = _, %v, want <nil>", tc, err)
	}
	if err := stream.Send(sreq); err != nil {
		t.Fatalf("%v.Send(%v) = %v, want <nil>", stream, sreq, err)
	}
	sreq.Payload = extraLargePayload
	if err := stream.Send(sreq); err == nil || status.Code(err) != codes.ResourceExhausted {
		t.Fatalf("%v.Send(%v) = %v, want _, error code: %s", stream, sreq, err, codes.ResourceExhausted)
	}
}

func (s) TestMethodFromServerStream(t *testing.T) {
	const testMethod = "/package.service/method"
	e := tcpClearRREnv
	te := newTest(t, e)
	var method string
	var ok bool
	te.unknownHandler = func(srv interface{}, stream grpc.ServerStream) error {
		method, ok = grpc.MethodFromServerStream(stream)
		return nil
	}

	te.startServer(nil)
	defer te.tearDown()
	_ = te.clientConn().Invoke(context.Background(), testMethod, nil, nil)
	if !ok || method != testMethod {
		t.Fatalf("Invoke with method %q, got %q, %v, want %q, true", testMethod, method, ok, testMethod)
	}
}

func (s) TestInterceptorCanAccessCallOptions(t *testing.T) {
	e := tcpClearRREnv
	te := newTest(t, e)
	te.startServer(&testServer{security: e.security})
	defer te.tearDown()

	type observedOptions struct {
		headers     []*metadata.MD
		trailers    []*metadata.MD
		peer        []*peer.Peer
		creds       []credentials.PerRPCCredentials
		failFast    []bool
		maxRecvSize []int
		maxSendSize []int
		compressor  []string
		subtype     []string
	}
	var observedOpts observedOptions
	populateOpts := func(opts []grpc.CallOption) {
		for _, o := range opts {
			switch o := o.(type) {
			case grpc.HeaderCallOption:
				observedOpts.headers = append(observedOpts.headers, o.HeaderAddr)
			case grpc.TrailerCallOption:
				observedOpts.trailers = append(observedOpts.trailers, o.TrailerAddr)
			case grpc.PeerCallOption:
				observedOpts.peer = append(observedOpts.peer, o.PeerAddr)
			case grpc.PerRPCCredsCallOption:
				observedOpts.creds = append(observedOpts.creds, o.Creds)
			case grpc.FailFastCallOption:
				observedOpts.failFast = append(observedOpts.failFast, o.FailFast)
			case grpc.MaxRecvMsgSizeCallOption:
				observedOpts.maxRecvSize = append(observedOpts.maxRecvSize, o.MaxRecvMsgSize)
			case grpc.MaxSendMsgSizeCallOption:
				observedOpts.maxSendSize = append(observedOpts.maxSendSize, o.MaxSendMsgSize)
			case grpc.CompressorCallOption:
				observedOpts.compressor = append(observedOpts.compressor, o.CompressorType)
			case grpc.ContentSubtypeCallOption:
				observedOpts.subtype = append(observedOpts.subtype, o.ContentSubtype)
			}
		}
	}

	te.unaryClientInt = func(ctx context.Context, method string, req, reply interface{}, cc *grpc.ClientConn, invoker grpc.UnaryInvoker, opts ...grpc.CallOption) error {
		populateOpts(opts)
		return nil
	}
	te.streamClientInt = func(ctx context.Context, desc *grpc.StreamDesc, cc *grpc.ClientConn, method string, streamer grpc.Streamer, opts ...grpc.CallOption) (grpc.ClientStream, error) {
		populateOpts(opts)
		return nil, nil
	}

	defaults := []grpc.CallOption{
		grpc.WaitForReady(true),
		grpc.MaxCallRecvMsgSize(1010),
	}
	tc := testpb.NewTestServiceClient(te.clientConn(grpc.WithDefaultCallOptions(defaults...)))

	var headers metadata.MD
	var trailers metadata.MD
	var pr peer.Peer
	tc.UnaryCall(context.Background(), &testpb.SimpleRequest{},
		grpc.MaxCallRecvMsgSize(100),
		grpc.MaxCallSendMsgSize(200),
		grpc.PerRPCCredentials(testPerRPCCredentials{}),
		grpc.Header(&headers),
		grpc.Trailer(&trailers),
		grpc.Peer(&pr))
	expected := observedOptions{
		failFast:    []bool{false},
		maxRecvSize: []int{1010, 100},
		maxSendSize: []int{200},
		creds:       []credentials.PerRPCCredentials{testPerRPCCredentials{}},
		headers:     []*metadata.MD{&headers},
		trailers:    []*metadata.MD{&trailers},
		peer:        []*peer.Peer{&pr},
	}

	if !reflect.DeepEqual(expected, observedOpts) {
		t.Errorf("unary call did not observe expected options: expected %#v, got %#v", expected, observedOpts)
	}

	observedOpts = observedOptions{} // reset

	tc.StreamingInputCall(context.Background(),
		grpc.WaitForReady(false),
		grpc.MaxCallSendMsgSize(2020),
		grpc.UseCompressor("comp-type"),
		grpc.CallContentSubtype("json"))
	expected = observedOptions{
		failFast:    []bool{false, true},
		maxRecvSize: []int{1010},
		maxSendSize: []int{2020},
		compressor:  []string{"comp-type"},
		subtype:     []string{"json"},
	}

	if !reflect.DeepEqual(expected, observedOpts) {
		t.Errorf("streaming call did not observe expected options: expected %#v, got %#v", expected, observedOpts)
	}
}

func (s) TestCompressorRegister(t *testing.T) {
	for _, e := range listTestEnv() {
		testCompressorRegister(t, e)
	}
}

func testCompressorRegister(t *testing.T, e env) {
	te := newTest(t, e)
	te.clientCompression = false
	te.serverCompression = false
	te.clientUseCompression = true

	te.startServer(&testServer{security: e.security})
	defer te.tearDown()
	tc := testpb.NewTestServiceClient(te.clientConn())

	// Unary call
	const argSize = 271828
	const respSize = 314159
	payload, err := newPayload(testpb.PayloadType_COMPRESSABLE, argSize)
	if err != nil {
		t.Fatal(err)
	}
	req := &testpb.SimpleRequest{
		ResponseType: testpb.PayloadType_COMPRESSABLE,
		ResponseSize: respSize,
		Payload:      payload,
	}
	ctx := metadata.NewOutgoingContext(context.Background(), metadata.Pairs("something", "something"))
	if _, err := tc.UnaryCall(ctx, req); err != nil {
		t.Fatalf("TestService/UnaryCall(_, _) = _, %v, want _, <nil>", err)
	}
	// Streaming RPC
	ctx, cancel := context.WithCancel(context.Background())
	defer cancel()
	stream, err := tc.FullDuplexCall(ctx)
	if err != nil {
		t.Fatalf("%v.FullDuplexCall(_) = _, %v, want <nil>", tc, err)
	}
	respParam := []*testpb.ResponseParameters{
		{
			Size: 31415,
		},
	}
	payload, err = newPayload(testpb.PayloadType_COMPRESSABLE, int32(31415))
	if err != nil {
		t.Fatal(err)
	}
	sreq := &testpb.StreamingOutputCallRequest{
		ResponseType:       testpb.PayloadType_COMPRESSABLE,
		ResponseParameters: respParam,
		Payload:            payload,
	}
	if err := stream.Send(sreq); err != nil {
		t.Fatalf("%v.Send(%v) = %v, want <nil>", stream, sreq, err)
	}
	if _, err := stream.Recv(); err != nil {
		t.Fatalf("%v.Recv() = %v, want <nil>", stream, err)
	}
}

func (s) TestServeExitsWhenListenerClosed(t *testing.T) {

	ss := &stubServer{
		emptyCall: func(context.Context, *testpb.Empty) (*testpb.Empty, error) {
			return &testpb.Empty{}, nil
		},
	}

	s := grpc.NewServer()
	testpb.RegisterTestServiceServer(s, ss)

	lis, err := net.Listen("tcp", "localhost:0")
	if err != nil {
		t.Fatalf("Failed to create listener: %v", err)
	}

	done := make(chan struct{})
	go func() {
		s.Serve(lis)
		close(done)
	}()

	cc, err := grpc.Dial(lis.Addr().String(), grpc.WithInsecure(), grpc.WithBlock())
	if err != nil {
		t.Fatalf("Failed to dial server: %v", err)
	}
	defer cc.Close()
	c := testpb.NewTestServiceClient(cc)
	ctx, cancel := context.WithTimeout(context.Background(), 5*time.Second)
	defer cancel()
	if _, err := c.EmptyCall(ctx, &testpb.Empty{}); err != nil {
		t.Fatalf("Failed to send test RPC to server: %v", err)
	}

	if err := lis.Close(); err != nil {
		t.Fatalf("Failed to close listener: %v", err)
	}
	const timeout = 5 * time.Second
	timer := time.NewTimer(timeout)
	select {
	case <-done:
		return
	case <-timer.C:
		t.Fatalf("Serve did not return after %v", timeout)
	}
}

// Service handler returns status with invalid utf8 message.
func (s) TestStatusInvalidUTF8Message(t *testing.T) {

	var (
		origMsg = string([]byte{0xff, 0xfe, 0xfd})
		wantMsg = "���"
	)

	ss := &stubServer{
		emptyCall: func(ctx context.Context, in *testpb.Empty) (*testpb.Empty, error) {
			return nil, status.Errorf(codes.Internal, origMsg)
		},
	}
	if err := ss.Start(nil); err != nil {
		t.Fatalf("Error starting endpoint server: %v", err)
	}
	defer ss.Stop()

	ctx, cancel := context.WithTimeout(context.Background(), 2*time.Second)
	defer cancel()

	if _, err := ss.client.EmptyCall(ctx, &testpb.Empty{}); status.Convert(err).Message() != wantMsg {
		t.Fatalf("ss.client.EmptyCall(_, _) = _, %v (msg %q); want _, err with msg %q", err, status.Convert(err).Message(), wantMsg)
	}
}

// Service handler returns status with details and invalid utf8 message. Proto
// will fail to marshal the status because of the invalid utf8 message. Details
// will be dropped when sending.
func (s) TestStatusInvalidUTF8Details(t *testing.T) {

	var (
		origMsg = string([]byte{0xff, 0xfe, 0xfd})
		wantMsg = "���"
	)

	ss := &stubServer{
		emptyCall: func(ctx context.Context, in *testpb.Empty) (*testpb.Empty, error) {
			st := status.New(codes.Internal, origMsg)
			st, err := st.WithDetails(&testpb.Empty{})
			if err != nil {
				return nil, err
			}
			return nil, st.Err()
		},
	}
	if err := ss.Start(nil); err != nil {
		t.Fatalf("Error starting endpoint server: %v", err)
	}
	defer ss.Stop()

	ctx, cancel := context.WithTimeout(context.Background(), 2*time.Second)
	defer cancel()

	_, err := ss.client.EmptyCall(ctx, &testpb.Empty{})
	st := status.Convert(err)
	if st.Message() != wantMsg {
		t.Fatalf("ss.client.EmptyCall(_, _) = _, %v (msg %q); want _, err with msg %q", err, st.Message(), wantMsg)
	}
	if len(st.Details()) != 0 {
		// Details should be dropped on the server side.
		t.Fatalf("RPC status contain details: %v, want no details", st.Details())
	}
}

func (s) TestClientDoesntDeadlockWhileWritingErrornousLargeMessages(t *testing.T) {
	for _, e := range listTestEnv() {
		if e.httpHandler {
			continue
		}
		testClientDoesntDeadlockWhileWritingErrornousLargeMessages(t, e)
	}
}

func testClientDoesntDeadlockWhileWritingErrornousLargeMessages(t *testing.T, e env) {
	te := newTest(t, e)
	te.userAgent = testAppUA
	smallSize := 1024
	te.maxServerReceiveMsgSize = &smallSize
	te.startServer(&testServer{security: e.security})
	defer te.tearDown()
	tc := testpb.NewTestServiceClient(te.clientConn())
	payload, err := newPayload(testpb.PayloadType_COMPRESSABLE, 1048576)
	if err != nil {
		t.Fatal(err)
	}
	req := &testpb.SimpleRequest{
		ResponseType: testpb.PayloadType_COMPRESSABLE,
		Payload:      payload,
	}
	var wg sync.WaitGroup
	for i := 0; i < 10; i++ {
		wg.Add(1)
		go func() {
			defer wg.Done()
			for j := 0; j < 100; j++ {
				ctx, cancel := context.WithDeadline(context.Background(), time.Now().Add(time.Second*10))
				defer cancel()
				if _, err := tc.UnaryCall(ctx, req); status.Code(err) != codes.ResourceExhausted {
					t.Errorf("TestService/UnaryCall(_,_) = _. %v, want code: %s", err, codes.ResourceExhausted)
					return
				}
			}
		}()
	}
	wg.Wait()
}

const clientAlwaysFailCredErrorMsg = "clientAlwaysFailCred always fails"

var errClientAlwaysFailCred = errors.New(clientAlwaysFailCredErrorMsg)

type clientAlwaysFailCred struct{}

func (c clientAlwaysFailCred) ClientHandshake(ctx context.Context, addr string, rawConn net.Conn) (net.Conn, credentials.AuthInfo, error) {
	return nil, nil, errClientAlwaysFailCred
}
func (c clientAlwaysFailCred) ServerHandshake(rawConn net.Conn) (net.Conn, credentials.AuthInfo, error) {
	return rawConn, nil, nil
}
func (c clientAlwaysFailCred) Info() credentials.ProtocolInfo {
	return credentials.ProtocolInfo{}
}
func (c clientAlwaysFailCred) Clone() credentials.TransportCredentials {
	return nil
}
func (c clientAlwaysFailCred) OverrideServerName(s string) error {
	return nil
}

func (s) TestFailFastRPCErrorOnBadCertificates(t *testing.T) {
	te := newTest(t, env{name: "bad-cred", network: "tcp", security: "clientAlwaysFailCred", balancer: "round_robin"})
	te.startServer(&testServer{security: te.e.security})
	defer te.tearDown()

	opts := []grpc.DialOption{grpc.WithTransportCredentials(clientAlwaysFailCred{})}
	ctx, cancel := context.WithTimeout(context.Background(), 10*time.Second)
	defer cancel()
	cc, err := grpc.DialContext(ctx, te.srvAddr, opts...)
	if err != nil {
		t.Fatalf("Dial(_) = %v, want %v", err, nil)
	}
	defer cc.Close()

	tc := testpb.NewTestServiceClient(cc)
	for i := 0; i < 1000; i++ {
		// This loop runs for at most 1 second. The first several RPCs will fail
		// with Unavailable because the connection hasn't started. When the
		// first connection failed with creds error, the next RPC should also
		// fail with the expected error.
		if _, err = tc.EmptyCall(context.Background(), &testpb.Empty{}); strings.Contains(err.Error(), clientAlwaysFailCredErrorMsg) {
			return
		}
		time.Sleep(time.Millisecond)
	}
	te.t.Fatalf("TestService/EmptyCall(_, _) = _, %v, want err.Error() contains %q", err, clientAlwaysFailCredErrorMsg)
}

func (s) TestRPCTimeout(t *testing.T) {
	for _, e := range listTestEnv() {
		testRPCTimeout(t, e)
	}
}

func testRPCTimeout(t *testing.T, e env) {
	te := newTest(t, e)
	te.startServer(&testServer{security: e.security, unaryCallSleepTime: 500 * time.Millisecond})
	defer te.tearDown()

	cc := te.clientConn()
	tc := testpb.NewTestServiceClient(cc)

	const argSize = 2718
	const respSize = 314

	payload, err := newPayload(testpb.PayloadType_COMPRESSABLE, argSize)
	if err != nil {
		t.Fatal(err)
	}

	req := &testpb.SimpleRequest{
		ResponseType: testpb.PayloadType_COMPRESSABLE,
		ResponseSize: respSize,
		Payload:      payload,
	}
	for i := -1; i <= 10; i++ {
		ctx, cancel := context.WithTimeout(context.Background(), time.Duration(i)*time.Millisecond)
		if _, err := tc.UnaryCall(ctx, req); status.Code(err) != codes.DeadlineExceeded {
			t.Fatalf("TestService/UnaryCallv(_, _) = _, %v; want <nil>, error code: %s", err, codes.DeadlineExceeded)
		}
		cancel()
	}
}

func (s) TestDisabledIOBuffers(t *testing.T) {

	payload, err := newPayload(testpb.PayloadType_COMPRESSABLE, int32(60000))
	if err != nil {
		t.Fatalf("Failed to create payload: %v", err)
	}
	req := &testpb.StreamingOutputCallRequest{
		Payload: payload,
	}
	resp := &testpb.StreamingOutputCallResponse{
		Payload: payload,
	}

	ss := &stubServer{
		fullDuplexCall: func(stream testpb.TestService_FullDuplexCallServer) error {
			for {
				in, err := stream.Recv()
				if err == io.EOF {
					return nil
				}
				if err != nil {
					t.Errorf("stream.Recv() = _, %v, want _, <nil>", err)
					return err
				}
				if !reflect.DeepEqual(in.Payload.Body, payload.Body) {
					t.Errorf("Received message(len: %v) on server not what was expected(len: %v).", len(in.Payload.Body), len(payload.Body))
					return err
				}
				if err := stream.Send(resp); err != nil {
					t.Errorf("stream.Send(_)= %v, want <nil>", err)
					return err
				}

			}
		},
	}

	s := grpc.NewServer(grpc.WriteBufferSize(0), grpc.ReadBufferSize(0))
	testpb.RegisterTestServiceServer(s, ss)

	lis, err := net.Listen("tcp", "localhost:0")
	if err != nil {
		t.Fatalf("Failed to create listener: %v", err)
	}

	done := make(chan struct{})
	go func() {
		s.Serve(lis)
		close(done)
	}()
	defer s.Stop()
	dctx, dcancel := context.WithTimeout(context.Background(), 5*time.Second)
	defer dcancel()
	cc, err := grpc.DialContext(dctx, lis.Addr().String(), grpc.WithInsecure(), grpc.WithBlock(), grpc.WithWriteBufferSize(0), grpc.WithReadBufferSize(0))
	if err != nil {
		t.Fatalf("Failed to dial server")
	}
	defer cc.Close()
	c := testpb.NewTestServiceClient(cc)
	ctx, cancel := context.WithTimeout(context.Background(), 5*time.Second)
	defer cancel()
	stream, err := c.FullDuplexCall(ctx, grpc.WaitForReady(true))
	if err != nil {
		t.Fatalf("Failed to send test RPC to server")
	}
	for i := 0; i < 10; i++ {
		if err := stream.Send(req); err != nil {
			t.Fatalf("stream.Send(_) = %v, want <nil>", err)
		}
		in, err := stream.Recv()
		if err != nil {
			t.Fatalf("stream.Recv() = _, %v, want _, <nil>", err)
		}
		if !reflect.DeepEqual(in.Payload.Body, payload.Body) {
			t.Fatalf("Received message(len: %v) on client not what was expected(len: %v).", len(in.Payload.Body), len(payload.Body))
		}
	}
	stream.CloseSend()
	if _, err := stream.Recv(); err != io.EOF {
		t.Fatalf("stream.Recv() = _, %v, want _, io.EOF", err)
	}
}

func (s) TestServerMaxHeaderListSizeClientUserViolation(t *testing.T) {
	for _, e := range listTestEnv() {
		if e.httpHandler {
			continue
		}
		testServerMaxHeaderListSizeClientUserViolation(t, e)
	}
}

func testServerMaxHeaderListSizeClientUserViolation(t *testing.T, e env) {
	te := newTest(t, e)
	te.maxServerHeaderListSize = new(uint32)
	*te.maxServerHeaderListSize = 216
	te.startServer(&testServer{security: e.security})
	defer te.tearDown()

	cc := te.clientConn()
	tc := testpb.NewTestServiceClient(cc)
	ctx, cancel := context.WithTimeout(context.Background(), 5*time.Second)
	defer cancel()
	metadata.AppendToOutgoingContext(ctx, "oversize", string(make([]byte, 216)))
	var err error
	if err = verifyResultWithDelay(func() (bool, error) {
		if _, err = tc.EmptyCall(ctx, &testpb.Empty{}); err != nil && status.Code(err) == codes.Internal {
			return true, nil
		}
		return false, fmt.Errorf("tc.EmptyCall() = _, err: %v, want _, error code: %v", err, codes.Internal)
	}); err != nil {
		t.Fatal(err)
	}
}

func (s) TestClientMaxHeaderListSizeServerUserViolation(t *testing.T) {
	for _, e := range listTestEnv() {
		if e.httpHandler {
			continue
		}
		testClientMaxHeaderListSizeServerUserViolation(t, e)
	}
}

func testClientMaxHeaderListSizeServerUserViolation(t *testing.T, e env) {
	te := newTest(t, e)
	te.maxClientHeaderListSize = new(uint32)
	*te.maxClientHeaderListSize = 1 // any header server sends will violate
	te.startServer(&testServer{security: e.security})
	defer te.tearDown()

	cc := te.clientConn()
	tc := testpb.NewTestServiceClient(cc)
	ctx, cancel := context.WithTimeout(context.Background(), 5*time.Second)
	defer cancel()
	var err error
	if err = verifyResultWithDelay(func() (bool, error) {
		if _, err = tc.EmptyCall(ctx, &testpb.Empty{}); err != nil && status.Code(err) == codes.Internal {
			return true, nil
		}
		return false, fmt.Errorf("tc.EmptyCall() = _, err: %v, want _, error code: %v", err, codes.Internal)
	}); err != nil {
		t.Fatal(err)
	}
}

func (s) TestServerMaxHeaderListSizeClientIntentionalViolation(t *testing.T) {
	for _, e := range listTestEnv() {
		if e.httpHandler || e.security == "tls" {
			continue
		}
		testServerMaxHeaderListSizeClientIntentionalViolation(t, e)
	}
}

func testServerMaxHeaderListSizeClientIntentionalViolation(t *testing.T, e env) {
	te := newTest(t, e)
	te.maxServerHeaderListSize = new(uint32)
	*te.maxServerHeaderListSize = 512
	te.startServer(&testServer{security: e.security})
	defer te.tearDown()

	cc, dw := te.clientConnWithConnControl()
	tc := &testServiceClientWrapper{TestServiceClient: testpb.NewTestServiceClient(cc)}
	ctx, cancel := context.WithTimeout(context.Background(), 5*time.Second)
	defer cancel()
	stream, err := tc.FullDuplexCall(ctx)
	if err != nil {
		t.Fatalf("%v.FullDuplexCall(_) = _, %v, want _, <nil>", tc, err)
	}
	rcw := dw.getRawConnWrapper()
	val := make([]string, 512)
	for i := range val {
		val[i] = "a"
	}
	// allow for client to send the initial header
	time.Sleep(100 * time.Millisecond)
	rcw.writeHeaders(http2.HeadersFrameParam{
		StreamID:      tc.getCurrentStreamID(),
		BlockFragment: rcw.encodeHeader("oversize", strings.Join(val, "")),
		EndStream:     false,
		EndHeaders:    true,
	})
	if _, err := stream.Recv(); err == nil || status.Code(err) != codes.Internal {
		t.Fatalf("stream.Recv() = _, %v, want _, error code: %v", err, codes.Internal)
	}
}

func (s) TestClientMaxHeaderListSizeServerIntentionalViolation(t *testing.T) {
	for _, e := range listTestEnv() {
		if e.httpHandler || e.security == "tls" {
			continue
		}
		testClientMaxHeaderListSizeServerIntentionalViolation(t, e)
	}
}

func testClientMaxHeaderListSizeServerIntentionalViolation(t *testing.T, e env) {
	te := newTest(t, e)
	te.maxClientHeaderListSize = new(uint32)
	*te.maxClientHeaderListSize = 200
	lw := te.startServerWithConnControl(&testServer{security: e.security, setHeaderOnly: true})
	defer te.tearDown()
	cc, _ := te.clientConnWithConnControl()
	tc := &testServiceClientWrapper{TestServiceClient: testpb.NewTestServiceClient(cc)}
	ctx, cancel := context.WithTimeout(context.Background(), 5*time.Second)
	defer cancel()
	stream, err := tc.FullDuplexCall(ctx)
	if err != nil {
		t.Fatalf("%v.FullDuplexCall(_) = _, %v, want _, <nil>", tc, err)
	}
	var i int
	var rcw *rawConnWrapper
	for i = 0; i < 100; i++ {
		rcw = lw.getLastConn()
		if rcw != nil {
			break
		}
		time.Sleep(10 * time.Millisecond)
		continue
	}
	if i == 100 {
		t.Fatalf("failed to create server transport after 1s")
	}

	val := make([]string, 200)
	for i := range val {
		val[i] = "a"
	}
	// allow for client to send the initial header.
	time.Sleep(100 * time.Millisecond)
	rcw.writeHeaders(http2.HeadersFrameParam{
		StreamID:      tc.getCurrentStreamID(),
		BlockFragment: rcw.encodeRawHeader("oversize", strings.Join(val, "")),
		EndStream:     false,
		EndHeaders:    true,
	})
	if _, err := stream.Recv(); err == nil || status.Code(err) != codes.Internal {
		t.Fatalf("stream.Recv() = _, %v, want _, error code: %v", err, codes.Internal)
	}
}

func (s) TestNetPipeConn(t *testing.T) {
	// This test will block indefinitely if grpc writes both client and server
	// prefaces without either reading from the Conn.
	pl := testutils.NewPipeListener()
	s := grpc.NewServer()
	defer s.Stop()
	ts := &funcServer{unaryCall: func(ctx context.Context, in *testpb.SimpleRequest) (*testpb.SimpleResponse, error) {
		return &testpb.SimpleResponse{}, nil
	}}
	testpb.RegisterTestServiceServer(s, ts)
	go s.Serve(pl)
	ctx, cancel := context.WithTimeout(context.Background(), 5*time.Second)
	defer cancel()
	cc, err := grpc.DialContext(ctx, "", grpc.WithInsecure(), grpc.WithDialer(pl.Dialer()))
	if err != nil {
		t.Fatalf("Error creating client: %v", err)
	}
	defer cc.Close()
	client := testpb.NewTestServiceClient(cc)
	if _, err := client.UnaryCall(ctx, &testpb.SimpleRequest{}); err != nil {
		t.Fatalf("UnaryCall(_) = _, %v; want _, nil", err)
	}
}

func (s) TestLargeTimeout(t *testing.T) {
	for _, e := range listTestEnv() {
		testLargeTimeout(t, e)
	}
}

func testLargeTimeout(t *testing.T, e env) {
	te := newTest(t, e)
	te.declareLogNoise("Server.processUnaryRPC failed to write status")

	ts := &funcServer{}
	te.startServer(ts)
	defer te.tearDown()
	tc := testpb.NewTestServiceClient(te.clientConn())

	timeouts := []time.Duration{
		time.Duration(math.MaxInt64), // will be (correctly) converted to
		// 2562048 hours, which overflows upon converting back to an int64
		2562047 * time.Hour, // the largest timeout that does not overflow
	}

	for i, maxTimeout := range timeouts {
		ts.unaryCall = func(ctx context.Context, in *testpb.SimpleRequest) (*testpb.SimpleResponse, error) {
			deadline, ok := ctx.Deadline()
			timeout := time.Until(deadline)
			minTimeout := maxTimeout - 5*time.Second
			if !ok || timeout < minTimeout || timeout > maxTimeout {
				t.Errorf("ctx.Deadline() = (now+%v), %v; want [%v, %v], true", timeout, ok, minTimeout, maxTimeout)
				return nil, status.Error(codes.OutOfRange, "deadline error")
			}
			return &testpb.SimpleResponse{}, nil
		}

		ctx, cancel := context.WithTimeout(context.Background(), maxTimeout)
		defer cancel()

		if _, err := tc.UnaryCall(ctx, &testpb.SimpleRequest{}); err != nil {
			t.Errorf("case %v: UnaryCall(_) = _, %v; want _, nil", i, err)
		}
	}
}

// Proxies typically send GO_AWAY followed by connection closure a minute or so later. This
// test ensures that the connection is re-created after GO_AWAY and not affected by the
// subsequent (old) connection closure.
func (s) TestGoAwayThenClose(t *testing.T) {

	ctx, cancel := context.WithTimeout(context.Background(), 20*time.Second)
	defer cancel()

	lis1, err := net.Listen("tcp", "localhost:0")
	if err != nil {
		t.Fatalf("Error while listening. Err: %v", err)
	}
	s1 := grpc.NewServer()
	defer s1.Stop()
	ts1 := &funcServer{
		unaryCall: func(ctx context.Context, in *testpb.SimpleRequest) (*testpb.SimpleResponse, error) {
			return &testpb.SimpleResponse{}, nil
		},
		fullDuplexCall: func(stream testpb.TestService_FullDuplexCallServer) error {
			// Wait forever.
			_, err := stream.Recv()
			if err == nil {
				t.Error("expected to never receive any message")
			}
			return err
		},
	}
	testpb.RegisterTestServiceServer(s1, ts1)
	go s1.Serve(lis1)

	conn2Established := grpcsync.NewEvent()
	lis2, err := listenWithNotifyingListener("tcp", "localhost:0", conn2Established)
	if err != nil {
		t.Fatalf("Error while listening. Err: %v", err)
	}
	s2 := grpc.NewServer()
	defer s2.Stop()
	conn2Ready := grpcsync.NewEvent()
	ts2 := &funcServer{unaryCall: func(ctx context.Context, in *testpb.SimpleRequest) (*testpb.SimpleResponse, error) {
		conn2Ready.Fire()
		return &testpb.SimpleResponse{}, nil
	}}
	testpb.RegisterTestServiceServer(s2, ts2)
	go s2.Serve(lis2)

	r, rcleanup := manual.GenerateAndRegisterManualResolver()
	defer rcleanup()
	r.InitialState(resolver.State{Addresses: []resolver.Address{
		{Addr: lis1.Addr().String()},
		{Addr: lis2.Addr().String()},
	}})
	cc, err := grpc.DialContext(ctx, r.Scheme()+":///", grpc.WithInsecure())
	if err != nil {
		t.Fatalf("Error creating client: %v", err)
	}
	defer cc.Close()

	client := testpb.NewTestServiceClient(cc)

	// Should go on connection 1. We use a long-lived RPC because it will cause GracefulStop to send GO_AWAY, but the
	// connection doesn't get closed until the server stops and the client receives.
	stream, err := client.FullDuplexCall(ctx)
	if err != nil {
		t.Fatalf("FullDuplexCall(_) = _, %v; want _, nil", err)
	}

	// Send GO_AWAY to connection 1.
	go s1.GracefulStop()

	// Wait for connection 2 to be established.
	<-conn2Established.Done()

	// Close connection 1.
	s1.Stop()

	// Wait for client to close.
	_, err = stream.Recv()
	if err == nil {
		t.Fatal("expected the stream to die, but got a successful Recv")
	}

	// Do a bunch of RPCs, make sure it stays stable. These should go to connection 2.
	for i := 0; i < 10; i++ {
		if _, err := client.UnaryCall(ctx, &testpb.SimpleRequest{}); err != nil {
			t.Fatalf("UnaryCall(_) = _, %v; want _, nil", err)
		}
	}
}

func listenWithNotifyingListener(network, address string, event *grpcsync.Event) (net.Listener, error) {
	lis, err := net.Listen(network, address)
	if err != nil {
		return nil, err
	}
	return notifyingListener{connEstablished: event, Listener: lis}, nil
}

type notifyingListener struct {
	connEstablished *grpcsync.Event
	net.Listener
}

func (lis notifyingListener) Accept() (net.Conn, error) {
	defer lis.connEstablished.Fire()
	return lis.Listener.Accept()
}

func (s) TestRPCWaitsForResolver(t *testing.T) {
	te := testServiceConfigSetup(t, tcpClearRREnv)
	te.startServer(&testServer{security: tcpClearRREnv.security})
	defer te.tearDown()
	r, rcleanup := manual.GenerateAndRegisterManualResolver()
	defer rcleanup()

	te.resolverScheme = r.Scheme()
	te.nonBlockingDial = true
	cc := te.clientConn()
	tc := testpb.NewTestServiceClient(cc)

	ctx, cancel := context.WithTimeout(context.Background(), 500*time.Millisecond)
	defer cancel()
	// With no resolved addresses yet, this will timeout.
	if _, err := tc.EmptyCall(ctx, &testpb.Empty{}); status.Code(err) != codes.DeadlineExceeded {
		t.Fatalf("TestService/EmptyCall(_, _) = _, %v, want _, %s", err, codes.DeadlineExceeded)
	}

	ctx, cancel = context.WithTimeout(context.Background(), 10*time.Second)
	defer cancel()
	go func() {
		time.Sleep(time.Second)
<<<<<<< HEAD
		r.NewServiceConfig(`{
			"methodConfig": [
			{
				"name": [
				{
					"service": "grpc.testing.TestService",
					"method": "UnaryCall"
				}
				],
				"maxRequestMessageBytes": 0
			}
			]
		}`)
		r.NewAddress([]resolver.Address{{Addr: te.srvAddr}})
=======
		r.UpdateState(resolver.State{
			Addresses: []resolver.Address{{Addr: te.srvAddr}},
			ServiceConfig: `{
		    "methodConfig": [
		        {
		            "name": [
		                {
		                    "service": "grpc.testing.TestService",
		                    "method": "UnaryCall"
		                }
		            ],
                    "maxRequestMessageBytes": 0
		        }
		    ]
		}`})
>>>>>>> 3fc74305
	}()
	// We wait a second before providing a service config and resolving
	// addresses.  So this will wait for that and then honor the
	// maxRequestMessageBytes it contains.
	if _, err := tc.UnaryCall(ctx, &testpb.SimpleRequest{ResponseType: testpb.PayloadType_UNCOMPRESSABLE}); status.Code(err) != codes.ResourceExhausted {
		t.Fatalf("TestService/UnaryCall(_, _) = _, %v, want _, nil", err)
	}
	if got := ctx.Err(); got != nil {
		t.Fatalf("ctx.Err() = %v; want nil (deadline should be set short by service config)", got)
	}
	if _, err := tc.UnaryCall(ctx, &testpb.SimpleRequest{}); err != nil {
		t.Fatalf("TestService/UnaryCall(_, _) = _, %v, want _, nil", err)
	}
}

func (s) TestHTTPHeaderFrameErrorHandlingHTTPMode(t *testing.T) {
	// Non-gRPC content-type fallback path.
	for httpCode := range transport.HTTPStatusConvTab {
		doHTTPHeaderTest(t, transport.HTTPStatusConvTab[int(httpCode)], []string{
			":status", fmt.Sprintf("%d", httpCode),
			"content-type", "text/html", // non-gRPC content type to switch to HTTP mode.
			"grpc-status", "1", // Make up a gRPC status error
			"grpc-status-details-bin", "???", // Make up a gRPC field parsing error
		})
	}

	// Missing content-type fallback path.
	for httpCode := range transport.HTTPStatusConvTab {
		doHTTPHeaderTest(t, transport.HTTPStatusConvTab[int(httpCode)], []string{
			":status", fmt.Sprintf("%d", httpCode),
			// Omitting content type to switch to HTTP mode.
			"grpc-status", "1", // Make up a gRPC status error
			"grpc-status-details-bin", "???", // Make up a gRPC field parsing error
		})
	}

	// Malformed HTTP status when fallback.
	doHTTPHeaderTest(t, codes.Internal, []string{
		":status", "abc",
		// Omitting content type to switch to HTTP mode.
		"grpc-status", "1", // Make up a gRPC status error
		"grpc-status-details-bin", "???", // Make up a gRPC field parsing error
	})
}

// Testing erroneous ResponseHeader or Trailers-only (delivered in the first HEADERS frame).
func (s) TestHTTPHeaderFrameErrorHandlingInitialHeader(t *testing.T) {
	for _, test := range []struct {
		header  []string
		errCode codes.Code
	}{
		{
			// missing gRPC status.
			header: []string{
				":status", "403",
				"content-type", "application/grpc",
			},
			errCode: codes.Unknown,
		},
		{
			// malformed grpc-status.
			header: []string{
				":status", "502",
				"content-type", "application/grpc",
				"grpc-status", "abc",
			},
			errCode: codes.Internal,
		},
		{
			// Malformed grpc-tags-bin field.
			header: []string{
				":status", "502",
				"content-type", "application/grpc",
				"grpc-status", "0",
				"grpc-tags-bin", "???",
			},
			errCode: codes.Internal,
		},
		{
			// gRPC status error.
			header: []string{
				":status", "502",
				"content-type", "application/grpc",
				"grpc-status", "3",
			},
			errCode: codes.InvalidArgument,
		},
	} {
		doHTTPHeaderTest(t, test.errCode, test.header)
	}
}

// Testing non-Trailers-only Trailers (delievered in second HEADERS frame)
func (s) TestHTTPHeaderFrameErrorHandlingNormalTrailer(t *testing.T) {
	for _, test := range []struct {
		responseHeader []string
		trailer        []string
		errCode        codes.Code
	}{
		{
			responseHeader: []string{
				":status", "200",
				"content-type", "application/grpc",
			},
			trailer: []string{
				// trailer missing grpc-status
				":status", "502",
			},
			errCode: codes.Unknown,
		},
		{
			responseHeader: []string{
				":status", "404",
				"content-type", "application/grpc",
			},
			trailer: []string{
				// malformed grpc-status-details-bin field
				"grpc-status", "0",
				"grpc-status-details-bin", "????",
			},
			errCode: codes.Internal,
		},
	} {
		doHTTPHeaderTest(t, test.errCode, test.responseHeader, test.trailer)
	}
}

func (s) TestHTTPHeaderFrameErrorHandlingMoreThanTwoHeaders(t *testing.T) {
	header := []string{
		":status", "200",
		"content-type", "application/grpc",
	}
	doHTTPHeaderTest(t, codes.Internal, header, header, header)
}

type httpServer struct {
	headerFields [][]string
}

func (s *httpServer) writeHeader(framer *http2.Framer, sid uint32, headerFields []string, endStream bool) error {
	if len(headerFields)%2 == 1 {
		panic("odd number of kv args")
	}

	var buf bytes.Buffer
	henc := hpack.NewEncoder(&buf)
	for len(headerFields) > 0 {
		k, v := headerFields[0], headerFields[1]
		headerFields = headerFields[2:]
		henc.WriteField(hpack.HeaderField{Name: k, Value: v})
	}

	return framer.WriteHeaders(http2.HeadersFrameParam{
		StreamID:      sid,
		BlockFragment: buf.Bytes(),
		EndStream:     endStream,
		EndHeaders:    true,
	})
}

func (s *httpServer) start(t *testing.T, lis net.Listener) {
	// Launch an HTTP server to send back header.
	go func() {
		conn, err := lis.Accept()
		if err != nil {
			t.Errorf("Error accepting connection: %v", err)
			return
		}
		defer conn.Close()
		// Read preface sent by client.
		if _, err = io.ReadFull(conn, make([]byte, len(http2.ClientPreface))); err != nil {
			t.Errorf("Error at server-side while reading preface from client. Err: %v", err)
			return
		}
		reader := bufio.NewReader(conn)
		writer := bufio.NewWriter(conn)
		framer := http2.NewFramer(writer, reader)
		if err = framer.WriteSettingsAck(); err != nil {
			t.Errorf("Error at server-side while sending Settings ack. Err: %v", err)
			return
		}
		writer.Flush() // necessary since client is expecting preface before declaring connection fully setup.

		var sid uint32
		// Read frames until a header is received.
		for {
			frame, err := framer.ReadFrame()
			if err != nil {
				t.Errorf("Error at server-side while reading frame. Err: %v", err)
				return
			}
			if hframe, ok := frame.(*http2.HeadersFrame); ok {
				sid = hframe.Header().StreamID
				break
			}
		}
		for i, headers := range s.headerFields {
			if err = s.writeHeader(framer, sid, headers, i == len(s.headerFields)-1); err != nil {
				t.Errorf("Error at server-side while writing headers. Err: %v", err)
				return
			}
			writer.Flush()
		}
	}()
}

func doHTTPHeaderTest(t *testing.T, errCode codes.Code, headerFields ...[]string) {
	lis, err := net.Listen("tcp", "localhost:0")
	if err != nil {
		t.Fatalf("Failed to listen. Err: %v", err)
	}
	defer lis.Close()
	server := &httpServer{
		headerFields: headerFields,
	}
	server.start(t, lis)
	ctx, cancel := context.WithTimeout(context.Background(), 2*time.Second)
	defer cancel()
	cc, err := grpc.DialContext(ctx, lis.Addr().String(), grpc.WithInsecure())
	if err != nil {
		t.Fatalf("failed to dial due to err: %v", err)
	}
	defer cc.Close()
	client := testpb.NewTestServiceClient(cc)
	stream, err := client.FullDuplexCall(ctx)
	if err != nil {
		t.Fatalf("error creating stream due to err: %v", err)
	}
	if _, err := stream.Recv(); err == nil || status.Code(err) != errCode {
		t.Fatalf("stream.Recv() = _, %v, want error code: %v", err, errCode)
	}
}<|MERGE_RESOLUTION|>--- conflicted
+++ resolved
@@ -1479,31 +1479,6 @@
 
 	te.resolverScheme = r.Scheme()
 	cc := te.clientConn()
-<<<<<<< HEAD
-	r.NewAddress([]resolver.Address{{Addr: te.srvAddr}})
-	r.NewServiceConfig(`{
-		"methodConfig": [
-		{
-			"name": [
-			{
-				"service": "grpc.testing.TestService",
-				"method": "EmptyCall"
-			}
-			],
-			"waitForReady": true,
-			"timeout": ".001s"
-		},
-		{
-			"name": [
-			{
-				"service": "grpc.testing.TestService"
-			}
-			],
-			"waitForReady": false
-		}
-		]
-	}`)
-=======
 	addrs := []resolver.Address{{Addr: te.srvAddr}}
 	r.UpdateState(resolver.State{
 		Addresses: addrs,
@@ -1529,7 +1504,6 @@
         }
     ]
 }`})
->>>>>>> 3fc74305
 
 	tc := testpb.NewTestServiceClient(cc)
 
@@ -1547,30 +1521,6 @@
 		t.Fatalf("TestService/EmptyCall(_, _) = _, %v, want _, %s", err, codes.DeadlineExceeded)
 	}
 
-<<<<<<< HEAD
-	r.NewServiceConfig(`{
-		"methodConfig": [
-		{
-			"name": [
-			{
-				"service": "grpc.testing.TestService",
-				"method": "UnaryCall"
-			}
-			],
-			"waitForReady": true,
-			"timeout": ".001s"
-		},
-		{
-			"name": [
-			{
-				"service": "grpc.testing.TestService"
-			}
-			],
-			"waitForReady": false
-		}
-		]
-	}`)
-=======
 	r.UpdateState(resolver.State{Addresses: addrs, ServiceConfig: `{
     "methodConfig": [
         {
@@ -1593,7 +1543,7 @@
         }
     ]
 }`})
->>>>>>> 3fc74305
+
 
 	// Make sure service config has been processed by grpc.
 	for {
@@ -1617,27 +1567,6 @@
 	// Case1: Client API set failfast to be false, and service config set wait_for_ready to be false, Client API should win, and the rpc will wait until deadline exceeds.
 	te.resolverScheme = r.Scheme()
 	cc := te.clientConn()
-<<<<<<< HEAD
-	r.NewAddress([]resolver.Address{{Addr: te.srvAddr}})
-	r.NewServiceConfig(`{
-		"methodConfig": [
-		{
-			"name": [
-			{
-				"service": "grpc.testing.TestService",
-				"method": "EmptyCall"
-			},
-			{
-				"service": "grpc.testing.TestService",
-				"method": "FullDuplexCall"
-			}
-			],
-			"waitForReady": false,
-			"timeout": ".001s"
-		}
-		]
-	}`)
-=======
 	addrs := []resolver.Address{{Addr: te.srvAddr}}
 	r.UpdateState(resolver.State{
 		Addresses: addrs,
@@ -1659,7 +1588,6 @@
         }
     ]
 }`})
->>>>>>> 3fc74305
 
 	tc := testpb.NewTestServiceClient(cc)
 
@@ -1682,26 +1610,6 @@
 
 	// Generate a service config update.
 	// Case2:Client API set failfast to be false, and service config set wait_for_ready to be true, and the rpc will wait until deadline exceeds.
-<<<<<<< HEAD
-	r.NewServiceConfig(`{
-		"methodConfig": [
-		{
-			"name": [
-			{
-				"service": "grpc.testing.TestService",
-				"method": "EmptyCall"
-			},
-			{
-				"service": "grpc.testing.TestService",
-				"method": "FullDuplexCall"
-			}
-			],
-			"waitForReady": true,
-			"timeout": ".001s"
-		}
-		]
-	}`)
-=======
 	r.UpdateState(resolver.State{
 		Addresses: addrs,
 		ServiceConfig: `{
@@ -1722,7 +1630,6 @@
         }
     ]
 }`})
->>>>>>> 3fc74305
 
 	// Wait for the new service config to take effect.
 	for {
@@ -1749,27 +1656,6 @@
 	// Case1: Client API sets timeout to be 1ns and ServiceConfig sets timeout to be 1hr. Timeout should be 1ns (min of 1ns and 1hr) and the rpc will wait until deadline exceeds.
 	te.resolverScheme = r.Scheme()
 	cc := te.clientConn()
-<<<<<<< HEAD
-	r.NewAddress([]resolver.Address{{Addr: te.srvAddr}})
-	r.NewServiceConfig(`{
-		"methodConfig": [
-		{
-			"name": [
-			{
-				"service": "grpc.testing.TestService",
-				"method": "EmptyCall"
-			},
-			{
-				"service": "grpc.testing.TestService",
-				"method": "FullDuplexCall"
-			}
-			],
-			"waitForReady": true,
-			"timeout": "3600s"
-		}
-		]
-	}`)
-=======
 	addrs := []resolver.Address{{Addr: te.srvAddr}}
 	r.UpdateState(resolver.State{
 		Addresses: addrs,
@@ -1791,7 +1677,6 @@
         }
     ]
 }`})
->>>>>>> 3fc74305
 
 	tc := testpb.NewTestServiceClient(cc)
 
@@ -1819,26 +1704,6 @@
 
 	// Generate a service config update.
 	// Case2: Client API sets timeout to be 1hr and ServiceConfig sets timeout to be 1ns. Timeout should be 1ns (min of 1ns and 1hr) and the rpc will wait until deadline exceeds.
-<<<<<<< HEAD
-	r.NewServiceConfig(`{
-		"methodConfig": [
-		{
-			"name": [
-			{
-				"service": "grpc.testing.TestService",
-				"method": "EmptyCall"
-			},
-			{
-				"service": "grpc.testing.TestService",
-				"method": "FullDuplexCall"
-			}
-			],
-			"waitForReady": true,
-			"timeout": ".000000001s"
-		}
-		]
-	}`)
-=======
 	r.UpdateState(resolver.State{
 		Addresses: addrs,
 		ServiceConfig: `{
@@ -1859,7 +1724,6 @@
         }
     ]
 }`})
->>>>>>> 3fc74305
 
 	// Wait for the new service config to take effect.
 	for {
@@ -2156,23 +2020,6 @@
 	cc := te.clientConn()
 	tc := testpb.NewTestServiceClient(cc)
 
-<<<<<<< HEAD
-	r.NewAddress([]resolver.Address{{Addr: te.srvAddr}})
-	r.NewServiceConfig(`{
-		"methodConfig": [
-		{
-			"name": [
-			{
-				"service": "grpc.testing.TestService",
-				"method": "FullDuplexCall"
-			}
-			],
-			"waitForReady": true,
-			"timeout": "10s"
-		}
-		]
-	}`)
-=======
 	r.UpdateState(resolver.State{
 		Addresses: []resolver.Address{{Addr: te.srvAddr}},
 		ServiceConfig: `{
@@ -2189,7 +2036,6 @@
 	        }
 	    ]
 	}`})
->>>>>>> 3fc74305
 	// Make sure service config has been processed by grpc.
 	for {
 		if cc.GetMethodConfig("/grpc.testing.TestService/FullDuplexCall").Timeout != nil {
@@ -7346,22 +7192,6 @@
 	defer cancel()
 	go func() {
 		time.Sleep(time.Second)
-<<<<<<< HEAD
-		r.NewServiceConfig(`{
-			"methodConfig": [
-			{
-				"name": [
-				{
-					"service": "grpc.testing.TestService",
-					"method": "UnaryCall"
-				}
-				],
-				"maxRequestMessageBytes": 0
-			}
-			]
-		}`)
-		r.NewAddress([]resolver.Address{{Addr: te.srvAddr}})
-=======
 		r.UpdateState(resolver.State{
 			Addresses: []resolver.Address{{Addr: te.srvAddr}},
 			ServiceConfig: `{
@@ -7377,7 +7207,6 @@
 		        }
 		    ]
 		}`})
->>>>>>> 3fc74305
 	}()
 	// We wait a second before providing a service config and resolving
 	// addresses.  So this will wait for that and then honor the
