/*
 *
 * Copyright 2018 gRPC authors.
 *
 * Licensed under the Apache License, Version 2.0 (the "License");
 * you may not use this file except in compliance with the License.
 * You may obtain a copy of the License at
 *
 *     http://www.apache.org/licenses/LICENSE-2.0
 *
 * Unless required by applicable law or agreed to in writing, software
 * distributed under the License is distributed on an "AS IS" BASIS,
 * WITHOUT WARRANTIES OR CONDITIONS OF ANY KIND, either express or implied.
 * See the License for the specific language governing permissions and
 * limitations under the License.
 *
 */

package test

import (
	"context"
	"crypto/tls"
	"fmt"
	"net"
	"regexp"
	"strings"
	"sync"
	"testing"
	"time"

	"github.com/google/go-cmp/cmp"
	"golang.org/x/net/http2"
	"google.golang.org/grpc"
	_ "google.golang.org/grpc/balancer/grpclb"
	grpclbstate "google.golang.org/grpc/balancer/grpclb/state"
	"google.golang.org/grpc/balancer/roundrobin"
	"google.golang.org/grpc/codes"
	"google.golang.org/grpc/connectivity"
	"google.golang.org/grpc/credentials"
	"google.golang.org/grpc/internal"
	"google.golang.org/grpc/internal/channelz"
	"google.golang.org/grpc/internal/stubserver"
	"google.golang.org/grpc/internal/testutils"
	"google.golang.org/grpc/keepalive"
	"google.golang.org/grpc/resolver"
	"google.golang.org/grpc/resolver/manual"
	"google.golang.org/grpc/status"
	"google.golang.org/grpc/testdata"

	testgrpc "google.golang.org/grpc/interop/grpc_testing"
	testpb "google.golang.org/grpc/interop/grpc_testing"
)

func verifyResultWithDelay(f func() (bool, error)) error {
	var ok bool
	var err error
	for i := 0; i < 1000; i++ {
		if ok, err = f(); ok {
			return nil
		}
		time.Sleep(10 * time.Millisecond)
	}
	return err
}

func (s) TestCZServerRegistrationAndDeletion(t *testing.T) {
	testcases := []struct {
		total  int
		start  int64
		max    int
		length int
		end    bool
	}{
		{total: int(channelz.EntriesPerPage), start: 0, max: 0, length: channelz.EntriesPerPage, end: true},
		{total: int(channelz.EntriesPerPage) - 1, start: 0, max: 0, length: channelz.EntriesPerPage - 1, end: true},
		{total: int(channelz.EntriesPerPage) + 1, start: 0, max: 0, length: channelz.EntriesPerPage, end: false},
		{total: int(channelz.EntriesPerPage) + 1, start: int64(2*(channelz.EntriesPerPage+1) + 1), max: 0, length: 0, end: true},
		{total: int(channelz.EntriesPerPage), start: 0, max: 1, length: 1, end: false},
		{total: int(channelz.EntriesPerPage), start: 0, max: channelz.EntriesPerPage - 1, length: channelz.EntriesPerPage - 1, end: false},
	}

	for i, c := range testcases {
		// Reset channelz IDs so `start` is valid.
		channelz.IDGen.Reset()

		e := tcpClearRREnv
		te := newTest(t, e)
		te.startServers(&testServer{security: e.security}, c.total)

		ss, end := channelz.GetServers(c.start, c.max)
		if len(ss) != c.length || end != c.end {
			t.Fatalf("%d: GetServers(%d) = %+v (len of which: %d), end: %+v, want len(GetServers(%d)) = %d, end: %+v", i, c.start, ss, len(ss), end, c.start, c.length, c.end)
		}
		te.tearDown()
		ss, end = channelz.GetServers(c.start, c.max)
		if len(ss) != 0 || !end {
			t.Fatalf("%d: GetServers(0) = %+v (len of which: %d), end: %+v, want len(GetServers(0)) = 0, end: true", i, ss, len(ss), end)
		}
	}
}

func (s) TestCZGetChannel(t *testing.T) {
	e := tcpClearRREnv
	e.balancer = ""
	te := newTest(t, e)
	te.startServer(&testServer{security: e.security})
	r := manual.NewBuilderWithScheme("whatever")
	addrs := []resolver.Address{{Addr: te.srvAddr}}
	r.InitialState(resolver.State{Addresses: addrs})
	te.resolverScheme = r.Scheme()
	te.clientConn(grpc.WithResolvers(r))
	defer te.tearDown()
	if err := verifyResultWithDelay(func() (bool, error) {
		tcs, _ := channelz.GetTopChannels(0, 0)
		if len(tcs) != 1 {
			return false, fmt.Errorf("there should only be one top channel, not %d", len(tcs))
		}
		target := tcs[0].ChannelMetrics.Target.Load()
		wantTarget := "whatever:///" + te.srvAddr
		if target == nil || *target != wantTarget {
			return false, fmt.Errorf("Got channelz target=%v; want %q", target, wantTarget)
		}
		state := tcs[0].ChannelMetrics.State.Load()
		if state == nil || *state != connectivity.Ready {
			return false, fmt.Errorf("Got channelz state=%v; want %q", state, connectivity.Ready)
		}
		return true, nil
	}); err != nil {
		t.Fatal(err)
	}
}

func (s) TestCZGetSubChannel(t *testing.T) {
	e := tcpClearRREnv
	e.balancer = ""
	te := newTest(t, e)
	te.startServer(&testServer{security: e.security})
	r := manual.NewBuilderWithScheme("whatever")
	addrs := []resolver.Address{{Addr: te.srvAddr}}
	r.InitialState(resolver.State{Addresses: addrs})
	te.resolverScheme = r.Scheme()
	te.clientConn(grpc.WithResolvers(r))
	defer te.tearDown()
	if err := verifyResultWithDelay(func() (bool, error) {
		tcs, _ := channelz.GetTopChannels(0, 0)
		if len(tcs) != 1 {
			return false, fmt.Errorf("there should only be one top channel, not %d", len(tcs))
		}
		scs := tcs[0].SubChans()
		if len(scs) != 1 {
			return false, fmt.Errorf("there should be one subchannel, not %d", len(scs))
		}
		var scid int64
		for scid = range scs {
<<<<<<< HEAD
			break
=======
			// loop until end to get the last subchannel id
>>>>>>> b324b082
		}
		sc := channelz.GetSubChannel(scid)
		if sc == nil {
			return false, fmt.Errorf("subchannel with id %v is nil", scid)
		}
		target := sc.ChannelMetrics.Target.Load()
		if target == nil || !strings.HasPrefix(*target, "localhost") {
			t.Fatalf("subchannel target must never be set incorrectly; got: %v, want <HasPrefix('localhost')>", target)
		}
		state := sc.ChannelMetrics.State.Load()
		if state == nil || *state != connectivity.Ready {
			return false, fmt.Errorf("Got subchannel state=%v; want %q", state, connectivity.Ready)
		}
		return true, nil
	}); err != nil {
		t.Fatal(err)
	}
}

func (s) TestCZGetServer(t *testing.T) {
	e := tcpClearRREnv
	te := newTest(t, e)
	te.startServer(&testServer{security: e.security})
	defer te.tearDown()

	ss, _ := channelz.GetServers(0, 0)
	if len(ss) != 1 {
		t.Fatalf("there should only be one server, not %d", len(ss))
	}

	serverID := ss[0].ID
	srv := channelz.GetServer(serverID)
	if srv == nil {
		t.Fatalf("server %d does not exist", serverID)
	}
	if srv.ID != serverID {
		t.Fatalf("server want id %d, but got %d", serverID, srv.ID)
	}

	te.tearDown()

	if err := verifyResultWithDelay(func() (bool, error) {
		srv := channelz.GetServer(serverID)
		if srv != nil {
			return false, fmt.Errorf("server %d should not exist", serverID)
		}

		return true, nil
	}); err != nil {
		t.Fatal(err)
	}
}

func (s) TestCZGetSocket(t *testing.T) {
	e := tcpClearRREnv
	te := newTest(t, e)
	lis := te.listenAndServe(&testServer{security: e.security}, net.Listen)
	defer te.tearDown()

	if err := verifyResultWithDelay(func() (bool, error) {
		ss, _ := channelz.GetServers(0, 0)
		if len(ss) != 1 {
			return false, fmt.Errorf("len(ss) = %v; want %v", len(ss), 1)
		}

		serverID := ss[0].ID
		srv := channelz.GetServer(serverID)
		if srv == nil {
			return false, fmt.Errorf("server %d does not exist", serverID)
		}
		if srv.ID != serverID {
			return false, fmt.Errorf("srv.ID = %d; want %v", srv.ID, serverID)
		}

		skts := srv.ListenSockets()
		if got, want := len(skts), 1; got != want {
			return false, fmt.Errorf("len(skts) = %v; want %v", got, want)
		}
		var sktID int64
		for sktID = range skts {
<<<<<<< HEAD
			break
=======
			// loop until end to get the last to get last socket id
>>>>>>> b324b082
		}

		skt := channelz.GetSocket(sktID)
		if skt == nil {
			return false, fmt.Errorf("socket %v does not exist", sktID)
		}

		if got, want := skt.LocalAddr, lis.Addr(); got != want {
			return false, fmt.Errorf("socket %v LocalAddr=%v; want %v", sktID, got, want)
		}
		return true, nil
	}); err != nil {
		t.Fatal(err)
	}
}

func (s) TestCZTopChannelRegistrationAndDeletion(t *testing.T) {
	testcases := []struct {
		total  int
		start  int64
		max    int
		length int
		end    bool
	}{
		{total: int(channelz.EntriesPerPage), start: 0, max: 0, length: channelz.EntriesPerPage, end: true},
		{total: int(channelz.EntriesPerPage) - 1, start: 0, max: 0, length: channelz.EntriesPerPage - 1, end: true},
		{total: int(channelz.EntriesPerPage) + 1, start: 0, max: 0, length: channelz.EntriesPerPage, end: false},
		{total: int(channelz.EntriesPerPage) + 1, start: int64(2*(channelz.EntriesPerPage+1) + 1), max: 0, length: 0, end: true},
		{total: int(channelz.EntriesPerPage), start: 0, max: 1, length: 1, end: false},
		{total: int(channelz.EntriesPerPage), start: 0, max: channelz.EntriesPerPage - 1, length: channelz.EntriesPerPage - 1, end: false},
	}

	for _, c := range testcases {
		// Reset channelz IDs so `start` is valid.
		channelz.IDGen.Reset()

		e := tcpClearRREnv
		te := newTest(t, e)
		var ccs []*grpc.ClientConn
		for i := 0; i < c.total; i++ {
			cc := te.clientConn()
			te.cc = nil
			// avoid making next dial blocking
			te.srvAddr = ""
			ccs = append(ccs, cc)
		}
		if err := verifyResultWithDelay(func() (bool, error) {
			if tcs, end := channelz.GetTopChannels(c.start, c.max); len(tcs) != c.length || end != c.end {
				return false, fmt.Errorf("getTopChannels(%d) = %+v (len of which: %d), end: %+v, want len(GetTopChannels(%d)) = %d, end: %+v", c.start, tcs, len(tcs), end, c.start, c.length, c.end)
			}
			return true, nil
		}); err != nil {
			t.Fatal(err)
		}

		for _, cc := range ccs {
			cc.Close()
		}

		if err := verifyResultWithDelay(func() (bool, error) {
			if tcs, end := channelz.GetTopChannels(c.start, c.max); len(tcs) != 0 || !end {
				return false, fmt.Errorf("getTopChannels(0) = %+v (len of which: %d), end: %+v, want len(GetTopChannels(0)) = 0, end: true", tcs, len(tcs), end)
			}
			return true, nil
		}); err != nil {
			t.Fatal(err)
		}
		te.tearDown()
	}
}

func (s) TestCZTopChannelRegistrationAndDeletionWhenDialFail(t *testing.T) {
	// Make dial fails (due to no transport security specified)
	_, err := grpc.NewClient("fake.addr")
	if err == nil {
		t.Fatal("expecting dial to fail")
	}
	if tcs, end := channelz.GetTopChannels(0, 0); tcs != nil || !end {
		t.Fatalf("GetTopChannels(0, 0) = %v, %v, want <nil>, true", tcs, end)
	}
}

func (s) TestCZNestedChannelRegistrationAndDeletion(t *testing.T) {
	e := tcpClearRREnv
	// avoid calling API to set balancer type, which will void service config's change of balancer.
	e.balancer = ""
	te := newTest(t, e)
	r := manual.NewBuilderWithScheme("whatever")
	te.resolverScheme = r.Scheme()
	te.clientConn(grpc.WithResolvers(r))
	resolvedAddrs := []resolver.Address{{Addr: "127.0.0.1:0", ServerName: "grpclb.server"}}
	grpclbConfig := parseServiceConfig(t, r, `{"loadBalancingPolicy": "grpclb"}`)
	r.UpdateState(grpclbstate.Set(resolver.State{ServiceConfig: grpclbConfig}, &grpclbstate.State{BalancerAddresses: resolvedAddrs}))
	defer te.tearDown()

	if err := verifyResultWithDelay(func() (bool, error) {
		tcs, _ := channelz.GetTopChannels(0, 0)
		if len(tcs) != 1 {
			return false, fmt.Errorf("there should only be one top channel, not %d", len(tcs))
		}
		if nestedChans := tcs[0].NestedChans(); len(nestedChans) != 1 {
			return false, fmt.Errorf("there should be one nested channel from grpclb, not %d", len(nestedChans))
		}
		return true, nil
	}); err != nil {
		t.Fatal(err)
	}

	r.UpdateState(resolver.State{
		Addresses:     []resolver.Address{{Addr: "127.0.0.1:0"}},
		ServiceConfig: parseServiceConfig(t, r, `{"loadBalancingPolicy": "round_robin"}`),
	})

	// wait for the shutdown of grpclb balancer
	if err := verifyResultWithDelay(func() (bool, error) {
		tcs, _ := channelz.GetTopChannels(0, 0)
		if len(tcs) != 1 {
			return false, fmt.Errorf("there should only be one top channel, not %d", len(tcs))
		}
		if nestedChans := tcs[0].NestedChans(); len(nestedChans) != 0 {
			return false, fmt.Errorf("there should be 0 nested channel from grpclb, not %d", len(nestedChans))
		}
		return true, nil
	}); err != nil {
		t.Fatal(err)
	}
}

func (s) TestCZClientSubChannelSocketRegistrationAndDeletion(t *testing.T) {
	e := tcpClearRREnv
	num := 3 // number of backends
	te := newTest(t, e)
	var svrAddrs []resolver.Address
	te.startServers(&testServer{security: e.security}, num)
	r := manual.NewBuilderWithScheme("whatever")
	for _, a := range te.srvAddrs {
		svrAddrs = append(svrAddrs, resolver.Address{Addr: a})
	}
	r.InitialState(resolver.State{Addresses: svrAddrs})
	te.resolverScheme = r.Scheme()
	te.clientConn(grpc.WithResolvers(r))
	defer te.tearDown()
	// Here, we just wait for all sockets to be up. In the future, if we implement
	// IDLE, we may need to make several rpc calls to create the sockets.
	if err := verifyResultWithDelay(func() (bool, error) {
		tcs, _ := channelz.GetTopChannels(0, 0)
		if len(tcs) != 1 {
			return false, fmt.Errorf("there should only be one top channel, not %d", len(tcs))
		}
		subChans := tcs[0].SubChans()
		if len(subChans) != num {
			return false, fmt.Errorf("there should be %d subchannel not %d", num, len(subChans))
		}
		count := 0
		for k := range subChans {
			sc := channelz.GetSubChannel(k)
			if sc == nil {
				return false, fmt.Errorf("got <nil> subchannel")
			}
			count += len(sc.Sockets())
		}
		if count != num {
			return false, fmt.Errorf("there should be %d sockets not %d", num, count)
		}

		return true, nil
	}); err != nil {
		t.Fatal(err)
	}

	r.UpdateState(resolver.State{Addresses: svrAddrs[:len(svrAddrs)-1]})

	if err := verifyResultWithDelay(func() (bool, error) {
		tcs, _ := channelz.GetTopChannels(0, 0)
		if len(tcs) != 1 {
			return false, fmt.Errorf("there should only be one top channel, not %d", len(tcs))
		}
		subChans := tcs[0].SubChans()
		if len(subChans) != num-1 {
			return false, fmt.Errorf("there should be %d subchannel not %d", num-1, len(subChans))
		}
		count := 0
		for k := range subChans {
			sc := channelz.GetSubChannel(k)
			if sc == nil {
				return false, fmt.Errorf("got <nil> subchannel")
			}
			count += len(sc.Sockets())
		}
		if count != num-1 {
			return false, fmt.Errorf("there should be %d sockets not %d", num-1, count)
		}

		return true, nil
	}); err != nil {
		t.Fatal(err)
	}
}

func (s) TestCZServerSocketRegistrationAndDeletion(t *testing.T) {
	testcases := []struct {
		total  int
		start  int64
		max    int
		length int
		end    bool
	}{
		{total: int(channelz.EntriesPerPage), start: 0, max: 0, length: channelz.EntriesPerPage, end: true},
		{total: int(channelz.EntriesPerPage) - 1, start: 0, max: 0, length: channelz.EntriesPerPage - 1, end: true},
		{total: int(channelz.EntriesPerPage) + 1, start: 0, max: 0, length: channelz.EntriesPerPage, end: false},
		{total: int(channelz.EntriesPerPage), start: 1, max: 0, length: channelz.EntriesPerPage - 1, end: true},
		{total: int(channelz.EntriesPerPage) + 1, start: int64(channelz.EntriesPerPage) + 1, max: 0, length: 0, end: true},
		{total: int(channelz.EntriesPerPage), start: 0, max: 1, length: 1, end: false},
		{total: int(channelz.EntriesPerPage), start: 0, max: channelz.EntriesPerPage - 1, length: channelz.EntriesPerPage - 1, end: false},
	}

	for _, c := range testcases {
		// Reset channelz IDs so `start` is valid.
		channelz.IDGen.Reset()

		e := tcpClearRREnv
		te := newTest(t, e)
		te.startServer(&testServer{security: e.security})
		var ccs []*grpc.ClientConn
		for i := 0; i < c.total; i++ {
			cc := te.clientConn()
			te.cc = nil
			ccs = append(ccs, cc)
		}

		var svrID int64
		if err := verifyResultWithDelay(func() (bool, error) {
			ss, _ := channelz.GetServers(0, 0)
			if len(ss) != 1 {
				return false, fmt.Errorf("there should only be one server, not %d", len(ss))
			}
			if got := len(ss[0].ListenSockets()); got != 1 {
				return false, fmt.Errorf("there should only be one server listen socket, not %d", got)
			}

			startID := c.start
			if startID != 0 {
				ns, _ := channelz.GetServerSockets(ss[0].ID, 0, c.total)
				if int64(len(ns)) < c.start {
					return false, fmt.Errorf("there should more than %d sockets, not %d", len(ns), c.start)
				}
				startID = ns[c.start-1].ID + 1
			}

			ns, end := channelz.GetServerSockets(ss[0].ID, startID, c.max)
			if len(ns) != c.length || end != c.end {
				return false, fmt.Errorf("GetServerSockets(%d) = %+v (len of which: %d), end: %+v, want len(GetServerSockets(%d)) = %d, end: %+v", c.start, ns, len(ns), end, c.start, c.length, c.end)
			}

			svrID = ss[0].ID
			return true, nil
		}); err != nil {
			t.Fatal(err)
		}

		for _, cc := range ccs {
			cc.Close()
		}

		if err := verifyResultWithDelay(func() (bool, error) {
			ns, _ := channelz.GetServerSockets(svrID, c.start, c.max)
			if len(ns) != 0 {
				return false, fmt.Errorf("there should be %d normal sockets not %d", 0, len(ns))
			}
			return true, nil
		}); err != nil {
			t.Fatal(err)
		}
		te.tearDown()
	}
}

func (s) TestCZServerListenSocketDeletion(t *testing.T) {
	s := grpc.NewServer()
	lis, err := net.Listen("tcp", "localhost:0")
	if err != nil {
		t.Fatalf("failed to listen: %v", err)
	}
	go s.Serve(lis)
	if err := verifyResultWithDelay(func() (bool, error) {
		ss, _ := channelz.GetServers(0, 0)
		if len(ss) != 1 {
			return false, fmt.Errorf("there should only be one server, not %d", len(ss))
		}
		skts := ss[0].ListenSockets()
		if len(skts) != 1 {
			return false, fmt.Errorf("there should only be one server listen socket, not %v", skts)
		}
		return true, nil
	}); err != nil {
		t.Fatal(err)
	}

	lis.Close()
	if err := verifyResultWithDelay(func() (bool, error) {
		ss, _ := channelz.GetServers(0, 0)
		if len(ss) != 1 {
			return false, fmt.Errorf("there should be 1 server, not %d", len(ss))
		}
		skts := ss[0].ListenSockets()
		if len(skts) != 0 {
			return false, fmt.Errorf("there should only be %d server listen socket, not %v", 0, skts)
		}
		return true, nil
	}); err != nil {
		t.Fatal(err)
	}
	s.Stop()
}

func (s) TestCZRecursiveDeletionOfEntry(t *testing.T) {
	//           +--+TopChan+---+
	//           |              |
	//           v              v
	//    +-+SubChan1+--+   SubChan2
	//    |             |
	//    v             v
	// Socket1       Socket2

	topChan := channelz.RegisterChannel(nil, "")
	subChan1 := channelz.RegisterSubChannel(topChan, "")
	subChan2 := channelz.RegisterSubChannel(topChan, "")
	skt1 := channelz.RegisterSocket(&channelz.Socket{SocketType: channelz.SocketTypeNormal, Parent: subChan1})
	skt2 := channelz.RegisterSocket(&channelz.Socket{SocketType: channelz.SocketTypeNormal, Parent: subChan1})

	tcs, _ := channelz.GetTopChannels(0, 0)
	if tcs == nil || len(tcs) != 1 {
		t.Fatalf("There should be one TopChannel entry")
	}
	if len(tcs[0].SubChans()) != 2 {
		t.Fatalf("There should be two SubChannel entries")
	}
	sc := channelz.GetSubChannel(subChan1.ID)
	if sc == nil || len(sc.Sockets()) != 2 {
		t.Fatalf("There should be two Socket entries")
	}

	channelz.RemoveEntry(topChan.ID)
	tcs, _ = channelz.GetTopChannels(0, 0)
	if tcs == nil || len(tcs) != 1 {
		t.Fatalf("There should be one TopChannel entry")
	}

	channelz.RemoveEntry(subChan1.ID)
	channelz.RemoveEntry(subChan2.ID)
	tcs, _ = channelz.GetTopChannels(0, 0)
	if tcs == nil || len(tcs) != 1 {
		t.Fatalf("There should be one TopChannel entry")
	}
	if len(tcs[0].SubChans()) != 1 {
		t.Fatalf("There should be one SubChannel entry")
	}

	channelz.RemoveEntry(skt1.ID)
	channelz.RemoveEntry(skt2.ID)
	tcs, _ = channelz.GetTopChannels(0, 0)
	if tcs != nil {
		t.Fatalf("There should be no TopChannel entry")
	}
}

func (s) TestCZChannelMetrics(t *testing.T) {
	e := tcpClearRREnv
	num := 3 // number of backends
	te := newTest(t, e)
	te.maxClientSendMsgSize = newInt(8)
	var svrAddrs []resolver.Address
	te.startServers(&testServer{security: e.security}, num)
	r := manual.NewBuilderWithScheme("whatever")
	for _, a := range te.srvAddrs {
		svrAddrs = append(svrAddrs, resolver.Address{Addr: a})
	}
	r.InitialState(resolver.State{Addresses: svrAddrs})
	te.resolverScheme = r.Scheme()
	cc := te.clientConn(grpc.WithResolvers(r))
	defer te.tearDown()
	tc := testgrpc.NewTestServiceClient(cc)
	ctx, cancel := context.WithTimeout(context.Background(), defaultTestTimeout)
	defer cancel()
	if _, err := tc.EmptyCall(ctx, &testpb.Empty{}); err != nil {
		t.Fatalf("TestService/EmptyCall(_, _) = _, %v, want _, <nil>", err)
	}

	const smallSize = 1
	const largeSize = 8

	largePayload, err := newPayload(testpb.PayloadType_COMPRESSABLE, largeSize)
	if err != nil {
		t.Fatal(err)
	}
	req := &testpb.SimpleRequest{
		ResponseType: testpb.PayloadType_COMPRESSABLE,
		ResponseSize: int32(smallSize),
		Payload:      largePayload,
	}

	if _, err := tc.UnaryCall(ctx, req); err == nil || status.Code(err) != codes.ResourceExhausted {
		t.Fatalf("TestService/UnaryCall(_, _) = _, %v, want _, error code: %s", err, codes.ResourceExhausted)
	}

	stream, err := tc.FullDuplexCall(ctx)
	if err != nil {
		t.Fatalf("%v.FullDuplexCall(_) = _, %v, want <nil>", tc, err)
	}
	defer stream.CloseSend()
	// Here, we just wait for all sockets to be up. In the future, if we implement
	// IDLE, we may need to make several rpc calls to create the sockets.
	if err := verifyResultWithDelay(func() (bool, error) {
		tcs, _ := channelz.GetTopChannels(0, 0)
		if len(tcs) != 1 {
			return false, fmt.Errorf("there should only be one top channel, not %d", len(tcs))
		}
		subChans := tcs[0].SubChans()
		if len(subChans) != num {
			return false, fmt.Errorf("there should be %d subchannel not %d", num, len(subChans))
		}
		var cst, csu, cf int64
		for k := range subChans {
			sc := channelz.GetSubChannel(k)
			if sc == nil {
				return false, fmt.Errorf("got <nil> subchannel")
			}
			cst += sc.ChannelMetrics.CallsStarted.Load()
			csu += sc.ChannelMetrics.CallsSucceeded.Load()
			cf += sc.ChannelMetrics.CallsFailed.Load()
		}
		if cst != 3 {
			return false, fmt.Errorf("there should be 3 CallsStarted not %d", cst)
		}
		if csu != 1 {
			return false, fmt.Errorf("there should be 1 CallsSucceeded not %d", csu)
		}
		if cf != 1 {
			return false, fmt.Errorf("there should be 1 CallsFailed not %d", cf)
		}
		if got := tcs[0].ChannelMetrics.CallsStarted.Load(); got != 3 {
			return false, fmt.Errorf("there should be 3 CallsStarted not %d", got)
		}
		if got := tcs[0].ChannelMetrics.CallsSucceeded.Load(); got != 1 {
			return false, fmt.Errorf("there should be 1 CallsSucceeded not %d", got)
		}
		if got := tcs[0].ChannelMetrics.CallsFailed.Load(); got != 1 {
			return false, fmt.Errorf("there should be 1 CallsFailed not %d", got)
		}
		return true, nil
	}); err != nil {
		t.Fatal(err)
	}
}

func (s) TestCZServerMetrics(t *testing.T) {
	e := tcpClearRREnv
	te := newTest(t, e)
	te.maxServerReceiveMsgSize = newInt(8)
	te.startServer(&testServer{security: e.security})
	defer te.tearDown()
	cc := te.clientConn()
	tc := testgrpc.NewTestServiceClient(cc)
	ctx, cancel := context.WithTimeout(context.Background(), defaultTestTimeout)
	defer cancel()
	if _, err := tc.EmptyCall(ctx, &testpb.Empty{}); err != nil {
		t.Fatalf("TestService/EmptyCall(_, _) = _, %v, want _, <nil>", err)
	}

	const smallSize = 1
	const largeSize = 8

	largePayload, err := newPayload(testpb.PayloadType_COMPRESSABLE, largeSize)
	if err != nil {
		t.Fatal(err)
	}
	req := &testpb.SimpleRequest{
		ResponseType: testpb.PayloadType_COMPRESSABLE,
		ResponseSize: int32(smallSize),
		Payload:      largePayload,
	}
	if _, err := tc.UnaryCall(ctx, req); err == nil || status.Code(err) != codes.ResourceExhausted {
		t.Fatalf("TestService/UnaryCall(_, _) = _, %v, want _, error code: %s", err, codes.ResourceExhausted)
	}

	stream, err := tc.FullDuplexCall(ctx)
	if err != nil {
		t.Fatalf("%v.FullDuplexCall(_) = _, %v, want <nil>", tc, err)
	}
	defer stream.CloseSend()

	if err := verifyResultWithDelay(func() (bool, error) {
		ss, _ := channelz.GetServers(0, 0)
		if len(ss) != 1 {
			return false, fmt.Errorf("there should only be one server, not %d", len(ss))
		}
		if cs := ss[0].ServerMetrics.CallsStarted.Load(); cs != 3 {
			return false, fmt.Errorf("there should be 3 CallsStarted not %d", cs)
		}
		if cs := ss[0].ServerMetrics.CallsSucceeded.Load(); cs != 1 {
			return false, fmt.Errorf("there should be 1 CallsSucceeded not %d", cs)
		}
		if cf := ss[0].ServerMetrics.CallsFailed.Load(); cf != 1 {
			return false, fmt.Errorf("there should be 1 CallsFailed not %d", cf)
		}
		return true, nil
	}); err != nil {
		t.Fatal(err)
	}
}

type testServiceClientWrapper struct {
	testgrpc.TestServiceClient
	mu             sync.RWMutex
	streamsCreated int
}

func (t *testServiceClientWrapper) getCurrentStreamID() uint32 {
	t.mu.RLock()
	defer t.mu.RUnlock()
	return uint32(2*t.streamsCreated - 1)
}

func (t *testServiceClientWrapper) EmptyCall(ctx context.Context, in *testpb.Empty, opts ...grpc.CallOption) (*testpb.Empty, error) {
	t.mu.Lock()
	defer t.mu.Unlock()
	t.streamsCreated++
	return t.TestServiceClient.EmptyCall(ctx, in, opts...)
}

func (t *testServiceClientWrapper) UnaryCall(ctx context.Context, in *testpb.SimpleRequest, opts ...grpc.CallOption) (*testpb.SimpleResponse, error) {
	t.mu.Lock()
	defer t.mu.Unlock()
	t.streamsCreated++
	return t.TestServiceClient.UnaryCall(ctx, in, opts...)
}

func (t *testServiceClientWrapper) StreamingOutputCall(ctx context.Context, in *testpb.StreamingOutputCallRequest, opts ...grpc.CallOption) (testgrpc.TestService_StreamingOutputCallClient, error) {
	t.mu.Lock()
	defer t.mu.Unlock()
	t.streamsCreated++
	return t.TestServiceClient.StreamingOutputCall(ctx, in, opts...)
}

func (t *testServiceClientWrapper) StreamingInputCall(ctx context.Context, opts ...grpc.CallOption) (testgrpc.TestService_StreamingInputCallClient, error) {
	t.mu.Lock()
	defer t.mu.Unlock()
	t.streamsCreated++
	return t.TestServiceClient.StreamingInputCall(ctx, opts...)
}

func (t *testServiceClientWrapper) FullDuplexCall(ctx context.Context, opts ...grpc.CallOption) (testgrpc.TestService_FullDuplexCallClient, error) {
	t.mu.Lock()
	defer t.mu.Unlock()
	t.streamsCreated++
	return t.TestServiceClient.FullDuplexCall(ctx, opts...)
}

func (t *testServiceClientWrapper) HalfDuplexCall(ctx context.Context, opts ...grpc.CallOption) (testgrpc.TestService_HalfDuplexCallClient, error) {
	t.mu.Lock()
	defer t.mu.Unlock()
	t.streamsCreated++
	return t.TestServiceClient.HalfDuplexCall(ctx, opts...)
}

func doSuccessfulUnaryCall(tc testgrpc.TestServiceClient, t *testing.T) {
	ctx, cancel := context.WithTimeout(context.Background(), defaultTestTimeout)
	defer cancel()
	if _, err := tc.EmptyCall(ctx, &testpb.Empty{}); err != nil {
		t.Fatalf("TestService/EmptyCall(_, _) = _, %v, want _, <nil>", err)
	}
}

func doStreamingInputCallWithLargePayload(tc testgrpc.TestServiceClient, t *testing.T) {
	ctx, cancel := context.WithTimeout(context.Background(), defaultTestTimeout)
	defer cancel()
	s, err := tc.StreamingInputCall(ctx)
	if err != nil {
		t.Fatalf("TestService/StreamingInputCall(_) = _, %v, want <nil>", err)
	}
	payload, err := newPayload(testpb.PayloadType_COMPRESSABLE, 10000)
	if err != nil {
		t.Fatal(err)
	}
	s.Send(&testpb.StreamingInputCallRequest{Payload: payload})
}

func doServerSideFailedUnaryCall(tc testgrpc.TestServiceClient, t *testing.T) {
	const smallSize = 1
	const largeSize = 2000

	largePayload, err := newPayload(testpb.PayloadType_COMPRESSABLE, largeSize)
	if err != nil {
		t.Fatal(err)
	}
	req := &testpb.SimpleRequest{
		ResponseType: testpb.PayloadType_COMPRESSABLE,
		ResponseSize: int32(smallSize),
		Payload:      largePayload,
	}
	ctx, cancel := context.WithTimeout(context.Background(), defaultTestTimeout)
	defer cancel()
	if _, err := tc.UnaryCall(ctx, req); err == nil || status.Code(err) != codes.ResourceExhausted {
		t.Fatalf("TestService/UnaryCall(_, _) = _, %v, want _, error code: %s", err, codes.ResourceExhausted)
	}
}

func doClientSideInitiatedFailedStream(tc testgrpc.TestServiceClient, t *testing.T) {
	ctx, cancel := context.WithTimeout(context.Background(), defaultTestTimeout)
	stream, err := tc.FullDuplexCall(ctx)
	if err != nil {
		t.Fatalf("TestService/FullDuplexCall(_) = _, %v, want <nil>", err)
	}

	const smallSize = 1
	smallPayload, err := newPayload(testpb.PayloadType_COMPRESSABLE, smallSize)
	if err != nil {
		t.Fatal(err)
	}

	sreq := &testpb.StreamingOutputCallRequest{
		ResponseType: testpb.PayloadType_COMPRESSABLE,
		ResponseParameters: []*testpb.ResponseParameters{
			{Size: smallSize},
		},
		Payload: smallPayload,
	}

	if err := stream.Send(sreq); err != nil {
		t.Fatalf("%v.Send(%v) = %v, want <nil>", stream, sreq, err)
	}
	if _, err := stream.Recv(); err != nil {
		t.Fatalf("%v.Recv() = %v, want <nil>", stream, err)
	}
	// By canceling the call, the client will send rst_stream to end the call, and
	// the stream will failed as a result.
	cancel()
}

// This func is to be used to test client side counting of failed streams.
func doServerSideInitiatedFailedStreamWithRSTStream(tc testgrpc.TestServiceClient, t *testing.T, l *listenerWrapper) {
	ctx, cancel := context.WithTimeout(context.Background(), defaultTestTimeout)
	defer cancel()
	stream, err := tc.FullDuplexCall(ctx)
	if err != nil {
		t.Fatalf("TestService/FullDuplexCall(_) = _, %v, want <nil>", err)
	}

	const smallSize = 1
	smallPayload, err := newPayload(testpb.PayloadType_COMPRESSABLE, smallSize)
	if err != nil {
		t.Fatal(err)
	}

	sreq := &testpb.StreamingOutputCallRequest{
		ResponseType: testpb.PayloadType_COMPRESSABLE,
		ResponseParameters: []*testpb.ResponseParameters{
			{Size: smallSize},
		},
		Payload: smallPayload,
	}

	if err := stream.Send(sreq); err != nil {
		t.Fatalf("%v.Send(%v) = %v, want <nil>", stream, sreq, err)
	}
	if _, err := stream.Recv(); err != nil {
		t.Fatalf("%v.Recv() = %v, want <nil>", stream, err)
	}

	rcw := l.getLastConn()

	if rcw != nil {
		rcw.writeRSTStream(tc.(*testServiceClientWrapper).getCurrentStreamID(), http2.ErrCodeCancel)
	}
	if _, err := stream.Recv(); err == nil {
		t.Fatalf("%v.Recv() = %v, want <non-nil>", stream, err)
	}
}

// this func is to be used to test client side counting of failed streams.
func doServerSideInitiatedFailedStreamWithGoAway(ctx context.Context, tc testgrpc.TestServiceClient, t *testing.T, l *listenerWrapper) {
	// This call is just to keep the transport from shutting down (socket will be deleted
	// in this case, and we will not be able to get metrics).
	s, err := tc.FullDuplexCall(ctx)
	if err != nil {
		t.Fatalf("TestService/FullDuplexCall(_) = _, %v, want <nil>", err)
	}
	if err := s.Send(&testpb.StreamingOutputCallRequest{ResponseParameters: []*testpb.ResponseParameters{
		{
			Size: 1,
		},
	}}); err != nil {
		t.Fatalf("s.Send() failed with error: %v", err)
	}
	if _, err := s.Recv(); err != nil {
		t.Fatalf("s.Recv() failed with error: %v", err)
	}

	s, err = tc.FullDuplexCall(ctx)
	if err != nil {
		t.Fatalf("TestService/FullDuplexCall(_) = _, %v, want <nil>", err)
	}
	if err := s.Send(&testpb.StreamingOutputCallRequest{ResponseParameters: []*testpb.ResponseParameters{
		{
			Size: 1,
		},
	}}); err != nil {
		t.Fatalf("s.Send() failed with error: %v", err)
	}
	if _, err := s.Recv(); err != nil {
		t.Fatalf("s.Recv() failed with error: %v", err)
	}

	rcw := l.getLastConn()
	if rcw != nil {
		rcw.writeGoAway(tc.(*testServiceClientWrapper).getCurrentStreamID()-2, http2.ErrCodeCancel, []byte{})
	}
	if _, err := s.Recv(); err == nil {
		t.Fatalf("%v.Recv() = %v, want <non-nil>", s, err)
	}
}

func (s) TestCZClientSocketMetricsStreamsAndMessagesCount(t *testing.T) {
	ctx, cancel := context.WithTimeout(context.Background(), defaultTestTimeout)
	defer cancel()

	e := tcpClearRREnv
	te := newTest(t, e)
	te.maxServerReceiveMsgSize = newInt(20)
	te.maxClientReceiveMsgSize = newInt(20)
	rcw := te.startServerWithConnControl(&testServer{security: e.security})
	defer te.tearDown()
	cc := te.clientConn()
	tc := &testServiceClientWrapper{TestServiceClient: testgrpc.NewTestServiceClient(cc)}

	doSuccessfulUnaryCall(tc, t)
	var scID, skID int64
	if err := verifyResultWithDelay(func() (bool, error) {
		tchan, _ := channelz.GetTopChannels(0, 0)
		if len(tchan) != 1 {
			return false, fmt.Errorf("there should only be one top channel, not %d", len(tchan))
		}
		subChans := tchan[0].SubChans()
		if len(subChans) != 1 {
			return false, fmt.Errorf("there should only be one subchannel under top channel %d, not %d", tchan[0].ID, len(subChans))
		}

		for scID = range subChans {
			break
		}
		sc := channelz.GetSubChannel(scID)
		if sc == nil {
			return false, fmt.Errorf("there should only be one socket under subchannel %d, not 0", scID)
		}
		skts := sc.Sockets()
		if len(skts) != 1 {
			return false, fmt.Errorf("there should only be one socket under subchannel %d, not %d", sc.ID, len(skts))
		}
		for skID = range skts {
			break
		}
		skt := channelz.GetSocket(skID)
		sktData := &skt.SocketMetrics
		if sktData.StreamsStarted.Load() != 1 || sktData.StreamsSucceeded.Load() != 1 || sktData.MessagesSent.Load() != 1 || sktData.MessagesReceived.Load() != 1 {
			return false, fmt.Errorf("channelz.GetSocket(%d), want (StreamsStarted.Load(), StreamsSucceeded.Load(), MessagesSent.Load(), MessagesReceived.Load()) = (1, 1, 1, 1), got (%d, %d, %d, %d)", skt.ID, sktData.StreamsStarted.Load(), sktData.StreamsSucceeded.Load(), sktData.MessagesSent.Load(), sktData.MessagesReceived.Load())
		}
		return true, nil
	}); err != nil {
		t.Fatal(err)
	}

	doServerSideFailedUnaryCall(tc, t)
	if err := verifyResultWithDelay(func() (bool, error) {
		skt := channelz.GetSocket(skID)
		sktData := &skt.SocketMetrics
		if sktData.StreamsStarted.Load() != 2 || sktData.StreamsSucceeded.Load() != 2 || sktData.MessagesSent.Load() != 2 || sktData.MessagesReceived.Load() != 1 {
			return false, fmt.Errorf("channelz.GetSocket(%d), want (StreamsStarted.Load(), StreamsSucceeded.Load(), MessagesSent.Load(), MessagesReceived.Load()) = (2, 2, 2, 1), got (%d, %d, %d, %d)", skt.ID, sktData.StreamsStarted.Load(), sktData.StreamsSucceeded.Load(), sktData.MessagesSent.Load(), sktData.MessagesReceived.Load())
		}
		return true, nil
	}); err != nil {
		t.Fatal(err)
	}

	doClientSideInitiatedFailedStream(tc, t)
	if err := verifyResultWithDelay(func() (bool, error) {
		skt := channelz.GetSocket(skID)
		sktData := &skt.SocketMetrics
		if sktData.StreamsStarted.Load() != 3 || sktData.StreamsSucceeded.Load() != 2 || sktData.StreamsFailed.Load() != 1 || sktData.MessagesSent.Load() != 3 || sktData.MessagesReceived.Load() != 2 {
			return false, fmt.Errorf("channelz.GetSocket(%d), want (StreamsStarted.Load(), StreamsSucceeded.Load(), StreamsFailed.Load(), MessagesSent.Load(), MessagesReceived.Load()) = (3, 2, 1, 3, 2), got (%d, %d, %d, %d, %d)", skt.ID, sktData.StreamsStarted.Load(), sktData.StreamsSucceeded.Load(), sktData.StreamsFailed.Load(), sktData.MessagesSent.Load(), sktData.MessagesReceived.Load())
		}
		return true, nil
	}); err != nil {
		t.Fatal(err)
	}

	doServerSideInitiatedFailedStreamWithRSTStream(tc, t, rcw)
	if err := verifyResultWithDelay(func() (bool, error) {
		skt := channelz.GetSocket(skID)
		sktData := &skt.SocketMetrics
		if sktData.StreamsStarted.Load() != 4 || sktData.StreamsSucceeded.Load() != 2 || sktData.StreamsFailed.Load() != 2 || sktData.MessagesSent.Load() != 4 || sktData.MessagesReceived.Load() != 3 {
			return false, fmt.Errorf("channelz.GetSocket(%d), want (StreamsStarted.Load(), StreamsSucceeded.Load(), StreamsFailed.Load(), MessagesSent.Load(), MessagesReceived.Load()) = (4, 2, 2, 4, 3), got (%d, %d, %d, %d, %d)", skt.ID, sktData.StreamsStarted.Load(), sktData.StreamsSucceeded.Load(), sktData.StreamsFailed.Load(), sktData.MessagesSent.Load(), sktData.MessagesReceived.Load())
		}
		return true, nil
	}); err != nil {
		t.Fatal(err)
	}

	doServerSideInitiatedFailedStreamWithGoAway(ctx, tc, t, rcw)
	if err := verifyResultWithDelay(func() (bool, error) {
		skt := channelz.GetSocket(skID)
		sktData := &skt.SocketMetrics
		if sktData.StreamsStarted.Load() != 6 || sktData.StreamsSucceeded.Load() != 2 || sktData.StreamsFailed.Load() != 3 || sktData.MessagesSent.Load() != 6 || sktData.MessagesReceived.Load() != 5 {
			return false, fmt.Errorf("channelz.GetSocket(%d), want (StreamsStarted.Load(), StreamsSucceeded.Load(), StreamsFailed.Load(), MessagesSent.Load(), MessagesReceived.Load()) = (6, 2, 3, 6, 5), got (%d, %d, %d, %d, %d)", skt.ID, sktData.StreamsStarted.Load(), sktData.StreamsSucceeded.Load(), sktData.StreamsFailed.Load(), sktData.MessagesSent.Load(), sktData.MessagesReceived.Load())
		}
		return true, nil
	}); err != nil {
		t.Fatal(err)
	}
}

// This test is to complete TestCZClientSocketMetricsStreamsAndMessagesCount and
// TestCZServerSocketMetricsStreamsAndMessagesCount by adding the test case of
// server sending RST_STREAM to client due to client side flow control violation.
// It is separated from other cases due to setup incompatibly, i.e. max receive
// size violation will mask flow control violation.
func (s) TestCZClientAndServerSocketMetricsStreamsCountFlowControlRSTStream(t *testing.T) {
	e := tcpClearRREnv
	te := newTest(t, e)
	te.serverInitialWindowSize = 65536
	// Avoid overflowing connection level flow control window, which will lead to
	// transport being closed.
	te.serverInitialConnWindowSize = 65536 * 2
	ts := &stubserver.StubServer{FullDuplexCallF: func(stream testgrpc.TestService_FullDuplexCallServer) error {
		stream.Send(&testpb.StreamingOutputCallResponse{})
		<-stream.Context().Done()
		return status.Errorf(codes.DeadlineExceeded, "deadline exceeded or cancelled")
	}}
	te.startServer(ts)
	defer te.tearDown()
	cc, dw := te.clientConnWithConnControl()
	tc := &testServiceClientWrapper{TestServiceClient: testgrpc.NewTestServiceClient(cc)}

	ctx, cancel := context.WithTimeout(context.Background(), defaultTestTimeout)
	stream, err := tc.FullDuplexCall(ctx)
	if err != nil {
		t.Fatalf("TestService/FullDuplexCall(_) = _, %v, want <nil>", err)
	}
	if _, err := stream.Recv(); err != nil {
		t.Fatalf("stream.Recv() = %v, want nil", err)
	}
	go func() {
		payload := make([]byte, 16384)
		for i := 0; i < 6; i++ {
			dw.getRawConnWrapper().writeDataFrame(tc.getCurrentStreamID(), payload)
		}
	}()
	if _, err := stream.Recv(); status.Code(err) != codes.ResourceExhausted {
		t.Fatalf("stream.Recv() = %v, want error code: %v", err, codes.ResourceExhausted)
	}
	cancel()

	if err := verifyResultWithDelay(func() (bool, error) {
		tchan, _ := channelz.GetTopChannels(0, 0)
		if len(tchan) != 1 {
			return false, fmt.Errorf("there should only be one top channel, not %d", len(tchan))
		}
		subChans := tchan[0].SubChans()
		if len(subChans) != 1 {
			return false, fmt.Errorf("there should only be one subchannel under top channel %d, not %d", tchan[0].ID, len(subChans))
		}
		var id int64
		for id = range subChans {
			break
		}
		sc := channelz.GetSubChannel(id)
		if sc == nil {
			return false, fmt.Errorf("there should only be one socket under subchannel %d, not 0", id)
		}
		skts := sc.Sockets()
		if len(skts) != 1 {
			return false, fmt.Errorf("there should only be one socket under subchannel %d, not %d", sc.ID, len(skts))
		}
		for id = range skts {
			break
		}
		skt := channelz.GetSocket(id)
		sktData := &skt.SocketMetrics
		if sktData.StreamsStarted.Load() != 1 || sktData.StreamsSucceeded.Load() != 0 || sktData.StreamsFailed.Load() != 1 {
			return false, fmt.Errorf("channelz.GetSocket(%d), want (StreamsStarted.Load(), StreamsSucceeded.Load(), StreamsFailed.Load()) = (1, 0, 1), got (%d, %d, %d)", skt.ID, sktData.StreamsStarted.Load(), sktData.StreamsSucceeded.Load(), sktData.StreamsFailed.Load())
		}
		ss, _ := channelz.GetServers(0, 0)
		if len(ss) != 1 {
			return false, fmt.Errorf("there should only be one server, not %d", len(ss))
		}

		ns, _ := channelz.GetServerSockets(ss[0].ID, 0, 0)
		if len(ns) != 1 {
			return false, fmt.Errorf("there should be one server normal socket, not %d", len(ns))
		}
		sktData = &ns[0].SocketMetrics
		if sktData.StreamsStarted.Load() != 1 || sktData.StreamsSucceeded.Load() != 0 || sktData.StreamsFailed.Load() != 1 {
			return false, fmt.Errorf("server socket metric with ID %d, want (StreamsStarted.Load(), StreamsSucceeded.Load(), StreamsFailed.Load()) = (1, 0, 1), got (%d, %d, %d)", ns[0].ID, sktData.StreamsStarted.Load(), sktData.StreamsSucceeded.Load(), sktData.StreamsFailed.Load())
		}
		return true, nil
	}); err != nil {
		t.Fatal(err)
	}
}

func (s) TestCZClientAndServerSocketMetricsFlowControl(t *testing.T) {
	e := tcpClearRREnv
	te := newTest(t, e)
	// disable BDP
	te.serverInitialWindowSize = 65536
	te.serverInitialConnWindowSize = 65536
	te.clientInitialWindowSize = 65536
	te.clientInitialConnWindowSize = 65536
	te.startServer(&testServer{security: e.security})
	defer te.tearDown()
	cc := te.clientConn()
	tc := testgrpc.NewTestServiceClient(cc)

	for i := 0; i < 10; i++ {
		doSuccessfulUnaryCall(tc, t)
	}

	var cliSktID, svrSktID int64
	if err := verifyResultWithDelay(func() (bool, error) {
		tchan, _ := channelz.GetTopChannels(0, 0)
		if len(tchan) != 1 {
			return false, fmt.Errorf("there should only be one top channel, not %d", len(tchan))
		}
		subChans := tchan[0].SubChans()
		if len(subChans) != 1 {
			return false, fmt.Errorf("there should only be one subchannel under top channel %d, not %d", tchan[0].ID, len(subChans))
		}
		var id int64
		for id = range subChans {
			break
		}
		sc := channelz.GetSubChannel(id)
		if sc == nil {
			return false, fmt.Errorf("there should only be one socket under subchannel %d, not 0", id)
		}
		skts := sc.Sockets()
		if len(skts) != 1 {
			return false, fmt.Errorf("there should only be one socket under subchannel %d, not %d", sc.ID, len(skts))
		}
		for id = range skts {
			break
		}
		skt := channelz.GetSocket(id)
		sktData := skt.EphemeralMetrics()
		// 65536 - 5 (Length-Prefixed-Message size) * 10 = 65486
		if sktData.LocalFlowControlWindow != 65486 || sktData.RemoteFlowControlWindow != 65486 {
			return false, fmt.Errorf("client: (LocalFlowControlWindow, RemoteFlowControlWindow) size should be (65536, 65486), not (%d, %d)", sktData.LocalFlowControlWindow, sktData.RemoteFlowControlWindow)
		}
		ss, _ := channelz.GetServers(0, 0)
		if len(ss) != 1 {
			return false, fmt.Errorf("there should only be one server, not %d", len(ss))
		}
		ns, _ := channelz.GetServerSockets(ss[0].ID, 0, 0)
		sktData = ns[0].EphemeralMetrics()
		if sktData.LocalFlowControlWindow != 65486 || sktData.RemoteFlowControlWindow != 65486 {
			return false, fmt.Errorf("server: (LocalFlowControlWindow, RemoteFlowControlWindow) size should be (65536, 65486), not (%d, %d)", sktData.LocalFlowControlWindow, sktData.RemoteFlowControlWindow)
		}
		cliSktID, svrSktID = id, ss[0].ID
		return true, nil
	}); err != nil {
		t.Fatal(err)
	}

	doStreamingInputCallWithLargePayload(tc, t)

	if err := verifyResultWithDelay(func() (bool, error) {
		skt := channelz.GetSocket(cliSktID)
		sktData := skt.EphemeralMetrics()
		// Local: 65536 - 5 (Length-Prefixed-Message size) * 10 = 65486
		// Remote: 65536 - 5 (Length-Prefixed-Message size) * 10 - 10011 = 55475
		if sktData.LocalFlowControlWindow != 65486 || sktData.RemoteFlowControlWindow != 55475 {
			return false, fmt.Errorf("client: (LocalFlowControlWindow, RemoteFlowControlWindow) size should be (65486, 55475), not (%d, %d)", sktData.LocalFlowControlWindow, sktData.RemoteFlowControlWindow)
		}
		ss, _ := channelz.GetServers(0, 0)
		if len(ss) != 1 {
			return false, fmt.Errorf("there should only be one server, not %d", len(ss))
		}
		ns, _ := channelz.GetServerSockets(svrSktID, 0, 0)
		sktData = ns[0].EphemeralMetrics()
		if sktData.LocalFlowControlWindow != 55475 || sktData.RemoteFlowControlWindow != 65486 {
			return false, fmt.Errorf("server: (LocalFlowControlWindow, RemoteFlowControlWindow) size should be (55475, 65486), not (%d, %d)", sktData.LocalFlowControlWindow, sktData.RemoteFlowControlWindow)
		}
		return true, nil
	}); err != nil {
		t.Fatal(err)
	}

	// triggers transport flow control window update on server side, since unacked
	// bytes should be larger than limit now. i.e. 50 + 20022 > 65536/4.
	doStreamingInputCallWithLargePayload(tc, t)
	if err := verifyResultWithDelay(func() (bool, error) {
		skt := channelz.GetSocket(cliSktID)
		sktData := skt.EphemeralMetrics()
		// Local: 65536 - 5 (Length-Prefixed-Message size) * 10 = 65486
		// Remote: 65536
		if sktData.LocalFlowControlWindow != 65486 || sktData.RemoteFlowControlWindow != 65536 {
			return false, fmt.Errorf("client: (LocalFlowControlWindow, RemoteFlowControlWindow) size should be (65486, 65536), not (%d, %d)", sktData.LocalFlowControlWindow, sktData.RemoteFlowControlWindow)
		}
		ss, _ := channelz.GetServers(0, 0)
		if len(ss) != 1 {
			return false, fmt.Errorf("there should only be one server, not %d", len(ss))
		}
		ns, _ := channelz.GetServerSockets(svrSktID, 0, 0)
		sktData = ns[0].EphemeralMetrics()
		if sktData.LocalFlowControlWindow != 65536 || sktData.RemoteFlowControlWindow != 65486 {
			return false, fmt.Errorf("server: (LocalFlowControlWindow, RemoteFlowControlWindow) size should be (65536, 65486), not (%d, %d)", sktData.LocalFlowControlWindow, sktData.RemoteFlowControlWindow)
		}
		return true, nil
	}); err != nil {
		t.Fatal(err)
	}
}

func (s) TestCZClientSocketMetricsKeepAlive(t *testing.T) {
	const keepaliveRate = 50 * time.Millisecond
	defer func(t time.Duration) { internal.KeepaliveMinPingTime = t }(internal.KeepaliveMinPingTime)
	internal.KeepaliveMinPingTime = keepaliveRate
	e := tcpClearRREnv
	te := newTest(t, e)
	te.customDialOptions = append(te.customDialOptions, grpc.WithKeepaliveParams(
		keepalive.ClientParameters{
			Time:                keepaliveRate,
			Timeout:             500 * time.Millisecond,
			PermitWithoutStream: true,
		}))
	te.customServerOptions = append(te.customServerOptions, grpc.KeepaliveEnforcementPolicy(
		keepalive.EnforcementPolicy{
			MinTime:             keepaliveRate,
			PermitWithoutStream: true,
		}))
	te.startServer(&testServer{security: e.security})
	cc := te.clientConn() // Dial the server
	ctx, cancel := context.WithTimeout(context.Background(), defaultTestTimeout)
	defer cancel()
	testutils.AwaitState(ctx, t, cc, connectivity.Ready)
	start := time.Now()
	// Wait for at least two keepalives to be able to occur.
	time.Sleep(2 * keepaliveRate)
	defer te.tearDown()
	if err := verifyResultWithDelay(func() (bool, error) {
		tchan, _ := channelz.GetTopChannels(0, 0)
		if len(tchan) != 1 {
			return false, fmt.Errorf("there should only be one top channel, not %d", len(tchan))
		}
		subChans := tchan[0].SubChans()
		if len(subChans) != 1 {
			return false, fmt.Errorf("there should only be one subchannel under top channel %d, not %d", tchan[0].ID, len(subChans))
		}
		var id int64
		for id = range subChans {
			break
		}
		sc := channelz.GetSubChannel(id)
		if sc == nil {
			return false, fmt.Errorf("there should only be one socket under subchannel %d, not 0", id)
		}
		skts := sc.Sockets()
		if len(skts) != 1 {
			return false, fmt.Errorf("there should only be one socket under subchannel %d, not %d", sc.ID, len(skts))
		}
		for id = range skts {
			break
		}
		skt := channelz.GetSocket(id)
		want := int64(time.Since(start) / keepaliveRate)
		if got := skt.SocketMetrics.KeepAlivesSent.Load(); got != want {
			return false, fmt.Errorf("there should be %v KeepAlives sent, not %d", want, got)
		}
		return true, nil
	}); err != nil {
		t.Fatal(err)
	}
}

func (s) TestCZServerSocketMetricsStreamsAndMessagesCount(t *testing.T) {
	e := tcpClearRREnv
	te := newTest(t, e)
	te.maxServerReceiveMsgSize = newInt(20)
	te.maxClientReceiveMsgSize = newInt(20)
	te.startServer(&testServer{security: e.security})
	defer te.tearDown()
	cc, _ := te.clientConnWithConnControl()
	tc := &testServiceClientWrapper{TestServiceClient: testgrpc.NewTestServiceClient(cc)}

	var svrID int64
	if err := verifyResultWithDelay(func() (bool, error) {
		ss, _ := channelz.GetServers(0, 0)
		if len(ss) != 1 {
			return false, fmt.Errorf("there should only be one server, not %d", len(ss))
		}
		svrID = ss[0].ID
		return true, nil
	}); err != nil {
		t.Fatal(err)
	}

	doSuccessfulUnaryCall(tc, t)
	if err := verifyResultWithDelay(func() (bool, error) {
		ns, _ := channelz.GetServerSockets(svrID, 0, 0)
		sktData := &ns[0].SocketMetrics
		if sktData.StreamsStarted.Load() != 1 || sktData.StreamsSucceeded.Load() != 1 || sktData.StreamsFailed.Load() != 0 || sktData.MessagesSent.Load() != 1 || sktData.MessagesReceived.Load() != 1 {
			return false, fmt.Errorf("server socket metric with ID %d, want (StreamsStarted.Load(), StreamsSucceeded.Load(), MessagesSent.Load(), MessagesReceived.Load()) = (1, 1, 1, 1), got (%d, %d, %d, %d, %d)", ns[0].ID, sktData.StreamsStarted.Load(), sktData.StreamsSucceeded.Load(), sktData.StreamsFailed.Load(), sktData.MessagesSent.Load(), sktData.MessagesReceived.Load())
		}
		return true, nil
	}); err != nil {
		t.Fatal(err)
	}

	doServerSideFailedUnaryCall(tc, t)
	if err := verifyResultWithDelay(func() (bool, error) {
		ns, _ := channelz.GetServerSockets(svrID, 0, 0)
		sktData := &ns[0].SocketMetrics
		if sktData.StreamsStarted.Load() != 2 || sktData.StreamsSucceeded.Load() != 2 || sktData.StreamsFailed.Load() != 0 || sktData.MessagesSent.Load() != 1 || sktData.MessagesReceived.Load() != 1 {
			return false, fmt.Errorf("server socket metric with ID %d, want (StreamsStarted.Load(), StreamsSucceeded.Load(), StreamsFailed.Load(), MessagesSent.Load(), MessagesReceived.Load()) = (2, 2, 0, 1, 1), got (%d, %d, %d, %d, %d)", ns[0].ID, sktData.StreamsStarted.Load(), sktData.StreamsSucceeded.Load(), sktData.StreamsFailed.Load(), sktData.MessagesSent.Load(), sktData.MessagesReceived.Load())
		}
		return true, nil
	}); err != nil {
		t.Fatal(err)
	}

	doClientSideInitiatedFailedStream(tc, t)
	if err := verifyResultWithDelay(func() (bool, error) {
		ns, _ := channelz.GetServerSockets(svrID, 0, 0)
		sktData := &ns[0].SocketMetrics
		if sktData.StreamsStarted.Load() != 3 || sktData.StreamsSucceeded.Load() != 2 || sktData.StreamsFailed.Load() != 1 || sktData.MessagesSent.Load() != 2 || sktData.MessagesReceived.Load() != 2 {
			return false, fmt.Errorf("server socket metric with ID %d, want (StreamsStarted.Load(), StreamsSucceeded.Load(), StreamsFailed.Load(), MessagesSent.Load(), MessagesReceived.Load()) = (3, 2, 1, 2, 2), got (%d, %d, %d, %d, %d)", ns[0].ID, sktData.StreamsStarted.Load(), sktData.StreamsSucceeded.Load(), sktData.StreamsFailed.Load(), sktData.MessagesSent.Load(), sktData.MessagesReceived.Load())
		}
		return true, nil
	}); err != nil {
		t.Fatal(err)
	}
}

func (s) TestCZServerSocketMetricsKeepAlive(t *testing.T) {
	defer func(t time.Duration) { internal.KeepaliveMinServerPingTime = t }(internal.KeepaliveMinServerPingTime)
	internal.KeepaliveMinServerPingTime = 50 * time.Millisecond

	e := tcpClearRREnv
	te := newTest(t, e)
	// We setup the server keepalive parameters to send one keepalive every
	// 50ms, and verify that the actual number of keepalives is very close to
	// Time/50ms.  We had a bug wherein the server was sending one keepalive
	// every [Time+Timeout] instead of every [Time] period, and since Timeout
	// is configured to a high value here, we should be able to verify that the
	// fix works with the above mentioned logic.
	kpOption := grpc.KeepaliveParams(keepalive.ServerParameters{
		Time:    50 * time.Millisecond,
		Timeout: 5 * time.Second,
	})
	te.customServerOptions = append(te.customServerOptions, kpOption)
	te.startServer(&testServer{security: e.security})
	defer te.tearDown()
	cc := te.clientConn()

	ctx, cancel := context.WithTimeout(context.Background(), defaultTestTimeout)
	defer cancel()
	testutils.AwaitState(ctx, t, cc, connectivity.Ready)

	// Allow about 5 pings to happen (250ms/50ms).
	time.Sleep(255 * time.Millisecond)

	ss, _ := channelz.GetServers(0, 0)
	if len(ss) != 1 {
		t.Fatalf("there should be one server, not %d", len(ss))
	}
	ns, _ := channelz.GetServerSockets(ss[0].ID, 0, 0)
	if len(ns) != 1 {
		t.Fatalf("there should be one server normal socket, not %d", len(ns))
	}
	const wantMin, wantMax = 3, 7
	if got := ns[0].SocketMetrics.KeepAlivesSent.Load(); got < wantMin || got > wantMax {
		t.Fatalf("got keepalivesCount: %v, want keepalivesCount: [%v,%v]", got, wantMin, wantMax)
	}
}

var cipherSuites = []string{
	"TLS_RSA_WITH_RC4_128_SHA",
	"TLS_RSA_WITH_3DES_EDE_CBC_SHA",
	"TLS_RSA_WITH_AES_128_CBC_SHA",
	"TLS_RSA_WITH_AES_256_CBC_SHA",
	"TLS_RSA_WITH_AES_128_GCM_SHA256",
	"TLS_RSA_WITH_AES_256_GCM_SHA384",
	"TLS_ECDHE_ECDSA_WITH_RC4_128_SHA",
	"TLS_ECDHE_ECDSA_WITH_AES_128_CBC_SHA",
	"TLS_ECDHE_ECDSA_WITH_AES_256_CBC_SHA",
	"TLS_ECDHE_RSA_WITH_RC4_128_SHA",
	"TLS_ECDHE_RSA_WITH_3DES_EDE_CBC_SHA",
	"TLS_ECDHE_RSA_WITH_AES_128_CBC_SHA",
	"TLS_ECDHE_RSA_WITH_AES_256_CBC_SHA",
	"TLS_ECDHE_RSA_WITH_AES_128_GCM_SHA256",
	"TLS_ECDHE_ECDSA_WITH_AES_128_GCM_SHA256",
	"TLS_ECDHE_RSA_WITH_AES_256_GCM_SHA384",
	"TLS_ECDHE_ECDSA_WITH_AES_256_GCM_SHA384",
	"TLS_FALLBACK_SCSV",
	"TLS_RSA_WITH_AES_128_CBC_SHA256",
	"TLS_ECDHE_ECDSA_WITH_AES_128_CBC_SHA256",
	"TLS_ECDHE_RSA_WITH_AES_128_CBC_SHA256",
	"TLS_ECDHE_RSA_WITH_CHACHA20_POLY1305",
	"TLS_ECDHE_ECDSA_WITH_CHACHA20_POLY1305",
	"TLS_AES_128_GCM_SHA256",
	"TLS_AES_256_GCM_SHA384",
	"TLS_CHACHA20_POLY1305_SHA256",
}

func (s) TestCZSocketGetSecurityValueTLS(t *testing.T) {
	e := tcpTLSRREnv
	te := newTest(t, e)
	te.startServer(&testServer{security: e.security})
	defer te.tearDown()
	te.clientConn()
	if err := verifyResultWithDelay(func() (bool, error) {
		tchan, _ := channelz.GetTopChannels(0, 0)
		if len(tchan) != 1 {
			return false, fmt.Errorf("there should only be one top channel, not %d", len(tchan))
		}
		subChans := tchan[0].SubChans()
		if len(subChans) != 1 {
			return false, fmt.Errorf("there should only be one subchannel under top channel %d, not %d", tchan[0].ID, len(subChans))
		}
		var id int64
		for id = range subChans {
			break
		}
		sc := channelz.GetSubChannel(id)
		if sc == nil {
			return false, fmt.Errorf("there should only be one socket under subchannel %d, not 0", id)
		}
		skts := sc.Sockets()
		if len(skts) != 1 {
			return false, fmt.Errorf("there should only be one socket under subchannel %d, not %d", sc.ID, len(skts))
		}
		for id = range skts {
			break
		}
		skt := channelz.GetSocket(id)
		cert, _ := tls.LoadX509KeyPair(testdata.Path("x509/server1_cert.pem"), testdata.Path("x509/server1_key.pem"))
		securityVal, ok := skt.Security.(*credentials.TLSChannelzSecurityValue)
		if !ok {
			return false, fmt.Errorf("the Security is of type: %T, want: *credentials.TLSChannelzSecurityValue", skt.Security)
		}
		if !cmp.Equal(securityVal.RemoteCertificate, cert.Certificate[0]) {
			return false, fmt.Errorf("Security.RemoteCertificate got: %v, want: %v", securityVal.RemoteCertificate, cert.Certificate[0])
		}
		for _, v := range cipherSuites {
			if v == securityVal.StandardName {
				return true, nil
			}
		}
		return false, fmt.Errorf("Security.StandardName got: %v, want it to be one of %v", securityVal.StandardName, cipherSuites)
	}); err != nil {
		t.Fatal(err)
	}
}

func (s) TestCZChannelTraceCreationDeletion(t *testing.T) {
	e := tcpClearRREnv
	// avoid calling API to set balancer type, which will void service config's change of balancer.
	e.balancer = ""
	te := newTest(t, e)
	r := manual.NewBuilderWithScheme("whatever")
	te.resolverScheme = r.Scheme()
	te.clientConn(grpc.WithResolvers(r))
	resolvedAddrs := []resolver.Address{{Addr: "127.0.0.1:0", ServerName: "grpclb.server"}}
	grpclbConfig := parseServiceConfig(t, r, `{"loadBalancingPolicy": "grpclb"}`)
	r.UpdateState(grpclbstate.Set(resolver.State{ServiceConfig: grpclbConfig}, &grpclbstate.State{BalancerAddresses: resolvedAddrs}))
	defer te.tearDown()

	var nestedConn int64
	if err := verifyResultWithDelay(func() (bool, error) {
		tcs, _ := channelz.GetTopChannels(0, 0)
		if len(tcs) != 1 {
			return false, fmt.Errorf("there should only be one top channel, not %d", len(tcs))
		}
		nestedChans := tcs[0].NestedChans()
		if len(nestedChans) != 1 {
			return false, fmt.Errorf("there should be one nested channel from grpclb, not %d", len(nestedChans))
		}
		for k := range nestedChans {
			nestedConn = k
		}
		trace := tcs[0].Trace()
		for _, e := range trace.Events {
			if e.RefID == nestedConn && e.RefType != channelz.RefChannel {
				return false, fmt.Errorf("nested channel trace event should have RefChannel as RefType")
			}
		}
		ncm := channelz.GetChannel(nestedConn)
		ncmTrace := ncm.Trace()
		if ncmTrace == nil {
			return false, fmt.Errorf("trace for nested channel should not be empty")
		}
		if len(ncmTrace.Events) == 0 {
			return false, fmt.Errorf("there should be at least one trace event for nested channel not 0")
		}
		pattern := `Channel created`
		if ok, _ := regexp.MatchString(pattern, ncmTrace.Events[0].Desc); !ok {
			return false, fmt.Errorf("the first trace event should be %q, not %q", pattern, ncmTrace.Events[0].Desc)
		}
		return true, nil
	}); err != nil {
		t.Fatal(err)
	}

	r.UpdateState(resolver.State{
		Addresses:     []resolver.Address{{Addr: "127.0.0.1:0"}},
		ServiceConfig: parseServiceConfig(t, r, `{"loadBalancingPolicy": "round_robin"}`),
	})

	// wait for the shutdown of grpclb balancer
	if err := verifyResultWithDelay(func() (bool, error) {
		tcs, _ := channelz.GetTopChannels(0, 0)
		if len(tcs) != 1 {
			return false, fmt.Errorf("there should only be one top channel, not %d", len(tcs))
		}
		nestedChans := tcs[0].NestedChans()
		if len(nestedChans) != 0 {
			return false, fmt.Errorf("there should be 0 nested channel from grpclb, not %d", len(nestedChans))
		}
		ncm := channelz.GetChannel(nestedConn)
		if ncm == nil {
			return false, fmt.Errorf("nested channel should still exist due to parent's trace reference")
		}
		trace := ncm.Trace()
		if trace == nil {
			return false, fmt.Errorf("trace for nested channel should not be empty")
		}
		if len(trace.Events) == 0 {
			return false, fmt.Errorf("there should be at least one trace event for nested channel not 0")
		}
		pattern := `Channel created`
		if ok, _ := regexp.MatchString(pattern, trace.Events[0].Desc); !ok {
			return false, fmt.Errorf("the first trace event should be %q, not %q", pattern, trace.Events[0].Desc)
		}
		return true, nil
	}); err != nil {
		t.Fatal(err)
	}
}

func (s) TestCZSubChannelTraceCreationDeletion(t *testing.T) {
	e := tcpClearRREnv
	te := newTest(t, e)
	te.startServer(&testServer{security: e.security})
	r := manual.NewBuilderWithScheme("whatever")
	r.InitialState(resolver.State{Addresses: []resolver.Address{{Addr: te.srvAddr}}})
	te.resolverScheme = r.Scheme()
	te.clientConn(grpc.WithResolvers(r))
	defer te.tearDown()
	var subConn int64
	// Here, we just wait for all sockets to be up. In the future, if we implement
	// IDLE, we may need to make several rpc calls to create the sockets.
	if err := verifyResultWithDelay(func() (bool, error) {
		tcs, _ := channelz.GetTopChannels(0, 0)
		if len(tcs) != 1 {
			return false, fmt.Errorf("there should only be one top channel, not %d", len(tcs))
		}
		subChans := tcs[0].SubChans()
		if len(subChans) != 1 {
			return false, fmt.Errorf("there should be 1 subchannel not %d", len(subChans))
		}
		for k := range subChans {
			subConn = k
		}
		trace := tcs[0].Trace()
		for _, e := range trace.Events {
			if e.RefID == subConn && e.RefType != channelz.RefSubChannel {
				return false, fmt.Errorf("subchannel trace event should have RefType to be RefSubChannel")
			}
		}
		scm := channelz.GetSubChannel(subConn)
		if scm == nil {
			return false, fmt.Errorf("subChannel does not exist")
		}
		scTrace := scm.Trace()
		if scTrace == nil {
			return false, fmt.Errorf("trace for subChannel should not be empty")
		}
		if len(scTrace.Events) == 0 {
			return false, fmt.Errorf("there should be at least one trace event for subChannel not 0")
		}
		pattern := `Subchannel created`
		if ok, _ := regexp.MatchString(pattern, scTrace.Events[0].Desc); !ok {
			return false, fmt.Errorf("the first trace event should be %q, not %q", pattern, scTrace.Events[0].Desc)
		}
		return true, nil
	}); err != nil {
		t.Fatal(err)
	}

	ctx, cancel := context.WithTimeout(context.Background(), defaultTestTimeout)
	defer cancel()
	testutils.AwaitState(ctx, t, te.cc, connectivity.Ready)
	r.UpdateState(resolver.State{Addresses: []resolver.Address{{Addr: "fake address"}}})
	testutils.AwaitNotState(ctx, t, te.cc, connectivity.Ready)

	if err := verifyResultWithDelay(func() (bool, error) {
		tcs, _ := channelz.GetTopChannels(0, 0)
		if len(tcs) != 1 {
			return false, fmt.Errorf("there should only be one top channel, not %d", len(tcs))
		}
		subChans := tcs[0].SubChans()
		if len(subChans) != 1 {
			return false, fmt.Errorf("there should be 1 subchannel not %d", len(subChans))
		}
		scm := channelz.GetSubChannel(subConn)
		if scm == nil {
			return false, fmt.Errorf("subChannel should still exist due to parent's trace reference")
		}
		trace := scm.Trace()
		if trace == nil {
			return false, fmt.Errorf("trace for SubChannel should not be empty")
		}
		if len(trace.Events) == 0 {
			return false, fmt.Errorf("there should be at least one trace event for subChannel not 0")
		}

		pattern := `Subchannel deleted`
		desc := trace.Events[len(trace.Events)-1].Desc
		if ok, _ := regexp.MatchString(pattern, desc); !ok {
			return false, fmt.Errorf("the last trace event should be %q, not %q", pattern, desc)
		}
		return true, nil
	}); err != nil {
		t.Fatal(err)
	}
}

func (s) TestCZChannelAddressResolutionChange(t *testing.T) {
	e := tcpClearRREnv
	e.balancer = ""
	te := newTest(t, e)
	te.startServer(&testServer{security: e.security})
	r := manual.NewBuilderWithScheme("whatever")
	addrs := []resolver.Address{{Addr: te.srvAddr}}
	r.InitialState(resolver.State{Addresses: addrs})
	te.resolverScheme = r.Scheme()
	te.clientConn(grpc.WithResolvers(r))
	defer te.tearDown()
	var cid int64
	// Here, we just wait for all sockets to be up. In the future, if we implement
	// IDLE, we may need to make several rpc calls to create the sockets.
	if err := verifyResultWithDelay(func() (bool, error) {
		tcs, _ := channelz.GetTopChannels(0, 0)
		if len(tcs) != 1 {
			return false, fmt.Errorf("there should only be one top channel, not %d", len(tcs))
		}
		cid = tcs[0].ID
		trace := tcs[0].Trace()
		for i := len(trace.Events) - 1; i >= 0; i-- {
			if strings.Contains(trace.Events[i].Desc, "resolver returned new addresses") {
				break
			}
			if i == 0 {
				return false, fmt.Errorf("events do not contain expected address resolution from empty address state.  Got: %+v", trace.Events)
			}
		}
		return true, nil
	}); err != nil {
		t.Fatal(err)
	}
	r.UpdateState(resolver.State{
		Addresses:     addrs,
		ServiceConfig: parseServiceConfig(t, r, `{"loadBalancingPolicy": "round_robin"}`),
	})

	if err := verifyResultWithDelay(func() (bool, error) {
		cm := channelz.GetChannel(cid)
		trace := cm.Trace()
		for i := len(trace.Events) - 1; i >= 0; i-- {
			if strings.Contains(trace.Events[i].Desc, fmt.Sprintf("Channel switches to new LB policy %q", roundrobin.Name)) {
				break
			}
			if i == 0 {
				return false, fmt.Errorf("events do not contain expected address resolution change of LB policy")
			}
		}
		return true, nil
	}); err != nil {
		t.Fatal(err)
	}

	newSC := parseServiceConfig(t, r, `{
    "methodConfig": [
        {
            "name": [
                {
                    "service": "grpc.testing.TestService",
                    "method": "EmptyCall"
                }
            ],
            "waitForReady": false,
            "timeout": ".001s"
        }
    ]
}`)
	r.UpdateState(resolver.State{Addresses: addrs, ServiceConfig: newSC})

	if err := verifyResultWithDelay(func() (bool, error) {
		cm := channelz.GetChannel(cid)

		var es []string
		trace := cm.Trace()
		for i := len(trace.Events) - 1; i >= 0; i-- {
			if strings.Contains(trace.Events[i].Desc, "service config updated") {
				break
			}
			es = append(es, trace.Events[i].Desc)
			if i == 0 {
				return false, fmt.Errorf("events do not contain expected address resolution of new service config\n Events:\n%v", strings.Join(es, "\n"))
			}
		}
		return true, nil
	}); err != nil {
		t.Fatal(err)
	}

	r.UpdateState(resolver.State{Addresses: []resolver.Address{}, ServiceConfig: newSC})

	if err := verifyResultWithDelay(func() (bool, error) {
		cm := channelz.GetChannel(cid)
		trace := cm.Trace()
		for i := len(trace.Events) - 1; i >= 0; i-- {
			if strings.Contains(trace.Events[i].Desc, "resolver returned an empty address list") {
				break
			}
			if i == 0 {
				return false, fmt.Errorf("events do not contain expected address resolution of empty address")
			}
		}
		return true, nil
	}); err != nil {
		t.Fatal(err)
	}
}

func (s) TestCZSubChannelPickedNewAddress(t *testing.T) {
	e := tcpClearRREnv
	e.balancer = ""
	te := newTest(t, e)
	te.startServers(&testServer{security: e.security}, 3)
	r := manual.NewBuilderWithScheme("whatever")
	var svrAddrs []resolver.Address
	for _, a := range te.srvAddrs {
		svrAddrs = append(svrAddrs, resolver.Address{Addr: a})
	}
	r.InitialState(resolver.State{Addresses: svrAddrs})
	te.resolverScheme = r.Scheme()
	cc := te.clientConn(grpc.WithResolvers(r))
	defer te.tearDown()
	tc := testgrpc.NewTestServiceClient(cc)
	// make sure the connection is up
	ctx, cancel := context.WithTimeout(context.Background(), defaultTestTimeout)
	defer cancel()
	if _, err := tc.EmptyCall(ctx, &testpb.Empty{}); err != nil {
		t.Fatalf("TestService/EmptyCall(_, _) = _, %v, want _, <nil>", err)
	}
	te.srvs[0].Stop()
	te.srvs[1].Stop()
	// Here, we just wait for all sockets to be up. Make several rpc calls to
	// create the sockets since we do not automatically reconnect.
	done := make(chan struct{})
	defer close(done)
	go func() {
		for {
			tc.EmptyCall(ctx, &testpb.Empty{})
			select {
			case <-time.After(10 * time.Millisecond):
			case <-done:
				return
			}
		}
	}()
	if err := verifyResultWithDelay(func() (bool, error) {
		tcs, _ := channelz.GetTopChannels(0, 0)
		if len(tcs) != 1 {
			return false, fmt.Errorf("there should only be one top channel, not %d", len(tcs))
		}
		subChans := tcs[0].SubChans()
		if len(subChans) != 1 {
			return false, fmt.Errorf("there should be 1 subchannel not %d", len(subChans))
		}
		var subConn int64
		for k := range subChans {
			subConn = k
		}
		scm := channelz.GetSubChannel(subConn)
		trace := scm.Trace()
		if trace == nil {
			return false, fmt.Errorf("trace for SubChannel should not be empty")
		}
		if len(trace.Events) == 0 {
			return false, fmt.Errorf("there should be at least one trace event for subChannel not 0")
		}
		for i := len(trace.Events) - 1; i >= 0; i-- {
			if strings.Contains(trace.Events[i].Desc, fmt.Sprintf("Subchannel picks a new address %q to connect", te.srvAddrs[2])) {
				break
			}
			if i == 0 {
				return false, fmt.Errorf("events do not contain expected address resolution of subchannel picked new address")
			}
		}
		return true, nil
	}); err != nil {
		t.Fatal(err)
	}
}

func (s) TestCZSubChannelConnectivityState(t *testing.T) {
	e := tcpClearRREnv
	te := newTest(t, e)
	te.startServer(&testServer{security: e.security})
	r := manual.NewBuilderWithScheme("whatever")
	r.InitialState(resolver.State{Addresses: []resolver.Address{{Addr: te.srvAddr}}})
	te.resolverScheme = r.Scheme()
	cc := te.clientConn(grpc.WithResolvers(r))
	defer te.tearDown()
	tc := testgrpc.NewTestServiceClient(cc)
	// make sure the connection is up
	ctx, cancel := context.WithTimeout(context.Background(), defaultTestTimeout)
	defer cancel()
	if _, err := tc.EmptyCall(ctx, &testpb.Empty{}); err != nil {
		t.Fatalf("TestService/EmptyCall(_, _) = _, %v, want _, <nil>", err)
	}
	te.srv.Stop()

	var subConn int64
	if err := verifyResultWithDelay(func() (bool, error) {
		// we need to obtain the SubChannel id before it gets deleted from Channel's children list (due
		// to effect of r.UpdateState(resolver.State{Addresses:[]resolver.Address{}}))
		if subConn == 0 {
			tcs, _ := channelz.GetTopChannels(0, 0)
			if len(tcs) != 1 {
				return false, fmt.Errorf("there should only be one top channel, not %d", len(tcs))
			}
			subChans := tcs[0].SubChans()
			if len(subChans) != 1 {
				return false, fmt.Errorf("there should be 1 subchannel not %d", len(subChans))
			}
			for k := range subChans {
				// get the SubChannel id for further trace inquiry.
				subConn = k
				t.Logf("SubChannel Id is %d", subConn)
			}
		}
		scm := channelz.GetSubChannel(subConn)
		if scm == nil {
			return false, fmt.Errorf("subChannel should still exist due to parent's trace reference")
		}
		trace := scm.Trace()
		if trace == nil {
			return false, fmt.Errorf("trace for SubChannel should not be empty")
		}
		if len(trace.Events) == 0 {
			return false, fmt.Errorf("there should be at least one trace event for subChannel not 0")
		}
		var ready, connecting, transient, shutdown int
		t.Log("SubChannel trace events seen so far...")
		for _, e := range trace.Events {
			t.Log(e.Desc)
			if strings.Contains(e.Desc, fmt.Sprintf("Subchannel Connectivity change to %v", connectivity.TransientFailure)) {
				transient++
			}
		}
		// Make sure the SubChannel has already seen transient failure before shutting it down through
		// r.UpdateState(resolver.State{Addresses:[]resolver.Address{}}).
		if transient == 0 {
			return false, fmt.Errorf("transient failure has not happened on SubChannel yet")
		}
		transient = 0
		r.UpdateState(resolver.State{Addresses: []resolver.Address{{Addr: "fake address"}}})
		t.Log("SubChannel trace events seen so far...")
		for _, e := range trace.Events {
			t.Log(e.Desc)
			if strings.Contains(e.Desc, fmt.Sprintf("Subchannel Connectivity change to %v", connectivity.Ready)) {
				ready++
			}
			if strings.Contains(e.Desc, fmt.Sprintf("Subchannel Connectivity change to %v", connectivity.Connecting)) {
				connecting++
			}
			if strings.Contains(e.Desc, fmt.Sprintf("Subchannel Connectivity change to %v", connectivity.TransientFailure)) {
				transient++
			}
			if strings.Contains(e.Desc, fmt.Sprintf("Subchannel Connectivity change to %v", connectivity.Shutdown)) {
				shutdown++
			}
		}
		// example:
		// Subchannel Created
		// Subchannel's connectivity state changed to CONNECTING
		// Subchannel picked a new address: "localhost:36011"
		// Subchannel's connectivity state changed to READY
		// Subchannel's connectivity state changed to TRANSIENT_FAILURE
		// Subchannel's connectivity state changed to CONNECTING
		// Subchannel picked a new address: "localhost:36011"
		// Subchannel's connectivity state changed to SHUTDOWN
		// Subchannel Deleted
		if ready != 1 || connecting < 1 || transient < 1 || shutdown != 1 {
			return false, fmt.Errorf("got: ready = %d, connecting = %d, transient = %d, shutdown = %d, want: 1, >=1, >=1, 1", ready, connecting, transient, shutdown)
		}

		return true, nil
	}); err != nil {
		t.Fatal(err)
	}
}

func (s) TestCZChannelConnectivityState(t *testing.T) {
	e := tcpClearRREnv
	te := newTest(t, e)
	te.startServer(&testServer{security: e.security})
	r := manual.NewBuilderWithScheme("whatever")
	r.InitialState(resolver.State{Addresses: []resolver.Address{{Addr: te.srvAddr}}})
	te.resolverScheme = r.Scheme()
	cc := te.clientConn(grpc.WithResolvers(r))
	defer te.tearDown()
	tc := testgrpc.NewTestServiceClient(cc)
	// make sure the connection is up
	ctx, cancel := context.WithTimeout(context.Background(), defaultTestTimeout)
	defer cancel()
	if _, err := tc.EmptyCall(ctx, &testpb.Empty{}); err != nil {
		t.Fatalf("TestService/EmptyCall(_, _) = _, %v, want _, <nil>", err)
	}
	te.srv.Stop()

	if err := verifyResultWithDelay(func() (bool, error) {
		tcs, _ := channelz.GetTopChannels(0, 0)
		if len(tcs) != 1 {
			return false, fmt.Errorf("there should only be one top channel, not %d", len(tcs))
		}

		var ready, connecting, transient int
		t.Log("Channel trace events seen so far...")
		for _, e := range tcs[0].Trace().Events {
			t.Log(e.Desc)
			if strings.Contains(e.Desc, fmt.Sprintf("Channel Connectivity change to %v", connectivity.Ready)) {
				ready++
			}
			if strings.Contains(e.Desc, fmt.Sprintf("Channel Connectivity change to %v", connectivity.Connecting)) {
				connecting++
			}
			if strings.Contains(e.Desc, fmt.Sprintf("Channel Connectivity change to %v", connectivity.TransientFailure)) {
				transient++
			}
		}

		// example:
		// Channel Created
		// Addresses resolved (from empty address state): "localhost:40467"
		// SubChannel (id: 4[]) Created
		// Channel's connectivity state changed to CONNECTING
		// Channel's connectivity state changed to READY
		// Channel's connectivity state changed to TRANSIENT_FAILURE
		// Channel's connectivity state changed to CONNECTING
		// Channel's connectivity state changed to TRANSIENT_FAILURE
		if ready != 1 || connecting < 1 || transient < 1 {
			return false, fmt.Errorf("got: ready = %d, connecting = %d, transient = %d, want: 1, >=1, >=1", ready, connecting, transient)
		}
		return true, nil
	}); err != nil {
		t.Fatal(err)
	}
}

func (s) TestCZTraceOverwriteChannelDeletion(t *testing.T) {
	e := tcpClearRREnv
	e.balancer = ""
	te := newTest(t, e)
	channelz.SetMaxTraceEntry(1)
	defer channelz.ResetMaxTraceEntryToDefault()
	r := manual.NewBuilderWithScheme("whatever")
	te.resolverScheme = r.Scheme()
	te.clientConn(grpc.WithResolvers(r))
	resolvedAddrs := []resolver.Address{{Addr: "127.0.0.1:0", ServerName: "grpclb.server"}}
	grpclbConfig := parseServiceConfig(t, r, `{"loadBalancingPolicy": "grpclb"}`)
	r.UpdateState(grpclbstate.Set(resolver.State{ServiceConfig: grpclbConfig}, &grpclbstate.State{BalancerAddresses: resolvedAddrs}))
	defer te.tearDown()
	var nestedConn int64
	if err := verifyResultWithDelay(func() (bool, error) {
		tcs, _ := channelz.GetTopChannels(0, 0)
		if len(tcs) != 1 {
			return false, fmt.Errorf("there should only be one top channel, not %d", len(tcs))
		}
		nestedChans := tcs[0].NestedChans()
		if len(nestedChans) != 1 {
			return false, fmt.Errorf("there should be one nested channel from grpclb, not %d", len(nestedChans))
		}
		for k := range nestedChans {
			nestedConn = k
		}
		return true, nil
	}); err != nil {
		t.Fatal(err)
	}

	r.UpdateState(resolver.State{
		Addresses:     []resolver.Address{{Addr: "127.0.0.1:0"}},
		ServiceConfig: parseServiceConfig(t, r, `{"loadBalancingPolicy": "round_robin"}`),
	})

	// wait for the shutdown of grpclb balancer
	if err := verifyResultWithDelay(func() (bool, error) {
		tcs, _ := channelz.GetTopChannels(0, 0)
		if len(tcs) != 1 {
			return false, fmt.Errorf("there should only be one top channel, not %d", len(tcs))
		}

		if nestedChans := tcs[0].NestedChans(); len(nestedChans) != 0 {
			return false, fmt.Errorf("there should be 0 nested channel from grpclb, not %d", len(nestedChans))
		}
		return true, nil
	}); err != nil {
		t.Fatal(err)
	}

	// If nested channel deletion is last trace event before the next validation, it will fail, as the top channel will hold a reference to it.
	// This line forces a trace event on the top channel in that case.
	r.UpdateState(resolver.State{
		Addresses:     []resolver.Address{{Addr: "127.0.0.1:0"}},
		ServiceConfig: parseServiceConfig(t, r, `{"loadBalancingPolicy": "round_robin"}`),
	})

	// verify that the nested channel no longer exist due to trace referencing it got overwritten.
	if err := verifyResultWithDelay(func() (bool, error) {
		cm := channelz.GetChannel(nestedConn)
		if cm != nil {
			return false, fmt.Errorf("nested channel should have been deleted since its parent's trace should not contain any reference to it anymore")
		}
		return true, nil
	}); err != nil {
		t.Fatal(err)
	}
}

func (s) TestCZTraceOverwriteSubChannelDeletion(t *testing.T) {
	e := tcpClearRREnv
	te := newTest(t, e)
	channelz.SetMaxTraceEntry(1)
	defer channelz.ResetMaxTraceEntryToDefault()
	te.startServer(&testServer{security: e.security})
	r := manual.NewBuilderWithScheme("whatever")
	r.InitialState(resolver.State{Addresses: []resolver.Address{{Addr: te.srvAddr}}})
	te.resolverScheme = r.Scheme()
	te.clientConn(grpc.WithResolvers(r))
	defer te.tearDown()
	var subConn int64
	// Here, we just wait for all sockets to be up. In the future, if we implement
	// IDLE, we may need to make several rpc calls to create the sockets.
	if err := verifyResultWithDelay(func() (bool, error) {
		tcs, _ := channelz.GetTopChannels(0, 0)
		if len(tcs) != 1 {
			return false, fmt.Errorf("there should only be one top channel, not %d", len(tcs))
		}
		subChans := tcs[0].SubChans()
		if len(subChans) != 1 {
			return false, fmt.Errorf("there should be 1 subchannel not %d", len(subChans))
		}
		for k := range subChans {
			subConn = k
		}
		return true, nil
	}); err != nil {
		t.Fatal(err)
	}

	ctx, cancel := context.WithTimeout(context.Background(), defaultTestTimeout)
	defer cancel()
	testutils.AwaitState(ctx, t, te.cc, connectivity.Ready)
	r.UpdateState(resolver.State{Addresses: []resolver.Address{{Addr: "fake address"}}})
	testutils.AwaitNotState(ctx, t, te.cc, connectivity.Ready)

	// verify that the subchannel no longer exist due to trace referencing it got overwritten.
	if err := verifyResultWithDelay(func() (bool, error) {
		cm := channelz.GetChannel(subConn)
		if cm != nil {
			return false, fmt.Errorf("subchannel should have been deleted since its parent's trace should not contain any reference to it anymore")
		}
		return true, nil
	}); err != nil {
		t.Fatal(err)
	}
}

func (s) TestCZTraceTopChannelDeletionTraceClear(t *testing.T) {
	e := tcpClearRREnv
	te := newTest(t, e)
	te.startServer(&testServer{security: e.security})
	r := manual.NewBuilderWithScheme("whatever")
	r.InitialState(resolver.State{Addresses: []resolver.Address{{Addr: te.srvAddr}}})
	te.resolverScheme = r.Scheme()
	te.clientConn(grpc.WithResolvers(r))
	var subConn int64
	// Here, we just wait for all sockets to be up. In the future, if we implement
	// IDLE, we may need to make several rpc calls to create the sockets.
	if err := verifyResultWithDelay(func() (bool, error) {
		tcs, _ := channelz.GetTopChannels(0, 0)
		if len(tcs) != 1 {
			return false, fmt.Errorf("there should only be one top channel, not %d", len(tcs))
		}
		subChans := tcs[0].SubChans()
		if len(subChans) != 1 {
			return false, fmt.Errorf("there should be 1 subchannel not %d", len(subChans))
		}
		for k := range subChans {
			subConn = k
		}
		return true, nil
	}); err != nil {
		t.Fatal(err)
	}
	te.tearDown()
	// verify that the subchannel no longer exist due to parent channel got deleted and its trace cleared.
	if err := verifyResultWithDelay(func() (bool, error) {
		cm := channelz.GetChannel(subConn)
		if cm != nil {
			return false, fmt.Errorf("subchannel should have been deleted since its parent's trace should not contain any reference to it anymore")
		}
		return true, nil
	}); err != nil {
		t.Fatal(err)
	}
}<|MERGE_RESOLUTION|>--- conflicted
+++ resolved
@@ -153,11 +153,7 @@
 		}
 		var scid int64
 		for scid = range scs {
-<<<<<<< HEAD
-			break
-=======
 			// loop until end to get the last subchannel id
->>>>>>> b324b082
 		}
 		sc := channelz.GetSubChannel(scid)
 		if sc == nil {
@@ -238,11 +234,7 @@
 		}
 		var sktID int64
 		for sktID = range skts {
-<<<<<<< HEAD
-			break
-=======
 			// loop until end to get the last to get last socket id
->>>>>>> b324b082
 		}
 
 		skt := channelz.GetSocket(sktID)
