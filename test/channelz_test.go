/*
 *
 * Copyright 2018 gRPC authors.
 *
 * Licensed under the Apache License, Version 2.0 (the "License");
 * you may not use this file except in compliance with the License.
 * You may obtain a copy of the License at
 *
 *     http://www.apache.org/licenses/LICENSE-2.0
 *
 * Unless required by applicable law or agreed to in writing, software
 * distributed under the License is distributed on an "AS IS" BASIS,
 * WITHOUT WARRANTIES OR CONDITIONS OF ANY KIND, either express or implied.
 * See the License for the specific language governing permissions and
 * limitations under the License.
 *
 */

package test

import (
	"fmt"
	"net"
	"sync"
	"testing"
	"time"

	"golang.org/x/net/context"
	"golang.org/x/net/http2"
	"google.golang.org/grpc"
	"google.golang.org/grpc/channelz"
	"google.golang.org/grpc/codes"
	"google.golang.org/grpc/keepalive"
	"google.golang.org/grpc/resolver"
	"google.golang.org/grpc/resolver/manual"
	"google.golang.org/grpc/status"
	testpb "google.golang.org/grpc/test/grpc_testing"
	"google.golang.org/grpc/test/leakcheck"
)

func init() {
	channelz.TurnOn()
}

func (te *test) startServers(ts testpb.TestServiceServer, num int) {
	for i := 0; i < num; i++ {
		te.startServer(ts)
		te.srvs = append(te.srvs, te.srv)
		te.srvAddrs = append(te.srvAddrs, te.srvAddr)
		te.srv = nil
		te.srvAddr = ""
	}
}

func verifyResultWithDelay(f func() (bool, error)) error {
	var ok bool
	var err error
	for i := 0; i < 1000; i++ {
		if ok, err = f(); ok {
			return nil
		}
		time.Sleep(10 * time.Millisecond)
	}
	return err
}

func TestCZServerRegistrationAndDeletion(t *testing.T) {
	defer leakcheck.Check(t)
	testcases := []struct {
		total  int
		start  int64
		length int
		end    bool
	}{
		{total: channelz.EntryPerPage, start: 0, length: channelz.EntryPerPage, end: true},
		{total: channelz.EntryPerPage - 1, start: 0, length: channelz.EntryPerPage - 1, end: true},
		{total: channelz.EntryPerPage + 1, start: 0, length: channelz.EntryPerPage, end: false},
		{total: channelz.EntryPerPage + 1, start: int64(2*(channelz.EntryPerPage+1) + 1), length: 0, end: true},
	}

	for _, c := range testcases {
		channelz.NewChannelzStorage()
		e := tcpClearRREnv
		te := newTest(t, e)
		te.startServers(&testServer{security: e.security}, c.total)

		ss, end := channelz.GetServers(c.start)
		if len(ss) != c.length || end != c.end {
			t.Fatalf("GetServers(%d) = %+v (len of which: %d), end: %+v, want len(GetServers(%d)) = %d, end: %+v", c.start, ss, len(ss), end, c.start, c.length, c.end)
		}
		te.tearDown()
		ss, end = channelz.GetServers(c.start)
		if len(ss) != 0 || !end {
			t.Fatalf("GetServers(0) = %+v (len of which: %d), end: %+v, want len(GetServers(0)) = 0, end: true", ss, len(ss), end)
		}
	}
}

func TestCZTopChannelRegistrationAndDeletion(t *testing.T) {
	defer leakcheck.Check(t)
	testcases := []struct {
		total  int
		start  int64
		length int
		end    bool
	}{
		{total: channelz.EntryPerPage, start: 0, length: channelz.EntryPerPage, end: true},
		{total: channelz.EntryPerPage - 1, start: 0, length: channelz.EntryPerPage - 1, end: true},
		{total: channelz.EntryPerPage + 1, start: 0, length: channelz.EntryPerPage, end: false},
		{total: channelz.EntryPerPage + 1, start: int64(2*(channelz.EntryPerPage+1) + 1), length: 0, end: true},
	}

	for _, c := range testcases {
		channelz.NewChannelzStorage()
		e := tcpClearRREnv
		te := newTest(t, e)
		var ccs []*grpc.ClientConn
		for i := 0; i < c.total; i++ {
			cc := te.clientConn()
			te.cc = nil
			// avoid making next dial blocking
			te.srvAddr = ""
			ccs = append(ccs, cc)
		}
		if err := verifyResultWithDelay(func() (bool, error) {
			if tcs, end := channelz.GetTopChannels(c.start); len(tcs) != c.length || end != c.end {
				return false, fmt.Errorf("GetTopChannels(%d) = %+v (len of which: %d), end: %+v, want len(GetTopChannels(%d)) = %d, end: %+v", c.start, tcs, len(tcs), end, c.start, c.length, c.end)
			}
			return true, nil
		}); err != nil {
			t.Fatal(err)
		}

		for _, cc := range ccs {
			cc.Close()
		}

		if err := verifyResultWithDelay(func() (bool, error) {
			if tcs, end := channelz.GetTopChannels(c.start); len(tcs) != 0 || !end {
				return false, fmt.Errorf("GetTopChannels(0) = %+v (len of which: %d), end: %+v, want len(GetTopChannels(0)) = 0, end: true", tcs, len(tcs), end)
			}
			return true, nil
		}); err != nil {
			t.Fatal(err)
		}
		te.tearDown()
	}
}

func TestCZNestedChannelRegistrationAndDeletion(t *testing.T) {
	defer leakcheck.Check(t)
	channelz.NewChannelzStorage()
	e := tcpClearRREnv
	// avoid calling API to set balancer type, which will void service config's change of balancer.
	e.balancer = ""
	te := newTest(t, e)
	r, cleanup := manual.GenerateAndRegisterManualResolver()
	defer cleanup()
	resolvedAddrs := []resolver.Address{{Addr: "127.0.0.1:0", Type: resolver.GRPCLB, ServerName: "grpclb.server"}}
	r.InitialAddrs(resolvedAddrs)
	te.resolverScheme = r.Scheme()
	te.clientConn()
	defer te.tearDown()

	if err := verifyResultWithDelay(func() (bool, error) {
		tcs, _ := channelz.GetTopChannels(0)
		if len(tcs) != 1 {
			return false, fmt.Errorf("There should only be one top channel, not %d", len(tcs))
		}
		if len(tcs[0].NestedChans) != 1 {
			return false, fmt.Errorf("There should be one nested channel from grpclb, not %d", len(tcs[0].NestedChans))
		}
		return true, nil
	}); err != nil {
		t.Fatal(err)
	}

	r.NewServiceConfig(`{"loadBalancingPolicy": "round_robin"}`)
	r.NewAddress([]resolver.Address{{Addr: "127.0.0.1:0"}})

	// wait for the shutdown of grpclb balancer
	if err := verifyResultWithDelay(func() (bool, error) {
		tcs, _ := channelz.GetTopChannels(0)
		if len(tcs) != 1 {
			return false, fmt.Errorf("There should only be one top channel, not %d", len(tcs))
		}
		if len(tcs[0].NestedChans) != 0 {
			return false, fmt.Errorf("There should be 0 nested channel from grpclb, not %d", len(tcs[0].NestedChans))
		}
		return true, nil
	}); err != nil {
		t.Fatal(err)
	}
}

func TestCZClientSubChannelSocketRegistrationAndDeletion(t *testing.T) {
	defer leakcheck.Check(t)
	channelz.NewChannelzStorage()
	e := tcpClearRREnv
	num := 3 // number of backends
	te := newTest(t, e)
	var svrAddrs []resolver.Address
	te.startServers(&testServer{security: e.security}, num)
	r, cleanup := manual.GenerateAndRegisterManualResolver()
	defer cleanup()
	for _, a := range te.srvAddrs {
		svrAddrs = append(svrAddrs, resolver.Address{Addr: a})
	}
	r.InitialAddrs(svrAddrs)
	te.resolverScheme = r.Scheme()
	te.clientConn()
	defer te.tearDown()
	// Here, we just wait for all sockets to be up. In the future, if we implement
	// IDLE, we may need to make several rpc calls to create the sockets.
	if err := verifyResultWithDelay(func() (bool, error) {
		tcs, _ := channelz.GetTopChannels(0)
		if len(tcs) != 1 {
			return false, fmt.Errorf("There should only be one top channel, not %d", len(tcs))
		}
		if len(tcs[0].SubChans) != num {
			return false, fmt.Errorf("There should be %d subchannel not %d", num, len(tcs[0].SubChans))
		}
		count := 0
		for k := range tcs[0].SubChans {
			sc := channelz.GetSubChannel(k)
			if sc == nil {
				return false, fmt.Errorf("got <nil> subchannel")
			}
			count += len(sc.Sockets)
		}
		if count != num {
			return false, fmt.Errorf("There should be %d sockets not %d", num, count)
		}

		return true, nil
	}); err != nil {
		t.Fatal(err)
	}

	r.NewAddress(svrAddrs[:len(svrAddrs)-1])

	if err := verifyResultWithDelay(func() (bool, error) {
		tcs, _ := channelz.GetTopChannels(0)
		if len(tcs) != 1 {
			return false, fmt.Errorf("There should only be one top channel, not %d", len(tcs))
		}
		if len(tcs[0].SubChans) != num-1 {
			return false, fmt.Errorf("There should be %d subchannel not %d", num-1, len(tcs[0].SubChans))
		}
		count := 0
		for k := range tcs[0].SubChans {
			sc := channelz.GetSubChannel(k)
			if sc == nil {
				return false, fmt.Errorf("got <nil> subchannel")
			}
			count += len(sc.Sockets)
		}
		if count != num-1 {
			return false, fmt.Errorf("There should be %d sockets not %d", num-1, count)
		}

		return true, nil
	}); err != nil {
		t.Fatal(err)
	}
}

func TestCZServerSocketRegistrationAndDeletion(t *testing.T) {
	defer leakcheck.Check(t)
	channelz.NewChannelzStorage()
	e := tcpClearRREnv
	num := 3 // number of clients
	te := newTest(t, e)
	te.startServer(&testServer{security: e.security})
	defer te.tearDown()
	var ccs []*grpc.ClientConn
	for i := 0; i < num; i++ {
		cc := te.clientConn()
		te.cc = nil
		ccs = append(ccs, cc)
	}
	defer func() {
		for _, c := range ccs[:len(ccs)-1] {
			c.Close()
		}
	}()
	var svrID int64
	if err := verifyResultWithDelay(func() (bool, error) {
		ss, _ := channelz.GetServers(0)
		if len(ss) != 1 {
			return false, fmt.Errorf("There should only be one server, not %d", len(ss))
		}
		if len(ss[0].ListenSockets) != 1 {
			return false, fmt.Errorf("There should only be one server listen socket, not %d", len(ss[0].ListenSockets))
		}
		ns, _ := channelz.GetServerSockets(ss[0].ID, 0)
		if len(ns) != num {
			return false, fmt.Errorf("There should be %d normal sockets not %d", num, len(ns))
		}
		svrID = ss[0].ID
		return true, nil
	}); err != nil {
		t.Fatal(err)
	}

	ccs[len(ccs)-1].Close()

	if err := verifyResultWithDelay(func() (bool, error) {
		ns, _ := channelz.GetServerSockets(svrID, 0)
		if len(ns) != num-1 {
			return false, fmt.Errorf("There should be %d normal sockets not %d", num-1, len(ns))
		}
		return true, nil
	}); err != nil {
		t.Fatal(err)
	}
}

func TestCZServerListenSocketDeletion(t *testing.T) {
	defer leakcheck.Check(t)
	channelz.NewChannelzStorage()
	s := grpc.NewServer()
	lis, err := net.Listen("tcp", "localhost:0")
	if err != nil {
		t.Fatalf("failed to listen: %v", err)
	}
	go s.Serve(lis)
	if err := verifyResultWithDelay(func() (bool, error) {
		ss, _ := channelz.GetServers(0)
		if len(ss) != 1 {
			return false, fmt.Errorf("There should only be one server, not %d", len(ss))
		}
		if len(ss[0].ListenSockets) != 1 {
			return false, fmt.Errorf("There should only be one server listen socket, not %d", len(ss[0].ListenSockets))
		}
		return true, nil
	}); err != nil {
		t.Fatal(err)
	}

	lis.Close()
	if err := verifyResultWithDelay(func() (bool, error) {
		ss, _ := channelz.GetServers(0)
		if len(ss) != 1 {
			return false, fmt.Errorf("There should be 1 server, not %d", len(ss))
		}
		return true, nil
	}); err != nil {
		t.Fatal(err)
	}
	s.Stop()
}

type dummyChannel struct{}

func (d *dummyChannel) ChannelzMetric() *channelz.ChannelInternalMetric {
	return &channelz.ChannelInternalMetric{}
}

type dummySocket struct{}

func (d *dummySocket) ChannelzMetric() *channelz.SocketInternalMetric {
	return &channelz.SocketInternalMetric{}
}

func TestCZRecusivelyDeletionOfEntry(t *testing.T) {
	//           +--+TopChan+---+
	//           |              |
	//           v              v
	//    +-+SubChan1+--+   SubChan2
	//    |             |
	//    v             v
	// Socket1       Socket2
	channelz.NewChannelzStorage()
	topChanID := channelz.RegisterChannel(&dummyChannel{}, 0, "")
	subChanID1 := channelz.RegisterSubChannel(&dummyChannel{}, topChanID, "")
	subChanID2 := channelz.RegisterSubChannel(&dummyChannel{}, topChanID, "")
	sktID1 := channelz.RegisterNormalSocket(&dummySocket{}, subChanID1, "")
	sktID2 := channelz.RegisterNormalSocket(&dummySocket{}, subChanID1, "")

	tcs, _ := channelz.GetTopChannels(0)
	if tcs == nil || len(tcs) != 1 {
		t.Fatalf("There should be one TopChannel entry")
	}
	if len(tcs[0].SubChans) != 2 {
		t.Fatalf("There should be two SubChannel entries")
	}
	sc := channelz.GetSubChannel(subChanID1)
	if sc == nil || len(sc.Sockets) != 2 {
		t.Fatalf("There should be two Socket entries")
	}

	channelz.RemoveEntry(topChanID)
	tcs, _ = channelz.GetTopChannels(0)
	if tcs == nil || len(tcs) != 1 {
		t.Fatalf("There should be one TopChannel entry")
	}

	channelz.RemoveEntry(subChanID1)
	channelz.RemoveEntry(subChanID2)
	tcs, _ = channelz.GetTopChannels(0)
	if tcs == nil || len(tcs) != 1 {
		t.Fatalf("There should be one TopChannel entry")
	}
	if len(tcs[0].SubChans) != 1 {
		t.Fatalf("There should be one SubChannel entry")
	}

	channelz.RemoveEntry(sktID1)
	channelz.RemoveEntry(sktID2)
	tcs, _ = channelz.GetTopChannels(0)
	if tcs != nil {
		t.Fatalf("There should be no TopChannel entry")
	}
}

func TestCZChannelMetrics(t *testing.T) {
	defer leakcheck.Check(t)
	channelz.NewChannelzStorage()
	e := tcpClearRREnv
	num := 3 // number of backends
	te := newTest(t, e)
	te.maxClientSendMsgSize = newInt(8)
	var svrAddrs []resolver.Address
	te.startServers(&testServer{security: e.security}, num)
	r, cleanup := manual.GenerateAndRegisterManualResolver()
	defer cleanup()
	for _, a := range te.srvAddrs {
		svrAddrs = append(svrAddrs, resolver.Address{Addr: a})
	}
	r.InitialAddrs(svrAddrs)
	te.resolverScheme = r.Scheme()
	cc := te.clientConn()
	defer te.tearDown()
	tc := testpb.NewTestServiceClient(cc)
	if _, err := tc.EmptyCall(context.Background(), &testpb.Empty{}); err != nil {
		t.Fatalf("TestService/EmptyCall(_, _) = _, %v, want _, <nil>", err)
	}

	const smallSize = 1
	const largeSize = 8

	largePayload, err := newPayload(testpb.PayloadType_COMPRESSABLE, largeSize)
	if err != nil {
		t.Fatal(err)
	}
	req := &testpb.SimpleRequest{
		ResponseType: testpb.PayloadType_COMPRESSABLE,
		ResponseSize: int32(smallSize),
		Payload:      largePayload,
	}

	if _, err := tc.UnaryCall(context.Background(), req); err == nil || status.Code(err) != codes.ResourceExhausted {
		t.Fatalf("TestService/UnaryCall(_, _) = _, %v, want _, error code: %s", err, codes.ResourceExhausted)
	}

	stream, err := tc.FullDuplexCall(context.Background())
	if err != nil {
		t.Fatalf("%v.FullDuplexCall(_) = _, %v, want <nil>", tc, err)
	}
	defer stream.CloseSend()
	// Here, we just wait for all sockets to be up. In the future, if we implement
	// IDLE, we may need to make several rpc calls to create the sockets.
	if err := verifyResultWithDelay(func() (bool, error) {
		tcs, _ := channelz.GetTopChannels(0)
		if len(tcs) != 1 {
			return false, fmt.Errorf("There should only be one top channel, not %d", len(tcs))
		}
		if len(tcs[0].SubChans) != num {
			return false, fmt.Errorf("There should be %d subchannel not %d", num, len(tcs[0].SubChans))
		}
		var cst, csu, cf int64
		for k := range tcs[0].SubChans {
			sc := channelz.GetSubChannel(k)
			if sc == nil {
				return false, fmt.Errorf("got <nil> subchannel")
			}
			cst += sc.ChannelData.CallsStarted
			csu += sc.ChannelData.CallsSucceeded
			cf += sc.ChannelData.CallsFailed
		}
		if cst != 3 {
			return false, fmt.Errorf("There should be 3 CallsStarted not %d", cst)
		}
		if csu != 1 {
			return false, fmt.Errorf("There should be 1 CallsSucceeded not %d", csu)
		}
		if cf != 1 {
			return false, fmt.Errorf("There should be 1 CallsFailed not %d", cf)
		}
		if tcs[0].ChannelData.CallsStarted != 3 {
			return false, fmt.Errorf("There should be 3 CallsStarted not %d", tcs[0].ChannelData.CallsStarted)
		}
		if tcs[0].ChannelData.CallsSucceeded != 1 {
			return false, fmt.Errorf("There should be 1 CallsSucceeded not %d", tcs[0].ChannelData.CallsSucceeded)
		}
		if tcs[0].ChannelData.CallsFailed != 1 {
			return false, fmt.Errorf("There should be 1 CallsFailed not %d", tcs[0].ChannelData.CallsFailed)
		}
		return true, nil
	}); err != nil {
		t.Fatal(err)
	}
}

func TestCZServerMetrics(t *testing.T) {
	defer leakcheck.Check(t)
	channelz.NewChannelzStorage()
	e := tcpClearRREnv
	te := newTest(t, e)
	te.maxServerReceiveMsgSize = newInt(8)
	te.startServer(&testServer{security: e.security})
	defer te.tearDown()
	cc := te.clientConn()
	tc := testpb.NewTestServiceClient(cc)
	if _, err := tc.EmptyCall(context.Background(), &testpb.Empty{}); err != nil {
		t.Fatalf("TestService/EmptyCall(_, _) = _, %v, want _, <nil>", err)
	}

	const smallSize = 1
	const largeSize = 8

	largePayload, err := newPayload(testpb.PayloadType_COMPRESSABLE, largeSize)
	if err != nil {
		t.Fatal(err)
	}
	req := &testpb.SimpleRequest{
		ResponseType: testpb.PayloadType_COMPRESSABLE,
		ResponseSize: int32(smallSize),
		Payload:      largePayload,
	}
	if _, err := tc.UnaryCall(context.Background(), req); err == nil || status.Code(err) != codes.ResourceExhausted {
		t.Fatalf("TestService/UnaryCall(_, _) = _, %v, want _, error code: %s", err, codes.ResourceExhausted)
	}

	stream, err := tc.FullDuplexCall(context.Background())
	if err != nil {
		t.Fatalf("%v.FullDuplexCall(_) = _, %v, want <nil>", tc, err)
	}
	defer stream.CloseSend()

	if err := verifyResultWithDelay(func() (bool, error) {
		ss, _ := channelz.GetServers(0)
		if len(ss) != 1 {
			return false, fmt.Errorf("There should only be one server, not %d", len(ss))
		}
		if ss[0].ServerData.CallsStarted != 3 {
			return false, fmt.Errorf("There should be 3 CallsStarted not %d", ss[0].ServerData.CallsStarted)
		}
		if ss[0].ServerData.CallsSucceeded != 1 {
			return false, fmt.Errorf("There should be 1 CallsSucceeded not %d", ss[0].ServerData.CallsSucceeded)
		}
		if ss[0].ServerData.CallsFailed != 1 {
			return false, fmt.Errorf("There should be 1 CallsFailed not %d", ss[0].ServerData.CallsFailed)
		}
		return true, nil
	}); err != nil {
		t.Fatal(err)
	}
}

type testServiceClientWrapper struct {
	testpb.TestServiceClient
	mu             sync.RWMutex
	streamsCreated int
}

func (t *testServiceClientWrapper) getCurrentStreamID() uint32 {
	t.mu.RLock()
	defer t.mu.RUnlock()
	return uint32(2*t.streamsCreated - 1)
}

func (t *testServiceClientWrapper) EmptyCall(ctx context.Context, in *testpb.Empty, opts ...grpc.CallOption) (*testpb.Empty, error) {
	t.mu.Lock()
	defer t.mu.Unlock()
	t.streamsCreated++
	return t.TestServiceClient.EmptyCall(ctx, in, opts...)
}

func (t *testServiceClientWrapper) UnaryCall(ctx context.Context, in *testpb.SimpleRequest, opts ...grpc.CallOption) (*testpb.SimpleResponse, error) {
	t.mu.Lock()
	defer t.mu.Unlock()
	t.streamsCreated++
	return t.TestServiceClient.UnaryCall(ctx, in, opts...)
}

func (t *testServiceClientWrapper) StreamingOutputCall(ctx context.Context, in *testpb.StreamingOutputCallRequest, opts ...grpc.CallOption) (testpb.TestService_StreamingOutputCallClient, error) {
	t.mu.Lock()
	defer t.mu.Unlock()
	t.streamsCreated++
	return t.TestServiceClient.StreamingOutputCall(ctx, in, opts...)
}

func (t *testServiceClientWrapper) StreamingInputCall(ctx context.Context, opts ...grpc.CallOption) (testpb.TestService_StreamingInputCallClient, error) {
	t.mu.Lock()
	defer t.mu.Unlock()
	t.streamsCreated++
	return t.TestServiceClient.StreamingInputCall(ctx, opts...)
}

func (t *testServiceClientWrapper) FullDuplexCall(ctx context.Context, opts ...grpc.CallOption) (testpb.TestService_FullDuplexCallClient, error) {
	t.mu.Lock()
	defer t.mu.Unlock()
	t.streamsCreated++
	return t.TestServiceClient.FullDuplexCall(ctx, opts...)
}

func (t *testServiceClientWrapper) HalfDuplexCall(ctx context.Context, opts ...grpc.CallOption) (testpb.TestService_HalfDuplexCallClient, error) {
	t.mu.Lock()
	defer t.mu.Unlock()
	t.streamsCreated++
	return t.TestServiceClient.HalfDuplexCall(ctx, opts...)
}

func doSuccessfulUnaryCall(tc testpb.TestServiceClient, t *testing.T) {
	if _, err := tc.EmptyCall(context.Background(), &testpb.Empty{}); err != nil {
		t.Fatalf("TestService/EmptyCall(_, _) = _, %v, want _, <nil>", err)
	}
}

func doStreamingInputCallWithLargePayload(tc testpb.TestServiceClient, t *testing.T) {
	s, err := tc.StreamingInputCall(context.Background())
	if err != nil {
		t.Fatalf("TestService/StreamingInputCall(_) = _, %v, want <nil>", err)
	}
	payload, err := newPayload(testpb.PayloadType_COMPRESSABLE, 10000)
	if err != nil {
		t.Fatal(err)
	}
	s.Send(&testpb.StreamingInputCallRequest{Payload: payload})
}

func doServerSideFailedUnaryCall(tc testpb.TestServiceClient, t *testing.T) {
	const smallSize = 1
	const largeSize = 2000

	largePayload, err := newPayload(testpb.PayloadType_COMPRESSABLE, largeSize)
	if err != nil {
		t.Fatal(err)
	}
	req := &testpb.SimpleRequest{
		ResponseType: testpb.PayloadType_COMPRESSABLE,
		ResponseSize: int32(smallSize),
		Payload:      largePayload,
	}
	if _, err := tc.UnaryCall(context.Background(), req); err == nil || status.Code(err) != codes.ResourceExhausted {
		t.Fatalf("TestService/UnaryCall(_, _) = _, %v, want _, error code: %s", err, codes.ResourceExhausted)
	}
}

// This func is to be used to test server side counting of streams succeeded.
// It cannot be used for client side counting due to race between receiving
// server trailer (streamsSucceeded++) and CloseStream on error (streamsFailed++)
// on client side.
func doClientSideFailedUnaryCall(tc testpb.TestServiceClient, t *testing.T) {
	const smallSize = 1
	const largeSize = 2000

	smallPayload, err := newPayload(testpb.PayloadType_COMPRESSABLE, smallSize)
	if err != nil {
		t.Fatal(err)
	}
	req := &testpb.SimpleRequest{
		ResponseType: testpb.PayloadType_COMPRESSABLE,
		ResponseSize: int32(largeSize),
		Payload:      smallPayload,
	}
	if _, err := tc.UnaryCall(context.Background(), req); err == nil || status.Code(err) != codes.ResourceExhausted {
		t.Fatalf("TestService/UnaryCall(_, _) = _, %v, want _, error code: %s", err, codes.ResourceExhausted)
	}
}

func doClientSideInitiatedFailedStream(tc testpb.TestServiceClient, t *testing.T) {
	ctx, cancel := context.WithCancel(context.Background())
	stream, err := tc.FullDuplexCall(ctx)
	if err != nil {
		t.Fatalf("TestService/FullDuplexCall(_) = _, %v, want <nil>", err)
	}

	const smallSize = 1
	smallPayload, err := newPayload(testpb.PayloadType_COMPRESSABLE, smallSize)
	if err != nil {
		t.Fatal(err)
	}

	sreq := &testpb.StreamingOutputCallRequest{
		ResponseType: testpb.PayloadType_COMPRESSABLE,
		ResponseParameters: []*testpb.ResponseParameters{
			{Size: smallSize},
		},
		Payload: smallPayload,
	}

	if err := stream.Send(sreq); err != nil {
		t.Fatalf("%v.Send(%v) = %v, want <nil>", stream, sreq, err)
	}
	if _, err := stream.Recv(); err != nil {
		t.Fatalf("%v.Recv() = %v, want <nil>", stream, err)
	}
	// By canceling the call, the client will send rst_stream to end the call, and
	// the stream will failed as a result.
	cancel()
}

// This func is to be used to test client side counting of failed streams.
func doServerSideInitiatedFailedStreamWithRSTStream(tc testpb.TestServiceClient, t *testing.T, l *listenerWrapper) {
	stream, err := tc.FullDuplexCall(context.Background())
	if err != nil {
		t.Fatalf("TestService/FullDuplexCall(_) = _, %v, want <nil>", err)
	}

	const smallSize = 1
	smallPayload, err := newPayload(testpb.PayloadType_COMPRESSABLE, smallSize)
	if err != nil {
		t.Fatal(err)
	}

	sreq := &testpb.StreamingOutputCallRequest{
		ResponseType: testpb.PayloadType_COMPRESSABLE,
		ResponseParameters: []*testpb.ResponseParameters{
			{Size: smallSize},
		},
		Payload: smallPayload,
	}

	if err := stream.Send(sreq); err != nil {
		t.Fatalf("%v.Send(%v) = %v, want <nil>", stream, sreq, err)
	}
	if _, err := stream.Recv(); err != nil {
		t.Fatalf("%v.Recv() = %v, want <nil>", stream, err)
	}

	rcw := l.getLastConn()

	if rcw != nil {
		rcw.writeRSTStream(tc.(*testServiceClientWrapper).getCurrentStreamID(), http2.ErrCodeCancel)
	}
	if _, err := stream.Recv(); err == nil {
		t.Fatalf("%v.Recv() = %v, want <non-nil>", stream, err)
	}
}

// this func is to be used to test client side counting of failed streams.
func doServerSideInitiatedFailedStreamWithGoAway(tc testpb.TestServiceClient, t *testing.T, l *listenerWrapper) {
	// This call is just to keep the transport from shutting down (socket will be deleted
	// in this case, and we will not be able to get metrics).
	s, err := tc.FullDuplexCall(context.Background())
	if err != nil {
		t.Fatalf("TestService/FullDuplexCall(_) = _, %v, want <nil>", err)
	}
	if err := s.Send(&testpb.StreamingOutputCallRequest{ResponseParameters: []*testpb.ResponseParameters{
		{
			Size: 1,
		},
	}}); err != nil {
		t.Fatalf("s.Send() failed with error: %v", err)
	}
	if _, err := s.Recv(); err != nil {
		t.Fatalf("s.Recv() failed with error: %v", err)
	}

	s, err = tc.FullDuplexCall(context.Background())
	if err != nil {
		t.Fatalf("TestService/FullDuplexCall(_) = _, %v, want <nil>", err)
	}
	if err := s.Send(&testpb.StreamingOutputCallRequest{ResponseParameters: []*testpb.ResponseParameters{
		{
			Size: 1,
		},
	}}); err != nil {
		t.Fatalf("s.Send() failed with error: %v", err)
	}
	if _, err := s.Recv(); err != nil {
		t.Fatalf("s.Recv() failed with error: %v", err)
	}

	rcw := l.getLastConn()
	if rcw != nil {
<<<<<<< HEAD
		rcw.WriteGoAway(tc.(*testServiceClientWrapper).getCurrentStreamID()-2, http2.ErrCodeCancel, []byte{})
=======
		rcw.writeGoAway(tc.(*testServiceClientWrapper).getCurrentStreamID()-2, http2.ErrCodeCancel, []byte{})
>>>>>>> e8a6e284
	}
	if _, err := s.Recv(); err == nil {
		t.Fatalf("%v.Recv() = %v, want <non-nil>", s, err)
	}
}

// this func is to be used to test client side counting of failed streams.
func doServerSideInitiatedFailedStreamWithClientBreakFlowControl(tc testpb.TestServiceClient, t *testing.T, dw *dialerWrapper) {
	stream, err := tc.FullDuplexCall(context.Background())
	if err != nil {
		t.Fatalf("TestService/FullDuplexCall(_) = _, %v, want <nil>", err)
	}
	// sleep here to make sure header frame being sent before the the data frame we write directly below.
	time.Sleep(10 * time.Millisecond)
	payload := make([]byte, 65537, 65537)
<<<<<<< HEAD
	dw.getRawConnWrapper().WriteRawFrame(http2.FrameData, 0, tc.(*testServiceClientWrapper).getCurrentStreamID(), payload)
=======
	dw.getRawConnWrapper().writeRawFrame(http2.FrameData, 0, tc.(*testServiceClientWrapper).getCurrentStreamID(), payload)
>>>>>>> e8a6e284
	if _, err := stream.Recv(); err == nil || status.Code(err) != codes.ResourceExhausted {
		t.Fatalf("%v.Recv() = %v, want error code: %v", stream, err, codes.ResourceExhausted)
	}
}

func doIdleCallToInvokeKeepAlive(tc testpb.TestServiceClient, t *testing.T) {
	ctx, cancel := context.WithCancel(context.Background())
	_, err := tc.FullDuplexCall(ctx)
	if err != nil {
		t.Fatalf("TestService/FullDuplexCall(_) = _, %v, want <nil>", err)
	}
	// 2500ms allow for 2 keepalives (1000ms per round trip)
	time.Sleep(2500 * time.Millisecond)
	cancel()
}

func TestCZClientSocketMetricsStreamsAndMessagesCount(t *testing.T) {
	defer leakcheck.Check(t)
	channelz.NewChannelzStorage()
	e := tcpClearRREnv
	te := newTest(t, e)
	te.maxServerReceiveMsgSize = newInt(20)
	te.maxClientReceiveMsgSize = newInt(20)
<<<<<<< HEAD
	rcw, replace := te.startServerWithConnControl(&testServer{security: e.security})
	defer replace()
=======
	rcw := te.startServerWithConnControl(&testServer{security: e.security})
>>>>>>> e8a6e284
	defer te.tearDown()
	cc := te.clientConn()
	tc := &testServiceClientWrapper{TestServiceClient: testpb.NewTestServiceClient(cc)}

	doSuccessfulUnaryCall(tc, t)
	var scID, skID int64
	if err := verifyResultWithDelay(func() (bool, error) {
		tchan, _ := channelz.GetTopChannels(0)
		if len(tchan) != 1 {
			return false, fmt.Errorf("There should only be one top channel, not %d", len(tchan))
		}
		if len(tchan[0].SubChans) != 1 {
			return false, fmt.Errorf("There should only be one subchannel under top channel %d, not %d", tchan[0].ID, len(tchan[0].SubChans))
		}

		for scID = range tchan[0].SubChans {
			break
		}
		sc := channelz.GetSubChannel(scID)
		if sc == nil {
			return false, fmt.Errorf("There should only be one socket under subchannel %d, not 0", scID)
		}
		if len(sc.Sockets) != 1 {
			return false, fmt.Errorf("There should only be one socket under subchannel %d, not %d", sc.ID, len(sc.Sockets))
		}
		for skID = range sc.Sockets {
			break
		}
		skt := channelz.GetSocket(skID)
		sktData := skt.SocketData
		if sktData.StreamsStarted != 1 || sktData.StreamsSucceeded != 1 || sktData.MessagesSent != 1 || sktData.MessagesReceived != 1 {
			return false, fmt.Errorf("channelz.GetSocket(%d), want (StreamsStarted, StreamsSucceeded, MessagesSent, MessagesReceived) = (1, 1, 1, 1), got (%d, %d, %d, %d)", skt.ID, sktData.StreamsStarted, sktData.StreamsSucceeded, sktData.MessagesSent, sktData.MessagesReceived)
		}
		return true, nil
	}); err != nil {
		t.Fatal(err)
	}

	doServerSideFailedUnaryCall(tc, t)
	if err := verifyResultWithDelay(func() (bool, error) {
		skt := channelz.GetSocket(skID)
		sktData := skt.SocketData
		if sktData.StreamsStarted != 2 || sktData.StreamsSucceeded != 2 || sktData.MessagesSent != 2 || sktData.MessagesReceived != 1 {
			return false, fmt.Errorf("channelz.GetSocket(%d), want (StreamsStarted, StreamsSucceeded, MessagesSent, MessagesReceived) = (2, 2, 2, 1), got (%d, %d, %d, %d)", skt.ID, sktData.StreamsStarted, sktData.StreamsSucceeded, sktData.MessagesSent, sktData.MessagesReceived)
		}
		return true, nil
	}); err != nil {
		t.Fatal(err)
	}

	doClientSideInitiatedFailedStream(tc, t)
	if err := verifyResultWithDelay(func() (bool, error) {
		skt := channelz.GetSocket(skID)
		sktData := skt.SocketData
		if sktData.StreamsStarted != 3 || sktData.StreamsSucceeded != 2 || sktData.StreamsFailed != 1 || sktData.MessagesSent != 3 || sktData.MessagesReceived != 2 {
			return false, fmt.Errorf("channelz.GetSocket(%d), want (StreamsStarted, StreamsSucceeded, StreamsFailed, MessagesSent, MessagesReceived) = (3, 2, 1, 3, 2), got (%d, %d, %d, %d, %d)", skt.ID, sktData.StreamsStarted, sktData.StreamsSucceeded, sktData.StreamsFailed, sktData.MessagesSent, sktData.MessagesReceived)
		}
		return true, nil
	}); err != nil {
		t.Fatal(err)
	}

	doServerSideInitiatedFailedStreamWithRSTStream(tc, t, rcw)
	if err := verifyResultWithDelay(func() (bool, error) {
		skt := channelz.GetSocket(skID)
		sktData := skt.SocketData
		if sktData.StreamsStarted != 4 || sktData.StreamsSucceeded != 2 || sktData.StreamsFailed != 2 || sktData.MessagesSent != 4 || sktData.MessagesReceived != 3 {
			return false, fmt.Errorf("channelz.GetSocket(%d), want (StreamsStarted, StreamsSucceeded, StreamsFailed, MessagesSent, MessagesReceived) = (4, 2, 2, 4, 3), got (%d, %d, %d, %d, %d)", skt.ID, sktData.StreamsStarted, sktData.StreamsSucceeded, sktData.StreamsFailed, sktData.MessagesSent, sktData.MessagesReceived)
		}
		return true, nil
	}); err != nil {
		t.Fatal(err)
	}

	doServerSideInitiatedFailedStreamWithGoAway(tc, t, rcw)
	if err := verifyResultWithDelay(func() (bool, error) {
		skt := channelz.GetSocket(skID)
		sktData := skt.SocketData
		if sktData.StreamsStarted != 6 || sktData.StreamsSucceeded != 2 || sktData.StreamsFailed != 3 || sktData.MessagesSent != 6 || sktData.MessagesReceived != 5 {
			return false, fmt.Errorf("channelz.GetSocket(%d), want (StreamsStarted, StreamsSucceeded, StreamsFailed, MessagesSent, MessagesReceived) = (6, 2, 3, 6, 5), got (%d, %d, %d, %d, %d)", skt.ID, sktData.StreamsStarted, sktData.StreamsSucceeded, sktData.StreamsFailed, sktData.MessagesSent, sktData.MessagesReceived)
		}
		return true, nil
	}); err != nil {
		t.Fatal(err)
	}
}

// This test is to complete TestCZClientSocketMetricsStreamsAndMessagesCount and
// TestCZServerSocketMetricsStreamsAndMessagesCount by adding the test case of
// server sending RST_STREAM to client due to client side flow control violation.
// It is separated from other cases due to setup incompatibly, i.e. max receive
// size violation will mask flow control violation.
func TestCZClientAndServerSocketMetricsStreamsCountFlowControlRSTStream(t *testing.T) {
	defer leakcheck.Check(t)
	channelz.NewChannelzStorage()
	e := tcpClearRREnv
	te := newTest(t, e)
	te.serverInitialWindowSize = 65536
	// Avoid overflowing connection level flow control window, which will lead to
	// transport being closed.
	te.serverInitialConnWindowSize = 65536 * 2
	te.startServer(&testServer{security: e.security})
	defer te.tearDown()
	cc, dw := te.clientConnWithConnControl()
	tc := &testServiceClientWrapper{TestServiceClient: testpb.NewTestServiceClient(cc)}

	doServerSideInitiatedFailedStreamWithClientBreakFlowControl(tc, t, dw)
	if err := verifyResultWithDelay(func() (bool, error) {
		tchan, _ := channelz.GetTopChannels(0)
		if len(tchan) != 1 {
			return false, fmt.Errorf("There should only be one top channel, not %d", len(tchan))
		}
		if len(tchan[0].SubChans) != 1 {
			return false, fmt.Errorf("There should only be one subchannel under top channel %d, not %d", tchan[0].ID, len(tchan[0].SubChans))
		}
		var id int64
		for id = range tchan[0].SubChans {
			break
		}
		sc := channelz.GetSubChannel(id)
		if sc == nil {
			return false, fmt.Errorf("There should only be one socket under subchannel %d, not 0", id)
		}
		if len(sc.Sockets) != 1 {
			return false, fmt.Errorf("There should only be one socket under subchannel %d, not %d", sc.ID, len(sc.Sockets))
		}
		for id = range sc.Sockets {
			break
		}
		skt := channelz.GetSocket(id)
		sktData := skt.SocketData
		if sktData.StreamsStarted != 1 || sktData.StreamsSucceeded != 0 || sktData.StreamsFailed != 1 {
			return false, fmt.Errorf("channelz.GetSocket(%d), want (StreamsStarted, StreamsSucceeded, StreamsFailed) = (1, 0, 1), got (%d, %d, %d)", skt.ID, sktData.StreamsStarted, sktData.StreamsSucceeded, sktData.StreamsFailed)
		}
		ss, _ := channelz.GetServers(0)
		if len(ss) != 1 {
			return false, fmt.Errorf("There should only be one server, not %d", len(ss))
		}

		ns, _ := channelz.GetServerSockets(ss[0].ID, 0)
		if len(ns) != 1 {
			return false, fmt.Errorf("There should be one server normal socket, not %d", len(ns))
		}
		sktData = ns[0].SocketData
		if sktData.StreamsStarted != 1 || sktData.StreamsSucceeded != 0 || sktData.StreamsFailed != 1 {
			return false, fmt.Errorf("Server socket metric with ID %d, want (StreamsStarted, StreamsSucceeded, StreamsFailed) = (1, 0, 1), got (%d, %d, %d)", ns[0].ID, sktData.StreamsStarted, sktData.StreamsSucceeded, sktData.StreamsFailed)
		}
		return true, nil
	}); err != nil {
		t.Fatal(err)
	}
}

func TestCZClientAndServerSocketMetricsFlowControl(t *testing.T) {
	defer leakcheck.Check(t)
	channelz.NewChannelzStorage()
	e := tcpClearRREnv
	te := newTest(t, e)
	// disable BDP
	te.serverInitialWindowSize = 65536
	te.serverInitialConnWindowSize = 65536
	te.clientInitialWindowSize = 65536
	te.clientInitialConnWindowSize = 65536
	te.startServer(&testServer{security: e.security})
	defer te.tearDown()
	cc := te.clientConn()
	tc := testpb.NewTestServiceClient(cc)

	for i := 0; i < 10; i++ {
		doSuccessfulUnaryCall(tc, t)
	}

	var cliSktID, svrSktID int64
	if err := verifyResultWithDelay(func() (bool, error) {
		tchan, _ := channelz.GetTopChannels(0)
		if len(tchan) != 1 {
			return false, fmt.Errorf("There should only be one top channel, not %d", len(tchan))
		}
		if len(tchan[0].SubChans) != 1 {
			return false, fmt.Errorf("There should only be one subchannel under top channel %d, not %d", tchan[0].ID, len(tchan[0].SubChans))
		}
		var id int64
		for id = range tchan[0].SubChans {
			break
		}
		sc := channelz.GetSubChannel(id)
		if sc == nil {
			return false, fmt.Errorf("There should only be one socket under subchannel %d, not 0", id)
		}
		if len(sc.Sockets) != 1 {
			return false, fmt.Errorf("There should only be one socket under subchannel %d, not %d", sc.ID, len(sc.Sockets))
		}
		for id = range sc.Sockets {
			break
		}
		skt := channelz.GetSocket(id)
		sktData := skt.SocketData
		// 65536 - 5 (Length-Prefixed-Message size) * 10 = 65486
		if sktData.LocalFlowControlWindow != 65486 || sktData.RemoteFlowControlWindow != 65486 {
			return false, fmt.Errorf("Client: (LocalFlowControlWindow, RemoteFlowControlWindow) size should be (65536, 65486), not (%d, %d)", sktData.LocalFlowControlWindow, sktData.RemoteFlowControlWindow)
		}
		ss, _ := channelz.GetServers(0)
		if len(ss) != 1 {
			return false, fmt.Errorf("There should only be one server, not %d", len(ss))
		}
		ns, _ := channelz.GetServerSockets(ss[0].ID, 0)
		sktData = ns[0].SocketData
		if sktData.LocalFlowControlWindow != 65486 || sktData.RemoteFlowControlWindow != 65486 {
			return false, fmt.Errorf("Server: (LocalFlowControlWindow, RemoteFlowControlWindow) size should be (65536, 65486), not (%d, %d)", sktData.LocalFlowControlWindow, sktData.RemoteFlowControlWindow)
		}
		cliSktID, svrSktID = id, ss[0].ID
		return true, nil
	}); err != nil {
		t.Fatal(err)
	}

	doStreamingInputCallWithLargePayload(tc, t)

	if err := verifyResultWithDelay(func() (bool, error) {
		skt := channelz.GetSocket(cliSktID)
		sktData := skt.SocketData
		// Local: 65536 - 5 (Length-Prefixed-Message size) * 10 = 65486
		// Remote: 65536 - 5 (Length-Prefixed-Message size) * 10 - 10011 = 55475
		if sktData.LocalFlowControlWindow != 65486 || sktData.RemoteFlowControlWindow != 55475 {
			return false, fmt.Errorf("Client: (LocalFlowControlWindow, RemoteFlowControlWindow) size should be (65486, 55475), not (%d, %d)", sktData.LocalFlowControlWindow, sktData.RemoteFlowControlWindow)
		}
		ss, _ := channelz.GetServers(0)
		if len(ss) != 1 {
			return false, fmt.Errorf("There should only be one server, not %d", len(ss))
		}
		ns, _ := channelz.GetServerSockets(svrSktID, 0)
		sktData = ns[0].SocketData
		if sktData.LocalFlowControlWindow != 55475 || sktData.RemoteFlowControlWindow != 65486 {
			return false, fmt.Errorf("Server: (LocalFlowControlWindow, RemoteFlowControlWindow) size should be (55475, 65486), not (%d, %d)", sktData.LocalFlowControlWindow, sktData.RemoteFlowControlWindow)
		}
		return true, nil
	}); err != nil {
		t.Fatal(err)
	}

	// triggers transport flow control window update on server side, since unacked
	// bytes should be larger than limit now. i.e. 50 + 20022 > 65536/4.
	doStreamingInputCallWithLargePayload(tc, t)
	if err := verifyResultWithDelay(func() (bool, error) {
		skt := channelz.GetSocket(cliSktID)
		sktData := skt.SocketData
		// Local: 65536 - 5 (Length-Prefixed-Message size) * 10 = 65486
		// Remote: 65536
		if sktData.LocalFlowControlWindow != 65486 || sktData.RemoteFlowControlWindow != 65536 {
			return false, fmt.Errorf("Client: (LocalFlowControlWindow, RemoteFlowControlWindow) size should be (65486, 65536), not (%d, %d)", sktData.LocalFlowControlWindow, sktData.RemoteFlowControlWindow)
		}
		ss, _ := channelz.GetServers(0)
		if len(ss) != 1 {
			return false, fmt.Errorf("There should only be one server, not %d", len(ss))
		}
		ns, _ := channelz.GetServerSockets(svrSktID, 0)
		sktData = ns[0].SocketData
		if sktData.LocalFlowControlWindow != 65536 || sktData.RemoteFlowControlWindow != 65486 {
			return false, fmt.Errorf("Server: (LocalFlowControlWindow, RemoteFlowControlWindow) size should be (65536, 65486), not (%d, %d)", sktData.LocalFlowControlWindow, sktData.RemoteFlowControlWindow)
		}
		return true, nil
	}); err != nil {
		t.Fatal(err)
	}
}

func TestCZClientSocketMetricsKeepAlive(t *testing.T) {
	defer leakcheck.Check(t)
	channelz.NewChannelzStorage()
	e := tcpClearRREnv
	te := newTest(t, e)
	te.cliKeepAlive = &keepalive.ClientParameters{Time: 500 * time.Millisecond, Timeout: 500 * time.Millisecond}
	te.startServer(&testServer{security: e.security})
	defer te.tearDown()
	cc := te.clientConn()
	tc := testpb.NewTestServiceClient(cc)
	doIdleCallToInvokeKeepAlive(tc, t)

	if err := verifyResultWithDelay(func() (bool, error) {
		tchan, _ := channelz.GetTopChannels(0)
		if len(tchan) != 1 {
			return false, fmt.Errorf("There should only be one top channel, not %d", len(tchan))
		}
		if len(tchan[0].SubChans) != 1 {
			return false, fmt.Errorf("There should only be one subchannel under top channel %d, not %d", tchan[0].ID, len(tchan[0].SubChans))
		}
		var id int64
		for id = range tchan[0].SubChans {
			break
		}
		sc := channelz.GetSubChannel(id)
		if sc == nil {
			return false, fmt.Errorf("There should only be one socket under subchannel %d, not 0", id)
		}
		if len(sc.Sockets) != 1 {
			return false, fmt.Errorf("There should only be one socket under subchannel %d, not %d", sc.ID, len(sc.Sockets))
		}
		for id = range sc.Sockets {
			break
		}
		skt := channelz.GetSocket(id)
		if skt.SocketData.KeepAlivesSent != 2 { // doIdleCallToInvokeKeepAlive func is set up to send 2 KeepAlives.
			return false, fmt.Errorf("There should be 2 KeepAlives sent, not %d", skt.SocketData.KeepAlivesSent)
		}
		return true, nil
	}); err != nil {
		t.Fatal(err)
	}
}

func TestCZServerSocketMetricsStreamsAndMessagesCount(t *testing.T) {
	defer leakcheck.Check(t)
	channelz.NewChannelzStorage()
	e := tcpClearRREnv
	te := newTest(t, e)
	te.maxServerReceiveMsgSize = newInt(20)
	te.maxClientReceiveMsgSize = newInt(20)
	te.startServer(&testServer{security: e.security})
	defer te.tearDown()
	cc, _ := te.clientConnWithConnControl()
	tc := &testServiceClientWrapper{TestServiceClient: testpb.NewTestServiceClient(cc)}

	var svrID int64
	if err := verifyResultWithDelay(func() (bool, error) {
		ss, _ := channelz.GetServers(0)
		if len(ss) != 1 {
			return false, fmt.Errorf("There should only be one server, not %d", len(ss))
		}
		svrID = ss[0].ID
		return true, nil
	}); err != nil {
		t.Fatal(err)
	}

	doSuccessfulUnaryCall(tc, t)
	if err := verifyResultWithDelay(func() (bool, error) {
		ns, _ := channelz.GetServerSockets(svrID, 0)
		sktData := ns[0].SocketData
		if sktData.StreamsStarted != 1 || sktData.StreamsSucceeded != 1 || sktData.StreamsFailed != 0 || sktData.MessagesSent != 1 || sktData.MessagesReceived != 1 {
			return false, fmt.Errorf("Server socket metric with ID %d, want (StreamsStarted, StreamsSucceeded, MessagesSent, MessagesReceived) = (1, 1, 1, 1), got (%d, %d, %d, %d, %d)", ns[0].ID, sktData.StreamsStarted, sktData.StreamsSucceeded, sktData.StreamsFailed, sktData.MessagesSent, sktData.MessagesReceived)
		}
		return true, nil
	}); err != nil {
		t.Fatal(err)
	}

	doServerSideFailedUnaryCall(tc, t)
	if err := verifyResultWithDelay(func() (bool, error) {
		ns, _ := channelz.GetServerSockets(svrID, 0)
		sktData := ns[0].SocketData
		if sktData.StreamsStarted != 2 || sktData.StreamsSucceeded != 2 || sktData.StreamsFailed != 0 || sktData.MessagesSent != 1 || sktData.MessagesReceived != 1 {
			return false, fmt.Errorf("Server socket metric with ID %d, want (StreamsStarted, StreamsSucceeded, StreamsFailed, MessagesSent, MessagesReceived) = (2, 2, 0, 1, 1), got (%d, %d, %d, %d, %d)", ns[0].ID, sktData.StreamsStarted, sktData.StreamsSucceeded, sktData.StreamsFailed, sktData.MessagesSent, sktData.MessagesReceived)
		}
		return true, nil
	}); err != nil {
		t.Fatal(err)
	}

	doClientSideFailedUnaryCall(tc, t)
	if err := verifyResultWithDelay(func() (bool, error) {
		ns, _ := channelz.GetServerSockets(svrID, 0)
		sktData := ns[0].SocketData
		if sktData.StreamsStarted != 3 || sktData.StreamsSucceeded != 3 || sktData.StreamsFailed != 0 || sktData.MessagesSent != 2 || sktData.MessagesReceived != 2 {
			return false, fmt.Errorf("Server socket metric with ID %d, want (StreamsStarted, StreamsSucceeded, StreamsFailed, MessagesSent, MessagesReceived) = (3, 3, 0, 2, 2), got (%d, %d, %d, %d, %d)", ns[0].ID, sktData.StreamsStarted, sktData.StreamsSucceeded, sktData.StreamsFailed, sktData.MessagesSent, sktData.MessagesReceived)
		}
		return true, nil
	}); err != nil {
		t.Fatal(err)
	}

	doClientSideInitiatedFailedStream(tc, t)
	if err := verifyResultWithDelay(func() (bool, error) {
		ns, _ := channelz.GetServerSockets(svrID, 0)
		sktData := ns[0].SocketData
		if sktData.StreamsStarted != 4 || sktData.StreamsSucceeded != 3 || sktData.StreamsFailed != 1 || sktData.MessagesSent != 3 || sktData.MessagesReceived != 3 {
			return false, fmt.Errorf("Server socket metric with ID %d, want (StreamsStarted, StreamsSucceeded, StreamsFailed, MessagesSent, MessagesReceived) = (4, 3, 1, 3, 3), got (%d, %d, %d, %d, %d)", ns[0].ID, sktData.StreamsStarted, sktData.StreamsSucceeded, sktData.StreamsFailed, sktData.MessagesSent, sktData.MessagesReceived)
		}
		return true, nil
	}); err != nil {
		t.Fatal(err)
	}
}

func TestCZServerSocketMetricsKeepAlive(t *testing.T) {
	defer leakcheck.Check(t)
	channelz.NewChannelzStorage()
	e := tcpClearRREnv
	te := newTest(t, e)
	te.svrKeepAlive = &keepalive.ServerParameters{Time: 500 * time.Millisecond, Timeout: 500 * time.Millisecond}
	te.startServer(&testServer{security: e.security})
	defer te.tearDown()
	cc := te.clientConn()
	tc := testpb.NewTestServiceClient(cc)
	doIdleCallToInvokeKeepAlive(tc, t)

	if err := verifyResultWithDelay(func() (bool, error) {
		ss, _ := channelz.GetServers(0)
		if len(ss) != 1 {
			return false, fmt.Errorf("There should be one server, not %d", len(ss))
		}
		ns, _ := channelz.GetServerSockets(ss[0].ID, 0)
		if len(ns) != 1 {
			return false, fmt.Errorf("There should be one server normal socket, not %d", len(ns))
		}
		if ns[0].SocketData.KeepAlivesSent != 2 { // doIdleCallToInvokeKeepAlive func is set up to send 2 KeepAlives.
			return false, fmt.Errorf("There should be 2 KeepAlives sent, not %d", ns[0].SocketData.KeepAlivesSent)
		}
		return true, nil
	}); err != nil {
		t.Fatal(err)
	}
}<|MERGE_RESOLUTION|>--- conflicted
+++ resolved
@@ -777,11 +777,7 @@
 
 	rcw := l.getLastConn()
 	if rcw != nil {
-<<<<<<< HEAD
-		rcw.WriteGoAway(tc.(*testServiceClientWrapper).getCurrentStreamID()-2, http2.ErrCodeCancel, []byte{})
-=======
 		rcw.writeGoAway(tc.(*testServiceClientWrapper).getCurrentStreamID()-2, http2.ErrCodeCancel, []byte{})
->>>>>>> e8a6e284
 	}
 	if _, err := s.Recv(); err == nil {
 		t.Fatalf("%v.Recv() = %v, want <non-nil>", s, err)
@@ -797,11 +793,7 @@
 	// sleep here to make sure header frame being sent before the the data frame we write directly below.
 	time.Sleep(10 * time.Millisecond)
 	payload := make([]byte, 65537, 65537)
-<<<<<<< HEAD
-	dw.getRawConnWrapper().WriteRawFrame(http2.FrameData, 0, tc.(*testServiceClientWrapper).getCurrentStreamID(), payload)
-=======
 	dw.getRawConnWrapper().writeRawFrame(http2.FrameData, 0, tc.(*testServiceClientWrapper).getCurrentStreamID(), payload)
->>>>>>> e8a6e284
 	if _, err := stream.Recv(); err == nil || status.Code(err) != codes.ResourceExhausted {
 		t.Fatalf("%v.Recv() = %v, want error code: %v", stream, err, codes.ResourceExhausted)
 	}
@@ -825,12 +817,7 @@
 	te := newTest(t, e)
 	te.maxServerReceiveMsgSize = newInt(20)
 	te.maxClientReceiveMsgSize = newInt(20)
-<<<<<<< HEAD
-	rcw, replace := te.startServerWithConnControl(&testServer{security: e.security})
-	defer replace()
-=======
 	rcw := te.startServerWithConnControl(&testServer{security: e.security})
->>>>>>> e8a6e284
 	defer te.tearDown()
 	cc := te.clientConn()
 	tc := &testServiceClientWrapper{TestServiceClient: testpb.NewTestServiceClient(cc)}
