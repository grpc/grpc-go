--- conflicted
+++ resolved
@@ -28,14 +28,11 @@
 import (
 	"encoding/json"
 	"errors"
-<<<<<<< HEAD
 	"fmt"
-	rand "math/rand/v2"
-=======
-	"math/rand"
->>>>>>> 6fd86d35
 	"sync"
 	"sync/atomic"
+
+	rand "math/rand/v2"
 
 	"google.golang.org/grpc/balancer"
 	"google.golang.org/grpc/balancer/base"
