--- conflicted
+++ resolved
@@ -197,13 +197,6 @@
 			return nil, fmt.Errorf("rls: invalid target URI in lookup_service {%s}", lookupService)
 		}
 	}
-<<<<<<< HEAD
-	parsedTarget, err := url.Parse(lookupService)
-	if err != nil {
-		return nil, fmt.Errorf("rls: invalid target URI in lookup_service {%s}", lookupService)
-	}
-=======
->>>>>>> adb21c46
 	if parsedTarget.Scheme == "" {
 		parsedTarget.Scheme = resolver.GetDefaultScheme()
 	}
