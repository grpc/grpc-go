/*
 *
 * Copyright 2024 gRPC authors.
 *
 * Licensed under the Apache License, Version 2.0 (the "License");
 * you may not use this file except in compliance with the License.
 * You may obtain a copy of the License at
 *
 *     http://www.apache.org/licenses/LICENSE-2.0
 *
 * Unless required by applicable law or agreed to in writing, software
 * distributed under the License is distributed on an "AS IS" BASIS,
 * WITHOUT WARRANTIES OR CONDITIONS OF ANY KIND, either express or implied.
 * See the License for the specific language governing permissions and
 * limitations under the License.
 *
 */

// Package pickfirstleaf contains the pick_first load balancing policy which
// will be the universal leaf policy after dualstack changes are implemented.
//
// # Experimental
//
// Notice: This package is EXPERIMENTAL and may be changed or removed in a
// later release.
package pickfirstleaf

import (
	"encoding/json"
	"errors"
	"fmt"
	"net"
	"sync"
	"time"

	"google.golang.org/grpc/balancer"
	"google.golang.org/grpc/balancer/pickfirst/internal"
	"google.golang.org/grpc/connectivity"
	"google.golang.org/grpc/grpclog"
	"google.golang.org/grpc/internal/envconfig"
	internalgrpclog "google.golang.org/grpc/internal/grpclog"
	"google.golang.org/grpc/internal/pretty"
	"google.golang.org/grpc/resolver"
	"google.golang.org/grpc/serviceconfig"
)

func init() {
	if envconfig.NewPickFirstEnabled {
		// Register as the default pick_first balancer.
		Name = "pick_first"
	}
	balancer.Register(pickfirstBuilder{})
}

var (
	logger = grpclog.Component("pick-first-leaf-lb")
	// Name is the name of the pick_first_leaf balancer.
	// It is changed to "pick_first" in init() if this balancer is to be
	// registered as the default pickfirst.
	Name = "pick_first_leaf"
)

const (
	// TODO: change to pick-first when this becomes the default pick_first policy.
	logPrefix = "[pick-first-leaf-lb %p] "
	// connectionDelayInterval is the time to wait for during the happy eyeballs
	// pass before starting the next connection attempt.
	connectionDelayInterval = 250 * time.Millisecond
)

type ipAddrFamily int

const (
	// ipAddrFamilyUnknown represents strings that can't be parsed as an IP
	// address.
	ipAddrFamilyUnknown ipAddrFamily = iota
	ipAddrFamilyV4
	ipAddrFamilyV6
)

type pickfirstBuilder struct{}

func (pickfirstBuilder) Build(cc balancer.ClientConn, _ balancer.BuildOptions) balancer.Balancer {
	b := &pickfirstBalancer{
		cc:                    cc,
		addressList:           addressList{},
		subConns:              resolver.NewAddressMap(),
		state:                 connectivity.Connecting,
		mu:                    sync.Mutex{},
		cancelConnectionTimer: func() {},
	}
	b.logger = internalgrpclog.NewPrefixLogger(logger, fmt.Sprintf(logPrefix, b))
	return b
}

func (b pickfirstBuilder) Name() string {
	return Name
}

func (pickfirstBuilder) ParseConfig(js json.RawMessage) (serviceconfig.LoadBalancingConfig, error) {
	var cfg pfConfig
	if err := json.Unmarshal(js, &cfg); err != nil {
		return nil, fmt.Errorf("pickfirst: unable to unmarshal LB policy config: %s, error: %v", string(js), err)
	}
	return cfg, nil
}

type pfConfig struct {
	serviceconfig.LoadBalancingConfig `json:"-"`

	// If set to true, instructs the LB policy to shuffle the order of the list
	// of endpoints received from the name resolver before attempting to
	// connect to them.
	ShuffleAddressList bool `json:"shuffleAddressList"`
}

// scData keeps track of the current state of the subConn.
// It is not safe for concurrent access.
type scData struct {
	// The following fields are initialized at build time and read-only after
	// that.
	subConn balancer.SubConn
	addr    resolver.Address

	state            connectivity.State
	lastErr          error
	connectionFailed bool
}

func (b *pickfirstBalancer) newSCData(addr resolver.Address) (*scData, error) {
	sd := &scData{
		state: connectivity.Idle,
		addr:  addr,
	}
	sc, err := b.cc.NewSubConn([]resolver.Address{addr}, balancer.NewSubConnOptions{
		StateListener: func(state balancer.SubConnState) {
			b.updateSubConnState(sd, state)
		},
	})
	if err != nil {
		return nil, err
	}
	sd.subConn = sc
	return sd, nil
}

type pickfirstBalancer struct {
	// The following fields are initialized at build time and read-only after
	// that and therefore do not need to be guarded by a mutex.
	logger *internalgrpclog.PrefixLogger
	cc     balancer.ClientConn

	// The mutex is used to ensure synchronization of updates triggered
	// from the idle picker and the already serialized resolver,
	// SubConn state updates.
	mu    sync.Mutex
	state connectivity.State
	// scData for active subonns mapped by address.
	subConns              *resolver.AddressMap
	addressList           addressList
	firstPass             bool
	numTF                 int
	cancelConnectionTimer func()
}

// ResolverError is called by the ClientConn when the name resolver produces
// an error or when pickfirst determined the resolver update to be invalid.
func (b *pickfirstBalancer) ResolverError(err error) {
	b.mu.Lock()
	defer b.mu.Unlock()
	b.resolverErrorLocked(err)
}

func (b *pickfirstBalancer) resolverErrorLocked(err error) {
	if b.logger.V(2) {
		b.logger.Infof("Received error from the name resolver: %v", err)
	}

	// The picker will not change since the balancer does not currently
	// report an error. If the balancer hasn't received a single good resolver
	// update yet, transition to TRANSIENT_FAILURE.
	if b.state != connectivity.TransientFailure && b.addressList.size() > 0 {
		if b.logger.V(2) {
			b.logger.Infof("Ignoring resolver error because balancer is using a previous good update.")
		}
		return
	}

	b.cc.UpdateState(balancer.State{
		ConnectivityState: connectivity.TransientFailure,
		Picker:            &picker{err: fmt.Errorf("name resolver error: %v", err)},
	})
}

func (b *pickfirstBalancer) UpdateClientConnState(state balancer.ClientConnState) error {
	b.mu.Lock()
	defer b.mu.Unlock()
	b.cancelConnectionTimer()
	if len(state.ResolverState.Addresses) == 0 && len(state.ResolverState.Endpoints) == 0 {
		// Cleanup state pertaining to the previous resolver state.
		// Treat an empty address list like an error by calling b.ResolverError.
		b.state = connectivity.TransientFailure
		b.closeSubConnsLocked()
		b.addressList.updateAddrs(nil)
		b.resolverErrorLocked(errors.New("produced zero addresses"))
		return balancer.ErrBadResolverState
	}
	cfg, ok := state.BalancerConfig.(pfConfig)
	if state.BalancerConfig != nil && !ok {
		return fmt.Errorf("pickfirst: received illegal BalancerConfig (type %T): %v: %w", state.BalancerConfig, state.BalancerConfig, balancer.ErrBadResolverState)
	}

	if b.logger.V(2) {
		b.logger.Infof("Received new config %s, resolver state %s", pretty.ToJSON(cfg), pretty.ToJSON(state.ResolverState))
	}

	var newAddrs []resolver.Address
	if endpoints := state.ResolverState.Endpoints; len(endpoints) != 0 {
		// Perform the optional shuffling described in gRFC A62. The shuffling
		// will change the order of endpoints but not touch the order of the
		// addresses within each endpoint. - A61
		if cfg.ShuffleAddressList {
			endpoints = append([]resolver.Endpoint{}, endpoints...)
			internal.RandShuffle(len(endpoints), func(i, j int) { endpoints[i], endpoints[j] = endpoints[j], endpoints[i] })
		}

		// "Flatten the list by concatenating the ordered list of addresses for
		// each of the endpoints, in order." - A61
		for _, endpoint := range endpoints {
			newAddrs = append(newAddrs, endpoint.Addresses...)
		}
	} else {
		// Endpoints not set, process addresses until we migrate resolver
		// emissions fully to Endpoints. The top channel does wrap emitted
		// addresses with endpoints, however some balancers such as weighted
		// target do not forward the corresponding correct endpoints down/split
		// endpoints properly. Once all balancers correctly forward endpoints
		// down, can delete this else conditional.
		newAddrs = state.ResolverState.Addresses
		if cfg.ShuffleAddressList {
			newAddrs = append([]resolver.Address{}, newAddrs...)
			internal.RandShuffle(len(endpoints), func(i, j int) { endpoints[i], endpoints[j] = endpoints[j], endpoints[i] })
		}
	}

	// If an address appears in multiple endpoints or in the same endpoint
	// multiple times, we keep it only once. We will create only one SubConn
	// for the address because an AddressMap is used to store SubConns.
	// Not de-duplicating would result in attempting to connect to the same
	// SubConn multiple times in the same pass. We don't want this.
	newAddrs = deDupAddresses(newAddrs)

<<<<<<< HEAD
=======
	newAddrs = interleaveAddresses(newAddrs)

	// Since we have a new set of addresses, we are again at first pass.
	b.firstPass = true

>>>>>>> 18d218d1
	// If the previous ready SubConn exists in new address list,
	// keep this connection and don't create new SubConns.
	prevAddr := b.addressList.currentAddress()
	prevAddrsCount := b.addressList.size()
	b.addressList.updateAddrs(newAddrs)
	if b.state == connectivity.Ready && b.addressList.seekTo(prevAddr) {
		return nil
	}

	b.reconcileSubConnsLocked(newAddrs)
	// If it's the first resolver update or the balancer was already READY
	// (but the new address list does not contain the ready SubConn) or
	// CONNECTING, enter CONNECTING.
	// We may be in TRANSIENT_FAILURE due to a previous empty address list,
	// we should still enter CONNECTING because the sticky TF behaviour
	//  mentioned in A62 applies only when the TRANSIENT_FAILURE is reported
	// due to connectivity failures.
	if b.state == connectivity.Ready || b.state == connectivity.Connecting || prevAddrsCount == 0 {
		// Start connection attempt at first address.
		b.state = connectivity.Connecting
		b.cc.UpdateState(balancer.State{
			ConnectivityState: connectivity.Connecting,
			Picker:            &picker{err: balancer.ErrNoSubConnAvailable},
		})
		b.startFirstPassLocked()
	} else if b.state == connectivity.TransientFailure {
		// If we're in TRANSIENT_FAILURE, we stay in TRANSIENT_FAILURE until
		// we're READY. See A62.
		b.startFirstPassLocked()
	}
	return nil
}

// UpdateSubConnState is unused as a StateListener is always registered when
// creating SubConns.
func (b *pickfirstBalancer) UpdateSubConnState(subConn balancer.SubConn, state balancer.SubConnState) {
	b.logger.Errorf("UpdateSubConnState(%v, %+v) called unexpectedly", subConn, state)
}

func (b *pickfirstBalancer) Close() {
	b.mu.Lock()
	defer b.mu.Unlock()
	b.closeSubConnsLocked()
	b.cancelConnectionTimer()
	b.state = connectivity.Shutdown
}

// ExitIdle moves the balancer out of idle state. It can be called concurrently
// by the idlePicker and clientConn so access to variables should be
// synchronized.
func (b *pickfirstBalancer) ExitIdle() {
	b.mu.Lock()
	defer b.mu.Unlock()
	if b.state == connectivity.Idle {
		b.startFirstPassLocked()
	}
}

func (b *pickfirstBalancer) startFirstPassLocked() {
	b.firstPass = true
	b.numTF = 0
	// Reset the connection attempt record for existing SubConns.
	for _, sd := range b.subConns.Values() {
		sd.(*scData).connectionFailed = false
	}
	b.requestConnectionLocked()
}

func (b *pickfirstBalancer) closeSubConnsLocked() {
	for _, sd := range b.subConns.Values() {
		sd.(*scData).subConn.Shutdown()
	}
	b.subConns = resolver.NewAddressMap()
}

// deDupAddresses ensures that each address appears only once in the slice.
func deDupAddresses(addrs []resolver.Address) []resolver.Address {
	seenAddrs := resolver.NewAddressMap()
	retAddrs := []resolver.Address{}

	for _, addr := range addrs {
		if _, ok := seenAddrs.Get(addr); ok {
			continue
		}
		retAddrs = append(retAddrs, addr)
	}
	return retAddrs
}

// interleaveAddresses interleaves addresses of both families (IPv4 and IPv6)
// as per RFC-8305 section 4.
// Whichever address family is first in the list is followed by an address of
// the other address family; that is, if the first address in the list is IPv6,
// then the first IPv4 address should be moved up in the list to be second in
// the list. It doesn't support configuring "First Address Family Count", i.e.
// there will always be a single member of the first address family at the
// beginning of the interleaved list.
// Addresses that are neither IPv4 nor IPv6 are treated as part of a third
// "unknown" family for interleaving.
// See: https://datatracker.ietf.org/doc/html/rfc8305#autoid-6
func interleaveAddresses(addrs []resolver.Address) []resolver.Address {
	familyAddrsMap := map[ipAddrFamily][]resolver.Address{}
	interleavingOrder := []ipAddrFamily{}
	for _, addr := range addrs {
		family := addressFamily(addr.Addr)
		if _, found := familyAddrsMap[family]; !found {
			interleavingOrder = append(interleavingOrder, family)
		}
		familyAddrsMap[family] = append(familyAddrsMap[family], addr)
	}

	interleavedAddrs := make([]resolver.Address, 0, len(addrs))

	for curFamilyIdx := 0; len(interleavedAddrs) < len(addrs); curFamilyIdx = (curFamilyIdx + 1) % len(interleavingOrder) {
		// Some IP types may have fewer addresses than others, so we look for
		// the next type that has a remaining member to add to the interleaved
		// list.
		family := interleavingOrder[curFamilyIdx]
		remainingMembers := familyAddrsMap[family]
		if len(remainingMembers) > 0 {
			interleavedAddrs = append(interleavedAddrs, remainingMembers[0])
			familyAddrsMap[family] = remainingMembers[1:]
		}
	}

	return interleavedAddrs
}

// addressFamily returns the ipAddrFamily after parsing the address string.
// If the address isn't of the format "ip-address:port", it returns
// ipAddrFamilyUnknown. The address may be valid even if it's not an IP when
// using a resolver like passthrough where the address may be a hostname in
// some format that the dialer can resolve.
func addressFamily(address string) ipAddrFamily {
	// Parse the IP after removing the port.
	host, _, err := net.SplitHostPort(address)
	if err != nil {
		return ipAddrFamilyUnknown
	}
	ip := net.ParseIP(host)
	switch {
	case ip.To4() != nil:
		return ipAddrFamilyV4
	case ip.To16() != nil:
		return ipAddrFamilyV6
	default:
		return ipAddrFamilyUnknown
	}
}

// reconcileSubConnsLocked updates the active subchannels based on a new address
// list from the resolver. It does this by:
//   - closing subchannels: any existing subchannels associated with addresses
//     that are no longer in the updated list are shut down.
//   - removing subchannels: entries for these closed subchannels are removed
//     from the subchannel map.
//
// This ensures that the subchannel map accurately reflects the current set of
// addresses received from the name resolver.
func (b *pickfirstBalancer) reconcileSubConnsLocked(newAddrs []resolver.Address) {
	newAddrsMap := resolver.NewAddressMap()
	for _, addr := range newAddrs {
		newAddrsMap.Set(addr, true)
	}

	for _, oldAddr := range b.subConns.Keys() {
		if _, ok := newAddrsMap.Get(oldAddr); ok {
			continue
		}
		val, _ := b.subConns.Get(oldAddr)
		val.(*scData).subConn.Shutdown()
		b.subConns.Delete(oldAddr)
	}
}

// shutdownRemainingLocked shuts down remaining subConns. Called when a subConn
// becomes ready, which means that all other subConn must be shutdown.
func (b *pickfirstBalancer) shutdownRemainingLocked(selected *scData) {
	b.cancelConnectionTimer()
	for _, v := range b.subConns.Values() {
		sd := v.(*scData)
		if sd.subConn != selected.subConn {
			sd.subConn.Shutdown()
		}
	}
	b.subConns = resolver.NewAddressMap()
	b.subConns.Set(selected.addr, selected)
}

// requestConnectionLocked starts connecting on the subchannel corresponding to
// the current address. If no subchannel exists, one is created. If the current
// subchannel is in TransientFailure, a connection to the next address is
// attempted until a subchannel is found.
func (b *pickfirstBalancer) requestConnectionLocked() {
	if !b.addressList.isValid() {
		return
	}
	var lastErr error
	for valid := true; valid; valid = b.addressList.increment() {
		curAddr := b.addressList.currentAddress()
		sd, ok := b.subConns.Get(curAddr)
		if !ok {
			var err error
			// We want to assign the new scData to sd from the outer scope,
			// hence we can't use := below.
			sd, err = b.newSCData(curAddr)
			if err != nil {
				// This should never happen, unless the clientConn is being shut
				// down.
				if b.logger.V(2) {
					b.logger.Infof("Failed to create a subConn for address %v: %v", curAddr.String(), err)
				}
				// Do nothing, the LB policy will be closed soon.
				return
			}
			b.subConns.Set(curAddr, sd)
		}

		scd := sd.(*scData)
		switch scd.state {
		case connectivity.Idle:
			scd.subConn.Connect()
			b.scheduleNextConnectionLocked()
			return
		case connectivity.TransientFailure:
			// The SubConn is being re-used and failed during a previous pass
			// over the addressList. It has not completed backoff yet.
			// Mark it as having failed and try the next address.
			scd.connectionFailed = true
			lastErr = scd.lastErr
			continue
		case connectivity.Ready:
			// Should never happen.
			b.logger.Errorf("Requesting a connection even though we have a READY SubConn")
			return
		case connectivity.Shutdown:
			// Should never happen.
			b.logger.Errorf("SubConn with state SHUTDOWN present in SubConns map")
			return
		case connectivity.Connecting:
			// Wait for the connection attempt to complete or the timer to fire
			// before attempting the next address.
			b.scheduleNextConnectionLocked()
			return
		}
	}

	// All the remaining addresses in the list are in TRANSIENT_FAILURE, end the
	// first pass if possible.
	b.endFirstPassIfPossibleLocked(lastErr)
}

func (b *pickfirstBalancer) scheduleNextConnectionLocked() {
	b.cancelConnectionTimer()
	if !b.addressList.hasNext() {
		return
	}
	curAddr := b.addressList.currentAddress()
	cancelled := false // Access to this is protected by the balancer's mutex.
	closeFn := internal.TimeAfterFunc(connectionDelayInterval, func() {
		b.mu.Lock()
		defer b.mu.Unlock()
		// If the scheduled task is cancelled while acquiring the mutex, return.
		if cancelled {
			return
		}
		if b.logger.V(2) {
			b.logger.Infof("Happy Eyeballs timer expired while waiting for connection to %q.", curAddr.Addr)
		}
		if b.addressList.increment() {
			b.requestConnectionLocked()
		}
	})
	// Access to the cancellation callback held by the balancer is guarded by
	// the balancer's mutex, so it's safe to set the boolean from the callback.
	b.cancelConnectionTimer = sync.OnceFunc(func() {
		cancelled = true
		closeFn()
	})
}

func (b *pickfirstBalancer) updateSubConnState(sd *scData, newState balancer.SubConnState) {
	b.mu.Lock()
	defer b.mu.Unlock()
	oldState := sd.state
	// Record a connection attempt when exiting CONNECTING.
	if newState.ConnectivityState == connectivity.TransientFailure {
		sd.connectionFailed = true
	}
	sd.state = newState.ConnectivityState
	// Previously relevant SubConns can still callback with state updates.
	// To prevent pickers from returning these obsolete SubConns, this logic
	// is included to check if the current list of active SubConns includes this
	// SubConn.
	if activeSD, found := b.subConns.Get(sd.addr); !found || activeSD != sd {
		return
	}
	if newState.ConnectivityState == connectivity.Shutdown {
		return
	}

	if newState.ConnectivityState == connectivity.Ready {
		b.shutdownRemainingLocked(sd)
		if !b.addressList.seekTo(sd.addr) {
			// This should not fail as we should have only one SubConn after
			// entering READY. The SubConn should be present in the addressList.
			b.logger.Errorf("Address %q not found address list in  %v", sd.addr, b.addressList.addresses)
			return
		}
		b.state = connectivity.Ready
		b.cc.UpdateState(balancer.State{
			ConnectivityState: connectivity.Ready,
			Picker:            &picker{result: balancer.PickResult{SubConn: sd.subConn}},
		})
		return
	}

	// If the LB policy is READY, and it receives a subchannel state change,
	// it means that the READY subchannel has failed.
	// A SubConn can also transition from CONNECTING directly to IDLE when
	// a transport is successfully created, but the connection fails
	// before the SubConn can send the notification for READY. We treat
	// this as a successful connection and transition to IDLE.
	if (b.state == connectivity.Ready && newState.ConnectivityState != connectivity.Ready) || (oldState == connectivity.Connecting && newState.ConnectivityState == connectivity.Idle) {
		// Once a transport fails, the balancer enters IDLE and starts from
		// the first address when the picker is used.
		b.shutdownRemainingLocked(sd)
		b.state = connectivity.Idle
		b.addressList.reset()
		b.cc.UpdateState(balancer.State{
			ConnectivityState: connectivity.Idle,
			Picker:            &idlePicker{exitIdle: sync.OnceFunc(b.ExitIdle)},
		})
		return
	}

	if b.firstPass {
		switch newState.ConnectivityState {
		case connectivity.Connecting:
			// The balancer can be in either IDLE, CONNECTING or
			// TRANSIENT_FAILURE. If it's in TRANSIENT_FAILURE, stay in
			// TRANSIENT_FAILURE until it's READY. See A62.
			// If the balancer is already in CONNECTING, no update is needed.
			if b.state == connectivity.Idle {
				b.state = connectivity.Connecting
				b.cc.UpdateState(balancer.State{
					ConnectivityState: connectivity.Connecting,
					Picker:            &picker{err: balancer.ErrNoSubConnAvailable},
				})
			}
		case connectivity.TransientFailure:
			sd.lastErr = newState.ConnectionError
			// Since we're re-using common SubConns while handling resolver
			// updates, we could receive an out of turn TRANSIENT_FAILURE from
			// a pass over the previous address list. Happy Eyeballs will also
			// cause out of order updates to arrive.

			if curAddr := b.addressList.currentAddress(); equalAddressIgnoringBalAttributes(&curAddr, &sd.addr) {
				b.cancelConnectionTimer()
				if b.addressList.increment() {
					b.requestConnectionLocked()
					return
				}
			}

			// End the first pass if we've seen a TRANSIENT_FAILURE from all
			// SubConns once.
			b.endFirstPassIfPossibleLocked(newState.ConnectionError)
		}
		return
	}

	// We have finished the first pass, keep re-connecting failing SubConns.
	switch newState.ConnectivityState {
	case connectivity.TransientFailure:
		b.numTF = (b.numTF + 1) % b.subConns.Len()
		sd.lastErr = newState.ConnectionError
		if b.numTF%b.subConns.Len() == 0 {
			b.cc.UpdateState(balancer.State{
				ConnectivityState: connectivity.TransientFailure,
				Picker:            &picker{err: newState.ConnectionError},
			})
		}
		// We don't need to request re-resolution since the SubConn already
		// does that before reporting TRANSIENT_FAILURE.
		// TODO: #7534 - Move re-resolution requests from SubConn into
		// pick_first.
	case connectivity.Idle:
		sd.subConn.Connect()
	}
}

func (b *pickfirstBalancer) endFirstPassIfPossibleLocked(lastErr error) {
	if b.addressList.isValid() || b.subConns.Len() < b.addressList.size() {
		return
	}
	for _, v := range b.subConns.Values() {
		sd := v.(*scData)
		if !sd.connectionFailed {
			return
		}
	}
	b.firstPass = false
	b.state = connectivity.TransientFailure

	b.cc.UpdateState(balancer.State{
		ConnectivityState: connectivity.TransientFailure,
		Picker:            &picker{err: lastErr},
	})
	// Start re-connecting all the SubConns that are already in IDLE.
	for _, v := range b.subConns.Values() {
		sd := v.(*scData)
		if sd.state == connectivity.Idle {
			sd.subConn.Connect()
		}
	}
}

type picker struct {
	result balancer.PickResult
	err    error
}

func (p *picker) Pick(balancer.PickInfo) (balancer.PickResult, error) {
	return p.result, p.err
}

// idlePicker is used when the SubConn is IDLE and kicks the SubConn into
// CONNECTING when Pick is called.
type idlePicker struct {
	exitIdle func()
}

func (i *idlePicker) Pick(balancer.PickInfo) (balancer.PickResult, error) {
	i.exitIdle()
	return balancer.PickResult{}, balancer.ErrNoSubConnAvailable
}

// addressList manages sequentially iterating over addresses present in a list
// of endpoints. It provides a 1 dimensional view of the addresses present in
// the endpoints.
// This type is not safe for concurrent access.
type addressList struct {
	addresses []resolver.Address
	idx       int
}

func (al *addressList) isValid() bool {
	return al.idx < len(al.addresses)
}

func (al *addressList) size() int {
	return len(al.addresses)
}

// increment moves to the next index in the address list.
// This method returns false if it went off the list, true otherwise.
func (al *addressList) increment() bool {
	if !al.isValid() {
		return false
	}
	al.idx++
	return al.idx < len(al.addresses)
}

// currentAddress returns the current address pointed to in the addressList.
// If the list is in an invalid state, it returns an empty address instead.
func (al *addressList) currentAddress() resolver.Address {
	if !al.isValid() {
		return resolver.Address{}
	}
	return al.addresses[al.idx]
}

func (al *addressList) reset() {
	al.idx = 0
}

func (al *addressList) updateAddrs(addrs []resolver.Address) {
	al.addresses = addrs
	al.reset()
}

// seekTo returns false if the needle was not found and the current index was
// left unchanged.
func (al *addressList) seekTo(needle resolver.Address) bool {
	for ai, addr := range al.addresses {
		if !equalAddressIgnoringBalAttributes(&addr, &needle) {
			continue
		}
		al.idx = ai
		return true
	}
	return false
}

// hasNext returns whether incrementing the addressList will result in moving
// past the end of the list. If the list has already moved past the end, it
// returns false.
func (al *addressList) hasNext() bool {
	if !al.isValid() {
		return false
	}
	return al.idx+1 < len(al.addresses)
}

// equalAddressIgnoringBalAttributes returns true is a and b are considered
// equal. This is different from the Equal method on the resolver.Address type
// which considers all fields to determine equality. Here, we only consider
// fields that are meaningful to the SubConn.
func equalAddressIgnoringBalAttributes(a, b *resolver.Address) bool {
	return a.Addr == b.Addr && a.ServerName == b.ServerName &&
		a.Attributes.Equal(b.Attributes) &&
		a.Metadata == b.Metadata
}<|MERGE_RESOLUTION|>--- conflicted
+++ resolved
@@ -249,15 +249,8 @@
 	// Not de-duplicating would result in attempting to connect to the same
 	// SubConn multiple times in the same pass. We don't want this.
 	newAddrs = deDupAddresses(newAddrs)
-
-<<<<<<< HEAD
-=======
 	newAddrs = interleaveAddresses(newAddrs)
 
-	// Since we have a new set of addresses, we are again at first pass.
-	b.firstPass = true
-
->>>>>>> 18d218d1
 	// If the previous ready SubConn exists in new address list,
 	// keep this connection and don't create new SubConns.
 	prevAddr := b.addressList.currentAddress()
