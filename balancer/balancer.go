--- conflicted
+++ resolved
@@ -175,18 +175,16 @@
 	// Deprecated: Use the Target field in the BuildOptions instead.
 	Target() string
 
-<<<<<<< HEAD
 	// MetricsRecorder provides the metrics recorder that balancers can use to
 	// record metrics. Balancer implementations which do not register metrics on
 	// metrics registry and record on them can ignore this method. The returned
 	// MetricsRecorder is guaranteed to never be nil.
 	MetricsRecorder() estats.MetricsRecorder
-=======
+
 	// EnforceClientConnEmbedding is included to force implementers to embed
 	// another implementation of this interface, allowing gRPC to add methods
 	// without breaking users.
 	internal.EnforceClientConnEmbedding
->>>>>>> 3e27c175
 }
 
 // BuildOptions contains additional information for Build.
