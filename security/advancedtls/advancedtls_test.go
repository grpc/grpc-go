/*
 *
 * Copyright 2019 gRPC authors.
 *
 * Licensed under the Apache License, Version 2.0 (the "License");
 * you may not use this file except in compliance with the License.
 * You may obtain a copy of the License at
 *
 *     http://www.apache.org/licenses/LICENSE-2.0
 *
 * Unless required by applicable law or agreed to in writing, software
 * distributed under the License is distributed on an "AS IS" BASIS,
 * WITHOUT WARRANTIES OR CONDITIONS OF ANY KIND, either express or implied.
 * See the License for the specific language governing permissions and
 * limitations under the License.
 *
 */

package advancedtls

import (
	"context"
	"crypto/tls"
	"crypto/x509"
	"errors"
	"fmt"
	"net"
	"os"
	"testing"

	lru "github.com/hashicorp/golang-lru"
	"google.golang.org/grpc/credentials"
	"google.golang.org/grpc/credentials/tls/certprovider"
	"google.golang.org/grpc/internal/grpctest"
	"google.golang.org/grpc/security/advancedtls/internal/testutils"
	"google.golang.org/grpc/security/advancedtls/testdata"
)

type s struct {
	grpctest.Tester
}

func Test(t *testing.T) {
	grpctest.RunSubTests(t, s{})
}

type provType int

const (
	provTypeRoot provType = iota
	provTypeIdentity
)

type fakeProvider struct {
	pt            provType
	isClient      bool
	wantMultiCert bool
	wantError     bool
}

func (f fakeProvider) KeyMaterial(ctx context.Context) (*certprovider.KeyMaterial, error) {
	if f.wantError {
		return nil, fmt.Errorf("bad fakeProvider")
	}
	cs := &testutils.CertStore{}
	if err := cs.LoadCerts(); err != nil {
		return nil, fmt.Errorf("cs.LoadCerts() failed, err: %v", err)
	}
	if f.pt == provTypeRoot && f.isClient {
		return &certprovider.KeyMaterial{Roots: cs.ClientTrust1}, nil
	}
	if f.pt == provTypeRoot && !f.isClient {
		return &certprovider.KeyMaterial{Roots: cs.ServerTrust1}, nil
	}
	if f.pt == provTypeIdentity && f.isClient {
		if f.wantMultiCert {
			return &certprovider.KeyMaterial{Certs: []tls.Certificate{cs.ClientCert1, cs.ClientCert2}}, nil
		}
		return &certprovider.KeyMaterial{Certs: []tls.Certificate{cs.ClientCert1}}, nil
	}
	if f.wantMultiCert {
		return &certprovider.KeyMaterial{Certs: []tls.Certificate{cs.ServerCert1, cs.ServerCert2}}, nil
	}
	return &certprovider.KeyMaterial{Certs: []tls.Certificate{cs.ServerCert1}}, nil
}

func (f fakeProvider) Close() {}

func (s) TestClientOptionsConfigErrorCases(t *testing.T) {
	tests := []struct {
		desc                   string
		clientVerificationType VerificationType
		IdentityOptions        IdentityCertificateOptions
		RootOptions            RootCertificateOptions
		MinVersion             uint16
		MaxVersion             uint16
	}{
		{
			desc:                   "Skip default verification and provide no root credentials",
			clientVerificationType: SkipVerification,
		},
		{
			desc:                   "More than one fields in RootCertificateOptions is specified",
			clientVerificationType: CertVerification,
			RootOptions: RootCertificateOptions{
				RootCACerts:  x509.NewCertPool(),
				RootProvider: fakeProvider{},
			},
		},
		{
			desc:                   "More than one fields in IdentityCertificateOptions is specified",
			clientVerificationType: CertVerification,
			IdentityOptions: IdentityCertificateOptions{
				GetIdentityCertificatesForClient: func(*tls.CertificateRequestInfo) (*tls.Certificate, error) {
					return nil, nil
				},
				IdentityProvider: fakeProvider{pt: provTypeIdentity},
			},
		},
		{
			desc: "Specify GetIdentityCertificatesForServer",
			IdentityOptions: IdentityCertificateOptions{
				GetIdentityCertificatesForServer: func(*tls.ClientHelloInfo) ([]*tls.Certificate, error) {
					return nil, nil
				},
			},
		},
		{
			desc:       "Invalid min/max TLS versions",
			MinVersion: tls.VersionTLS13,
			MaxVersion: tls.VersionTLS12,
		},
	}
	for _, test := range tests {
		test := test
		t.Run(test.desc, func(t *testing.T) {
			clientOptions := &ClientOptions{
				VerificationType: test.clientVerificationType,
				IdentityOptions:  test.IdentityOptions,
				RootOptions:      test.RootOptions,
				MinVersion:       test.MinVersion,
				MaxVersion:       test.MaxVersion,
			}
			_, err := clientOptions.config()
			if err == nil {
				t.Fatalf("ClientOptions{%v}.config() returns no err, wantErr != nil", clientOptions)
			}
		})
	}
}

// TODO(gtcooke94) Remove when deprecated `VType` is removed. This doesn't fit nicely into other table tests since it is setting a deprecated option.
// Set VerificationType via the deprecated VType. Make sure it cascades to
// VerificationType. This should error because one cannot skip default
// verification and provide no root credentials",
func (s) TestClientOptionsWithDeprecatedVType(t *testing.T) {
	clientOptions := &ClientOptions{
		VType: SkipVerification,
	}
	_, err := clientOptions.config()
	if err == nil {
		t.Fatalf("ClientOptions{%v}.config() returns no err, wantErr != nil", clientOptions)
	}
}

func (s) TestClientOptionsConfigSuccessCases(t *testing.T) {
	tests := []struct {
		desc                   string
		clientVerificationType VerificationType
		IdentityOptions        IdentityCertificateOptions
		RootOptions            RootCertificateOptions
		MinVersion             uint16
		MaxVersion             uint16
	}{
		{
			desc:                   "Use system default if no fields in RootCertificateOptions is specified",
			clientVerificationType: CertVerification,
		},
		{
			desc:                   "Good case with mutual TLS",
			clientVerificationType: CertVerification,
			RootOptions: RootCertificateOptions{
				RootProvider: fakeProvider{},
			},
			IdentityOptions: IdentityCertificateOptions{
				IdentityProvider: fakeProvider{pt: provTypeIdentity},
			},
			MinVersion: tls.VersionTLS12,
			MaxVersion: tls.VersionTLS13,
		},
	}
	for _, test := range tests {
		test := test
		t.Run(test.desc, func(t *testing.T) {
			clientOptions := &ClientOptions{
				VerificationType: test.clientVerificationType,
				IdentityOptions:  test.IdentityOptions,
				RootOptions:      test.RootOptions,
				MinVersion:       test.MinVersion,
				MaxVersion:       test.MaxVersion,
			}
			clientConfig, err := clientOptions.config()
			if err != nil {
				t.Fatalf("ClientOptions{%v}.config() = %v, wantErr == nil", clientOptions, err)
			}
			// Verify that the system-provided certificates would be used
			// when no verification method was set in clientOptions.
			if clientOptions.RootOptions.RootCACerts == nil &&
				clientOptions.RootOptions.GetRootCertificates == nil && clientOptions.RootOptions.RootProvider == nil {
				if clientConfig.RootCAs == nil {
					t.Fatalf("Failed to assign system-provided certificates on the client side.")
				}
			}
		})
	}
}

func (s) TestServerOptionsConfigErrorCases(t *testing.T) {
	tests := []struct {
		desc                   string
		requireClientCert      bool
		serverVerificationType VerificationType
		IdentityOptions        IdentityCertificateOptions
		RootOptions            RootCertificateOptions
		MinVersion             uint16
		MaxVersion             uint16
	}{
		{
			desc:                   "Skip default verification and provide no root credentials",
			requireClientCert:      true,
			serverVerificationType: SkipVerification,
		},
		{
			desc:                   "More than one fields in RootCertificateOptions is specified",
			requireClientCert:      true,
			serverVerificationType: CertVerification,
			RootOptions: RootCertificateOptions{
				RootCACerts: x509.NewCertPool(),
				GetRootCertificates: func(*GetRootCAsParams) (*GetRootCAsResults, error) {
					return nil, nil
				},
			},
		},
		{
			desc:                   "More than one fields in IdentityCertificateOptions is specified",
			serverVerificationType: CertVerification,
			IdentityOptions: IdentityCertificateOptions{
				Certificates:     []tls.Certificate{},
				IdentityProvider: fakeProvider{pt: provTypeIdentity},
			},
		},
		{
			desc:                   "no field in IdentityCertificateOptions is specified",
			serverVerificationType: CertVerification,
		},
		{
			desc: "Specify GetIdentityCertificatesForClient",
			IdentityOptions: IdentityCertificateOptions{
				GetIdentityCertificatesForClient: func(*tls.CertificateRequestInfo) (*tls.Certificate, error) {
					return nil, nil
				},
			},
		},
		{
			desc:       "Invalid min/max TLS versions",
			MinVersion: tls.VersionTLS13,
			MaxVersion: tls.VersionTLS12,
		},
	}
	for _, test := range tests {
		test := test
		t.Run(test.desc, func(t *testing.T) {
			serverOptions := &ServerOptions{
				VerificationType:  test.serverVerificationType,
				RequireClientCert: test.requireClientCert,
				IdentityOptions:   test.IdentityOptions,
				RootOptions:       test.RootOptions,
				MinVersion:        test.MinVersion,
				MaxVersion:        test.MaxVersion,
			}
			_, err := serverOptions.config()
			if err == nil {
				t.Fatalf("ServerOptions{%v}.config() returns no err, wantErr != nil", serverOptions)
			}
		})
	}
}

// TODO(gtcooke94) Remove when deprecated `VType` is removed. This doesn't fit nicely into other table tests since it is setting a deprecated option.
// Set VerificationType via the deprecated VType. Make sure it cascades to
// VerificationType. This should error because one cannot skip default
// verification and provide no root credentials",
func (s) TestServerOptionsWithDeprecatedVType(t *testing.T) {
	serverOptions := &ServerOptions{
		VType: SkipVerification,
	}
	_, err := serverOptions.config()
	if err == nil {
		t.Fatalf("ClientOptions{%v}.config() returns no err, wantErr != nil", serverOptions)
	}
}

func (s) TestServerOptionsConfigSuccessCases(t *testing.T) {
	tests := []struct {
		desc                   string
		requireClientCert      bool
		serverVerificationType VerificationType
		IdentityOptions        IdentityCertificateOptions
		RootOptions            RootCertificateOptions
		MinVersion             uint16
		MaxVersion             uint16
	}{
		{
			desc:                   "Use system default if no fields in RootCertificateOptions is specified",
			requireClientCert:      true,
			serverVerificationType: CertVerification,
			IdentityOptions: IdentityCertificateOptions{
				Certificates: []tls.Certificate{},
			},
		},
		{
			desc:                   "Good case with mutual TLS",
			requireClientCert:      true,
			serverVerificationType: CertVerification,
			RootOptions: RootCertificateOptions{
				RootProvider: fakeProvider{},
			},
			IdentityOptions: IdentityCertificateOptions{
				GetIdentityCertificatesForServer: func(*tls.ClientHelloInfo) ([]*tls.Certificate, error) {
					return nil, nil
				},
			},
			MinVersion: tls.VersionTLS12,
			MaxVersion: tls.VersionTLS13,
		},
	}
	for _, test := range tests {
		test := test
		t.Run(test.desc, func(t *testing.T) {
			serverOptions := &ServerOptions{
				VerificationType:  test.serverVerificationType,
				RequireClientCert: test.requireClientCert,
				IdentityOptions:   test.IdentityOptions,
				RootOptions:       test.RootOptions,
				MinVersion:        test.MinVersion,
				MaxVersion:        test.MaxVersion,
			}
			serverConfig, err := serverOptions.config()
			if err != nil {
				t.Fatalf("ServerOptions{%v}.config() = %v, wantErr == nil", serverOptions, err)
			}
			// Verify that the system-provided certificates would be used
			// when no verification method was set in serverOptions.
			if serverOptions.RootOptions.RootCACerts == nil &&
				serverOptions.RootOptions.GetRootCertificates == nil && serverOptions.RootOptions.RootProvider == nil {
				if serverConfig.ClientCAs == nil {
					t.Fatalf("Failed to assign system-provided certificates on the server side.")
				}
			}
		})
	}
}

func (s) TestClientServerHandshake(t *testing.T) {
	cs := &testutils.CertStore{}
	if err := cs.LoadCerts(); err != nil {
		t.Fatalf("cs.LoadCerts() failed, err: %v", err)
	}
	getRootCAsForClient := func(params *GetRootCAsParams) (*GetRootCAsResults, error) {
		return &GetRootCAsResults{TrustCerts: cs.ClientTrust1}, nil
	}
	clientVerifyFuncGood := func(params *HandshakeVerificationInfo) (*PostHandshakeVerificationResults, error) {
		if params.ServerName == "" {
			return nil, errors.New("client side server name should have a value")
		}
		// "foo.bar.com" is the common name on server certificate server_cert_1.pem.
		if len(params.VerifiedChains) > 0 && (params.Leaf == nil || params.Leaf.Subject.CommonName != "foo.bar.com") {
			return nil, errors.New("client side params parsing error")
		}

		return &PostHandshakeVerificationResults{}, nil
	}
	verifyFuncBad := func(params *HandshakeVerificationInfo) (*PostHandshakeVerificationResults, error) {
		return nil, fmt.Errorf("custom verification function failed")
	}
	getRootCAsForServer := func(params *GetRootCAsParams) (*GetRootCAsResults, error) {
		return &GetRootCAsResults{TrustCerts: cs.ServerTrust1}, nil
	}
	serverVerifyFunc := func(params *HandshakeVerificationInfo) (*PostHandshakeVerificationResults, error) {
		if params.ServerName != "" {
			return nil, errors.New("server side server name should not have a value")
		}
		// "foo.bar.hoo.com" is the common name on client certificate client_cert_1.pem.
		if len(params.VerifiedChains) > 0 && (params.Leaf == nil || params.Leaf.Subject.CommonName != "foo.bar.hoo.com") {
			return nil, errors.New("server side params parsing error")
		}

		return &PostHandshakeVerificationResults{}, nil
	}
	getRootCAsForServerBad := func(params *GetRootCAsParams) (*GetRootCAsResults, error) {
		return nil, fmt.Errorf("bad root certificate reloading")
	}

	getRootCAsForClientCRL := func(params *GetRootCAsParams) (*GetRootCAsResults, error) {
		return &GetRootCAsResults{TrustCerts: cs.ClientTrust3}, nil
	}

	getRootCAsForServerCRL := func(params *GetRootCAsParams) (*GetRootCAsResults, error) {
		return &GetRootCAsResults{TrustCerts: cs.ServerTrust3}, nil
	}

	makeStaticCRLRevocationOptions := func(crlPath string, allowUndetermined bool) *RevocationOptions {
		rawCRL, err := os.ReadFile(crlPath)
		if err != nil {
			t.Fatalf("readFile(%v) failed err = %v", crlPath, err)
		}
		cRLProvider := NewStaticCRLProvider([][]byte{rawCRL})
		return &RevocationOptions{
			AllowUndetermined: allowUndetermined,
			CRLProvider:       cRLProvider,
		}
	}

	cache, err := lru.New(5)
	if err != nil {
		t.Fatalf("lru.New: err = %v", err)
	}
	for _, test := range []struct {
		desc                       string
		clientCert                 []tls.Certificate
		clientGetCert              func(*tls.CertificateRequestInfo) (*tls.Certificate, error)
		clientRoot                 *x509.CertPool
		clientGetRoot              func(params *GetRootCAsParams) (*GetRootCAsResults, error)
		clientVerifyFunc           PostHandshakeVerificationFunc
		clientVerificationType     VerificationType
		clientRootProvider         certprovider.Provider
		clientIdentityProvider     certprovider.Provider
		clientRevocationOptions    *RevocationOptions
		clientExpectHandshakeError bool
		serverMutualTLS            bool
		serverCert                 []tls.Certificate
		serverGetCert              func(*tls.ClientHelloInfo) ([]*tls.Certificate, error)
		serverRoot                 *x509.CertPool
		serverGetRoot              func(params *GetRootCAsParams) (*GetRootCAsResults, error)
		serverVerifyFunc           PostHandshakeVerificationFunc
		serverVerificationType     VerificationType
		serverRootProvider         certprovider.Provider
		serverIdentityProvider     certprovider.Provider
		serverRevocationOptions    *RevocationOptions
		serverExpectError          bool
	}{
		// Client: nil setting except verifyFuncGood
		// Server: only set serverCert with mutual TLS off
		// Expected Behavior: success
		// Reason: we will use verifyFuncGood to verify the server,
		// if either clientCert or clientGetCert is not set
		{
			desc:                   "Client has no trust cert with verifyFuncGood; server sends peer cert",
			clientVerifyFunc:       clientVerifyFuncGood,
			clientVerificationType: SkipVerification,
			serverCert:             []tls.Certificate{cs.ServerCert1},
			serverVerificationType: CertAndHostVerification,
		},
		// Client: set clientGetRoot and clientVerifyFunc
		// Server: only set serverCert with mutual TLS off
		// Expected Behavior: success
		{
			desc:                   "Client sets reload root function with verifyFuncGood; server sends peer cert",
			clientGetRoot:          getRootCAsForClient,
			clientVerifyFunc:       clientVerifyFuncGood,
			clientVerificationType: CertVerification,
			serverCert:             []tls.Certificate{cs.ServerCert1},
			serverVerificationType: CertAndHostVerification,
		},
		// Client: set clientGetRoot and bad clientVerifyFunc function
		// Server: only set serverCert with mutual TLS off
		// Expected Behavior: server side failure and client handshake failure
		// Reason: custom verification function is bad
		{
			desc:                       "Client sets reload root function with verifyFuncBad; server sends peer cert",
			clientGetRoot:              getRootCAsForClient,
			clientVerifyFunc:           verifyFuncBad,
			clientVerificationType:     CertVerification,
			clientExpectHandshakeError: true,
			serverCert:                 []tls.Certificate{cs.ServerCert1},
			serverVerificationType:     CertVerification,
			serverExpectError:          true,
		},
		// Client: set clientGetRoot, clientVerifyFunc and clientCert
		// Server: set serverRoot and serverCert with mutual TLS on
		// Expected Behavior: success
		{
			desc:                   "Client sets peer cert, reload root function with verifyFuncGood; server sets peer cert and root cert; mutualTLS",
			clientCert:             []tls.Certificate{cs.ClientCert1},
			clientGetRoot:          getRootCAsForClient,
			clientVerifyFunc:       clientVerifyFuncGood,
			clientVerificationType: CertVerification,
			serverMutualTLS:        true,
			serverCert:             []tls.Certificate{cs.ServerCert1},
			serverRoot:             cs.ServerTrust1,
			serverVerificationType: CertVerification,
		},
		// Client: set clientGetRoot, clientVerifyFunc and clientCert
		// Server: set serverGetRoot and serverCert with mutual TLS on
		// Expected Behavior: success
		{
			desc:                   "Client sets peer cert, reload root function with verifyFuncGood; Server sets peer cert, reload root function; mutualTLS",
			clientCert:             []tls.Certificate{cs.ClientCert1},
			clientGetRoot:          getRootCAsForClient,
			clientVerifyFunc:       clientVerifyFuncGood,
			clientVerificationType: CertVerification,
			serverMutualTLS:        true,
			serverCert:             []tls.Certificate{cs.ServerCert1},
			serverGetRoot:          getRootCAsForServer,
			serverVerificationType: CertVerification,
		},
		// Client: set clientGetRoot, clientVerifyFunc and clientCert
		// Server: set serverGetRoot returning error and serverCert with mutual
		// TLS on
		// Expected Behavior: server side failure
		// Reason: server side reloading returns failure
		{
			desc:                   "Client sets peer cert, reload root function with verifyFuncGood; Server sets peer cert, bad reload root function; mutualTLS",
			clientCert:             []tls.Certificate{cs.ClientCert1},
			clientGetRoot:          getRootCAsForClient,
			clientVerifyFunc:       clientVerifyFuncGood,
			clientVerificationType: CertVerification,
			serverMutualTLS:        true,
			serverCert:             []tls.Certificate{cs.ServerCert1},
			serverGetRoot:          getRootCAsForServerBad,
			serverVerificationType: CertVerification,
			serverExpectError:      true,
		},
		// Client: set clientGetRoot, clientVerifyFunc and clientGetCert
		// Server: set serverGetRoot and serverGetCert with mutual TLS on
		// Expected Behavior: success
		{
			desc: "Client sets reload peer/root function with verifyFuncGood; Server sets reload peer/root function with verifyFuncGood; mutualTLS",
			clientGetCert: func(info *tls.CertificateRequestInfo) (*tls.Certificate, error) {
				return &cs.ClientCert1, nil
			},
			clientGetRoot:          getRootCAsForClient,
			clientVerifyFunc:       clientVerifyFuncGood,
			clientVerificationType: CertVerification,
			serverMutualTLS:        true,
			serverGetCert: func(info *tls.ClientHelloInfo) ([]*tls.Certificate, error) {
				return []*tls.Certificate{&cs.ServerCert1}, nil
			},
			serverGetRoot:          getRootCAsForServer,
			serverVerifyFunc:       serverVerifyFunc,
			serverVerificationType: CertVerification,
		},
		// Client: set everything but with the wrong peer cert not trusted by
		// server
		// Server: set serverGetRoot and serverGetCert with mutual TLS on
		// Expected Behavior: server side returns failure because of
		// certificate mismatch
		{
			desc: "Client sends wrong peer cert; Server sets reload peer/root function with verifyFuncGood; mutualTLS",
			clientGetCert: func(info *tls.CertificateRequestInfo) (*tls.Certificate, error) {
				return &cs.ServerCert1, nil
			},
			clientGetRoot:          getRootCAsForClient,
			clientVerifyFunc:       clientVerifyFuncGood,
			clientVerificationType: CertVerification,
			serverMutualTLS:        true,
			serverGetCert: func(info *tls.ClientHelloInfo) ([]*tls.Certificate, error) {
				return []*tls.Certificate{&cs.ServerCert1}, nil
			},
			serverGetRoot:          getRootCAsForServer,
			serverVerifyFunc:       serverVerifyFunc,
			serverVerificationType: CertVerification,
			serverExpectError:      true,
		},
		// Client: set everything but with the wrong trust cert not trusting server
		// Server: set serverGetRoot and serverGetCert with mutual TLS on
		// Expected Behavior: server side and client side return failure due to
		// certificate mismatch and handshake failure
		{
			desc: "Client has wrong trust cert; Server sets reload peer/root function with verifyFuncGood; mutualTLS",
			clientGetCert: func(info *tls.CertificateRequestInfo) (*tls.Certificate, error) {
				return &cs.ClientCert1, nil
			},
			clientGetRoot:              getRootCAsForServer,
			clientVerifyFunc:           clientVerifyFuncGood,
			clientVerificationType:     CertVerification,
			clientExpectHandshakeError: true,
			serverMutualTLS:            true,
			serverGetCert: func(info *tls.ClientHelloInfo) ([]*tls.Certificate, error) {
				return []*tls.Certificate{&cs.ServerCert1}, nil
			},
			serverGetRoot:          getRootCAsForServer,
			serverVerifyFunc:       serverVerifyFunc,
			serverVerificationType: CertVerification,
			serverExpectError:      true,
		},
		// Client: set clientGetRoot, clientVerifyFunc and clientCert
		// Server: set everything but with the wrong peer cert not trusted by
		// client
		// Expected Behavior: server side and client side return failure due to
		// certificate mismatch and handshake failure
		{
			desc: "Client sets reload peer/root function with verifyFuncGood; Server sends wrong peer cert; mutualTLS",
			clientGetCert: func(info *tls.CertificateRequestInfo) (*tls.Certificate, error) {
				return &cs.ClientCert1, nil
			},
			clientGetRoot:          getRootCAsForClient,
			clientVerifyFunc:       clientVerifyFuncGood,
			clientVerificationType: CertVerification,
			serverMutualTLS:        true,
			serverGetCert: func(info *tls.ClientHelloInfo) ([]*tls.Certificate, error) {
				return []*tls.Certificate{&cs.ClientCert1}, nil
			},
			serverGetRoot:          getRootCAsForServer,
			serverVerifyFunc:       serverVerifyFunc,
			serverVerificationType: CertVerification,
			serverExpectError:      true,
		},
		// Client: set clientGetRoot, clientVerifyFunc and clientCert
		// Server: set everything but with the wrong trust cert not trusting client
		// Expected Behavior: server side and client side return failure due to
		// certificate mismatch and handshake failure
		{
			desc: "Client sets reload peer/root function with verifyFuncGood; Server has wrong trust cert; mutualTLS",
			clientGetCert: func(info *tls.CertificateRequestInfo) (*tls.Certificate, error) {
				return &cs.ClientCert1, nil
			},
			clientGetRoot:              getRootCAsForClient,
			clientVerifyFunc:           clientVerifyFuncGood,
			clientVerificationType:     CertVerification,
			clientExpectHandshakeError: true,
			serverMutualTLS:            true,
			serverGetCert: func(info *tls.ClientHelloInfo) ([]*tls.Certificate, error) {
				return []*tls.Certificate{&cs.ServerCert1}, nil
			},
			serverGetRoot:          getRootCAsForClient,
			serverVerifyFunc:       serverVerifyFunc,
			serverVerificationType: CertVerification,
			serverExpectError:      true,
		},
		// Client: set clientGetRoot, clientVerifyFunc and clientCert
		// Server: set serverGetRoot and serverCert, but with bad verifyFunc
		// Expected Behavior: server side and client side return failure due to
		// server custom check fails
		{
			desc:                       "Client sets peer cert, reload root function with verifyFuncGood; Server sets bad custom check; mutualTLS",
			clientCert:                 []tls.Certificate{cs.ClientCert1},
			clientGetRoot:              getRootCAsForClient,
			clientVerifyFunc:           clientVerifyFuncGood,
			clientVerificationType:     CertVerification,
			clientExpectHandshakeError: true,
			serverMutualTLS:            true,
			serverCert:                 []tls.Certificate{cs.ServerCert1},
			serverGetRoot:              getRootCAsForServer,
			serverVerifyFunc:           verifyFuncBad,
			serverVerificationType:     CertVerification,
			serverExpectError:          true,
		},
		// Client: set a clientIdentityProvider which will get multiple cert chains
		// Server: set serverIdentityProvider and serverRootProvider with mutual TLS on
		// Expected Behavior: server side failure due to multiple cert chains in
		// clientIdentityProvider
		{
			desc:                   "Client sets multiple certs in clientIdentityProvider; Server sets root and identity provider; mutualTLS",
			clientIdentityProvider: fakeProvider{pt: provTypeIdentity, isClient: true, wantMultiCert: true},
			clientRootProvider:     fakeProvider{isClient: true},
			clientVerifyFunc:       clientVerifyFuncGood,
			clientVerificationType: CertVerification,
			serverMutualTLS:        true,
			serverIdentityProvider: fakeProvider{pt: provTypeIdentity, isClient: false},
			serverRootProvider:     fakeProvider{isClient: false},
			serverVerificationType: CertVerification,
			serverExpectError:      true,
		},
		// Client: set a bad clientIdentityProvider
		// Server: set serverIdentityProvider and serverRootProvider with mutual TLS on
		// Expected Behavior: server side failure due to bad clientIdentityProvider
		{
			desc:                   "Client sets bad clientIdentityProvider; Server sets root and identity provider; mutualTLS",
			clientIdentityProvider: fakeProvider{pt: provTypeIdentity, isClient: true, wantError: true},
			clientRootProvider:     fakeProvider{isClient: true},
			clientVerifyFunc:       clientVerifyFuncGood,
			clientVerificationType: CertVerification,
			serverMutualTLS:        true,
			serverIdentityProvider: fakeProvider{pt: provTypeIdentity, isClient: false},
			serverRootProvider:     fakeProvider{isClient: false},
			serverVerificationType: CertVerification,
			serverExpectError:      true,
		},
		// Client: set clientIdentityProvider and clientRootProvider
		// Server: set bad serverRootProvider with mutual TLS on
		// Expected Behavior: server side failure due to bad serverRootProvider
		{
			desc:                   "Client sets root and identity provider; Server sets bad root provider; mutualTLS",
			clientIdentityProvider: fakeProvider{pt: provTypeIdentity, isClient: true},
			clientRootProvider:     fakeProvider{isClient: true},
			clientVerifyFunc:       clientVerifyFuncGood,
			clientVerificationType: CertVerification,
			serverMutualTLS:        true,
			serverIdentityProvider: fakeProvider{pt: provTypeIdentity, isClient: false},
			serverRootProvider:     fakeProvider{isClient: false, wantError: true},
			serverVerificationType: CertVerification,
			serverExpectError:      true,
		},
		// Client: set clientIdentityProvider and clientRootProvider
		// Server: set serverIdentityProvider and serverRootProvider with mutual TLS on
		// Expected Behavior: success
		{
			desc:                   "Client sets root and identity provider; Server sets root and identity provider; mutualTLS",
			clientIdentityProvider: fakeProvider{pt: provTypeIdentity, isClient: true},
			clientRootProvider:     fakeProvider{isClient: true},
			clientVerifyFunc:       clientVerifyFuncGood,
			clientVerificationType: CertVerification,
			serverMutualTLS:        true,
			serverIdentityProvider: fakeProvider{pt: provTypeIdentity, isClient: false},
			serverRootProvider:     fakeProvider{isClient: false},
			serverVerificationType: CertVerification,
		},
		// Client: set clientIdentityProvider and clientRootProvider
		// Server: set serverIdentityProvider getting multiple cert chains and serverRootProvider with mutual TLS on
		// Expected Behavior: success, because server side has SNI
		{
			desc:                   "Client sets root and identity provider; Server sets multiple certs in serverIdentityProvider; mutualTLS",
			clientIdentityProvider: fakeProvider{pt: provTypeIdentity, isClient: true},
			clientRootProvider:     fakeProvider{isClient: true},
			clientVerifyFunc:       clientVerifyFuncGood,
			clientVerificationType: CertVerification,
			serverMutualTLS:        true,
			serverIdentityProvider: fakeProvider{pt: provTypeIdentity, isClient: false, wantMultiCert: true},
			serverRootProvider:     fakeProvider{isClient: false},
			serverVerificationType: CertVerification,
		},
		// Client: set valid credentials with the revocation config
		// Server: set valid credentials with the revocation config
		// Expected Behavior: success, because none of the certificate chains sent in the connection are revoked
		{
			desc:                   "Client sets peer cert, reload root function with verifyFuncGood; Server sets peer cert, reload root function; mutualTLS",
			clientCert:             []tls.Certificate{cs.ClientCert1},
			clientGetRoot:          getRootCAsForClient,
			clientVerifyFunc:       clientVerifyFuncGood,
			clientVerificationType: CertVerification,
			clientRevocationOptions: &RevocationOptions{
				RootDir:           testdata.Path("crl"),
				AllowUndetermined: true,
				Cache:             cache,
			},
			serverMutualTLS:        true,
			serverCert:             []tls.Certificate{cs.ServerCert1},
			serverGetRoot:          getRootCAsForServer,
			serverVerificationType: CertVerification,
			serverRevocationOptions: &RevocationOptions{
				RootDir:           testdata.Path("crl"),
				AllowUndetermined: true,
				Cache:             cache,
			},
		},
		// Client: set valid credentials with the revocation config
		// Server: set valid credentials with the revocation config
		// Expected Behavior: success, because none of the certificate chains sent in the connection are revoked
		{
			desc:                    "Client sets peer cert, reload root function with verifyFuncGood; Server sets peer cert, reload root function; Client uses CRL; mutualTLS",
			clientCert:              []tls.Certificate{cs.ClientCertForCRL},
			clientGetRoot:           getRootCAsForClientCRL,
			clientVerifyFunc:        clientVerifyFuncGood,
			clientVerificationType:  CertVerification,
			clientRevocationOptions: makeStaticCRLRevocationOptions(testdata.Path("crl/provider_crl_empty.pem"), true),
			serverMutualTLS:         true,
			serverCert:              []tls.Certificate{cs.ServerCertForCRL},
			serverGetRoot:           getRootCAsForServerCRL,
			serverVerificationType:  CertVerification,
		},
		// Client: set valid credentials with the revocation config
		// Server: set revoked credentials with the revocation config
		// Expected Behavior: fail, server creds are revoked
		{
			desc:                    "Client sets peer cert, reload root function with verifyFuncGood; Server sets revoked cert; Client uses CRL; mutualTLS",
			clientCert:              []tls.Certificate{cs.ClientCertForCRL},
			clientGetRoot:           getRootCAsForClientCRL,
			clientVerifyFunc:        clientVerifyFuncGood,
			clientVerificationType:  CertVerification,
			clientRevocationOptions: makeStaticCRLRevocationOptions(testdata.Path("crl/provider_crl_server_revoked.pem"), true),
			serverMutualTLS:         true,
			serverCert:              []tls.Certificate{cs.ServerCertForCRL},
			serverGetRoot:           getRootCAsForServerCRL,
			serverVerificationType:  CertVerification,
			serverExpectError:       true,
		},
		// Client: set valid credentials with the revocation config
		// Server: set valid credentials with the revocation config
		// Expected Behavior: fail, because CRL is issued by the malicious CA. It
		// can't be properly processed, and we don't allow RevocationUndetermined.
		{
			desc:                    "Client sets peer cert, reload root function with verifyFuncGood; Server sets peer cert, reload root function; Client uses CRL; mutualTLS",
			clientCert:              []tls.Certificate{cs.ClientCertForCRL},
			clientGetRoot:           getRootCAsForClientCRL,
			clientVerifyFunc:        clientVerifyFuncGood,
			clientVerificationType:  CertVerification,
			clientRevocationOptions: makeStaticCRLRevocationOptions(testdata.Path("crl/provider_malicious_crl_empty.pem"), false),
			serverMutualTLS:         true,
			serverCert:              []tls.Certificate{cs.ServerCertForCRL},
			serverGetRoot:           getRootCAsForServerCRL,
			serverVerificationType:  CertVerification,
			serverExpectError:       true,
		},
	} {
		test := test
		t.Run(test.desc, func(t *testing.T) {
			done := make(chan credentials.AuthInfo, 1)
			lis, err := net.Listen("tcp", "localhost:0")
			if err != nil {
				t.Fatalf("Failed to listen: %v", err)
			}
			// Start a server using ServerOptions in another goroutine.
			serverOptions := &ServerOptions{
				IdentityOptions: IdentityCertificateOptions{
					Certificates:                     test.serverCert,
					GetIdentityCertificatesForServer: test.serverGetCert,
					IdentityProvider:                 test.serverIdentityProvider,
				},
				RootOptions: RootCertificateOptions{
					RootCACerts:         test.serverRoot,
					GetRootCertificates: test.serverGetRoot,
					RootProvider:        test.serverRootProvider,
				},
<<<<<<< HEAD
				RequireClientCert: test.serverMutualTLS,
				VerifyPeer:        test.serverVerifyFunc,
				VerificationType:  test.serverVerificationType,
				RevocationOptions: test.serverRevocationOptions,
=======
				RequireClientCert:          test.serverMutualTLS,
				AdditionalPeerVerification: test.serverVerifyFunc,
				VerificationType:           test.serverVerificationType,
				RevocationConfig:           test.serverRevocationConfig,
>>>>>>> 5a24fc18
			}
			go func(done chan credentials.AuthInfo, lis net.Listener, serverOptions *ServerOptions) {
				serverRawConn, err := lis.Accept()
				if err != nil {
					close(done)
					return
				}
				serverTLS, err := NewServerCreds(serverOptions)
				if err != nil {
					serverRawConn.Close()
					close(done)
					return
				}
				_, serverAuthInfo, err := serverTLS.ServerHandshake(serverRawConn)
				if err != nil {
					serverRawConn.Close()
					close(done)
					return
				}
				done <- serverAuthInfo
			}(done, lis, serverOptions)
			defer lis.Close()
			// Start a client using ClientOptions and connects to the server.
			lisAddr := lis.Addr().String()
			conn, err := net.Dial("tcp", lisAddr)
			if err != nil {
				t.Fatalf("Client failed to connect to %s. Error: %v", lisAddr, err)
			}
			defer conn.Close()
			clientOptions := &ClientOptions{
				IdentityOptions: IdentityCertificateOptions{
					Certificates:                     test.clientCert,
					GetIdentityCertificatesForClient: test.clientGetCert,
					IdentityProvider:                 test.clientIdentityProvider,
				},
				AdditionalPeerVerification: test.clientVerifyFunc,
				RootOptions: RootCertificateOptions{
					RootCACerts:         test.clientRoot,
					GetRootCertificates: test.clientGetRoot,
					RootProvider:        test.clientRootProvider,
				},
				VerificationType:  test.clientVerificationType,
				RevocationOptions: test.clientRevocationOptions,
			}
			clientTLS, err := NewClientCreds(clientOptions)
			if err != nil {
				t.Fatalf("NewClientCreds failed: %v", err)
			}
			_, clientAuthInfo, handshakeErr := clientTLS.ClientHandshake(context.Background(),
				lisAddr, conn)
			// wait until server sends serverAuthInfo or fails.
			serverAuthInfo, ok := <-done
			if !ok && test.serverExpectError {
				return
			}
			if ok && test.serverExpectError || !ok && !test.serverExpectError {
				t.Fatalf("Server side error mismatch, got %v, want %v", !ok, test.serverExpectError)
			}
			if handshakeErr != nil && test.clientExpectHandshakeError {
				return
			}
			if handshakeErr != nil && !test.clientExpectHandshakeError ||
				handshakeErr == nil && test.clientExpectHandshakeError {
				t.Fatalf("Expect error: %v, but err is %v",
					test.clientExpectHandshakeError, handshakeErr)
			}
			if !compare(clientAuthInfo, serverAuthInfo) {
				t.Fatalf("c.ClientHandshake(_, %v, _) = %v, want %v.", lisAddr,
					clientAuthInfo, serverAuthInfo)
			}
		})
	}
}

func compare(a1, a2 credentials.AuthInfo) bool {
	if a1.AuthType() != a2.AuthType() {
		return false
	}
	switch a1.AuthType() {
	case "tls":
		state1 := a1.(credentials.TLSInfo).State
		state2 := a2.(credentials.TLSInfo).State
		if state1.Version == state2.Version &&
			state1.HandshakeComplete == state2.HandshakeComplete &&
			state1.CipherSuite == state2.CipherSuite &&
			state1.NegotiatedProtocol == state2.NegotiatedProtocol {
			return true
		}
		return false
	default:
		return false
	}
}

func (s) TestAdvancedTLSOverrideServerName(t *testing.T) {
	expectedServerName := "server.name"
	cs := &testutils.CertStore{}
	if err := cs.LoadCerts(); err != nil {
		t.Fatalf("cs.LoadCerts() failed, err: %v", err)
	}
	clientOptions := &ClientOptions{
		RootOptions: RootCertificateOptions{
			RootCACerts: cs.ClientTrust1,
		},
		serverNameOverride: expectedServerName,
	}
	c, err := NewClientCreds(clientOptions)
	if err != nil {
		t.Fatalf("Client is unable to create credentials. Error: %v", err)
	}
	c.OverrideServerName(expectedServerName)
	if c.Info().ServerName != expectedServerName {
		t.Fatalf("c.Info().ServerName = %v, want %v", c.Info().ServerName, expectedServerName)
	}
}

func (s) TestGetCertificatesSNI(t *testing.T) {
	cs := &testutils.CertStore{}
	if err := cs.LoadCerts(); err != nil {
		t.Fatalf("cs.LoadCerts() failed, err: %v", err)
	}
	tests := []struct {
		desc       string
		serverName string
		// Use Common Name on the certificate to differentiate if we choose the right cert. The common name on all of the three certs are different.
		wantCommonName string
	}{
		{
			desc: "Select ServerCert1",
			// "foo.bar.com" is the common name on server certificate server_cert_1.pem.
			serverName:     "foo.bar.com",
			wantCommonName: "foo.bar.com",
		},
		{
			desc: "Select serverCert3",
			// "foo.bar.server3.com" is the common name on server certificate server_cert_3.pem.
			// "google.com" is one of the DNS names on server certificate server_cert_3.pem.
			serverName:     "google.com",
			wantCommonName: "foo.bar.server3.com",
		},
	}
	for _, test := range tests {
		test := test
		t.Run(test.desc, func(t *testing.T) {
			serverOptions := &ServerOptions{
				IdentityOptions: IdentityCertificateOptions{
					GetIdentityCertificatesForServer: func(info *tls.ClientHelloInfo) ([]*tls.Certificate, error) {
						return []*tls.Certificate{&cs.ServerCert1, &cs.ServerCert2, &cs.ServerPeer3}, nil
					},
				},
			}
			serverConfig, err := serverOptions.config()
			if err != nil {
				t.Fatalf("serverOptions.config() failed: %v", err)
			}
			pointFormatUncompressed := uint8(0)
			clientHello := &tls.ClientHelloInfo{
				CipherSuites:      []uint16{tls.TLS_ECDHE_RSA_WITH_3DES_EDE_CBC_SHA},
				ServerName:        test.serverName,
				SupportedCurves:   []tls.CurveID{tls.CurveP256},
				SupportedPoints:   []uint8{pointFormatUncompressed},
				SupportedVersions: []uint16{tls.VersionTLS12},
			}
			gotCertificate, err := serverConfig.GetCertificate(clientHello)
			if err != nil {
				t.Fatalf("serverConfig.GetCertificate(clientHello) failed: %v", err)
			}
			if gotCertificate == nil || len(gotCertificate.Certificate) == 0 {
				t.Fatalf("Got nil or empty Certificate after calling serverConfig.GetCertificate.")
			}
			parsedCert, err := x509.ParseCertificate(gotCertificate.Certificate[0])
			if err != nil {
				t.Fatalf("x509.ParseCertificate(%v) failed: %v", gotCertificate.Certificate[0], err)
			}
			if parsedCert == nil {
				t.Fatalf("Got nil Certificate after calling x509.ParseCertificate.")
			}
			if parsedCert.Subject.CommonName != test.wantCommonName {
				t.Errorf("Common name mismatch, got %v, want %v", parsedCert.Subject.CommonName, test.wantCommonName)
			}
		})
	}
}<|MERGE_RESOLUTION|>--- conflicted
+++ resolved
@@ -822,17 +822,10 @@
 					GetRootCertificates: test.serverGetRoot,
 					RootProvider:        test.serverRootProvider,
 				},
-<<<<<<< HEAD
-				RequireClientCert: test.serverMutualTLS,
-				VerifyPeer:        test.serverVerifyFunc,
-				VerificationType:  test.serverVerificationType,
-				RevocationOptions: test.serverRevocationOptions,
-=======
 				RequireClientCert:          test.serverMutualTLS,
 				AdditionalPeerVerification: test.serverVerifyFunc,
 				VerificationType:           test.serverVerificationType,
-				RevocationConfig:           test.serverRevocationConfig,
->>>>>>> 5a24fc18
+				RevocationOptions:          test.serverRevocationOptions,
 			}
 			go func(done chan credentials.AuthInfo, lis net.Listener, serverOptions *ServerOptions) {
 				serverRawConn, err := lis.Accept()
