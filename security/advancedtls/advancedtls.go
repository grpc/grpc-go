/*
 *
 * Copyright 2019 gRPC authors.
 *
 * Licensed under the Apache License, Version 2.0 (the "License");
 * you may not use this file except in compliance with the License.
 * You may obtain a copy of the License at
 *
 *     http://www.apache.org/licenses/LICENSE-2.0
 *
 * Unless required by applicable law or agreed to in writing, software
 * distributed under the License is distributed on an "AS IS" BASIS,
 * WITHOUT WARRANTIES OR CONDITIONS OF ANY KIND, either express or implied.
 * See the License for the specific language governing permissions and
 * limitations under the License.
 *
 */

// Package advancedtls is a utility library containing functions to construct
// credentials.TransportCredentials that can perform credential reloading and
// custom verification check.
package advancedtls

import (
	"context"
	"crypto/tls"
	"crypto/x509"
	"fmt"
	"net"
	"reflect"
	"time"

	"google.golang.org/grpc/credentials"
	"google.golang.org/grpc/credentials/tls/certprovider"
	credinternal "google.golang.org/grpc/internal/credentials"
)

// VerificationFuncParams contains parameters available to users when
// implementing CustomVerificationFunc.
// The fields in this struct are read-only.
type VerificationFuncParams struct {
	// The target server name that the client connects to when establishing the
	// connection. This field is only meaningful for client side. On server side,
	// this field would be an empty string.
	ServerName string
	// The raw certificates sent from peer.
	RawCerts [][]byte
	// The verification chain obtained by checking peer RawCerts against the
	// trust certificate bundle(s), if applicable.
	VerifiedChains [][]*x509.Certificate
	// The leaf certificate sent from peer, if choosing to verify the peer
	// certificate(s) and that verification passed. This field would be nil if
	// either user chose not to verify or the verification failed.
	Leaf *x509.Certificate
}

// VerificationResults contains the information about results of
// CustomVerificationFunc.
// VerificationResults is an empty struct for now. It may be extended in the
// future to include more information.
type VerificationResults struct{}

// CustomVerificationFunc is the function defined by users to perform custom
// verification check.
// CustomVerificationFunc returns nil if the authorization fails; otherwise
// returns an empty struct.
type CustomVerificationFunc func(params *VerificationFuncParams) (*VerificationResults, error)

// GetRootCAsParams contains the parameters available to users when
// implementing GetRootCAs.
type GetRootCAsParams struct {
	RawConn  net.Conn
	RawCerts [][]byte
}

// GetRootCAsResults contains the results of GetRootCAs.
// If users want to reload the root trust certificate, it is required to return
// the proper TrustCerts in GetRootCAs.
type GetRootCAsResults struct {
	TrustCerts *x509.CertPool
}

// RootCertificateOptions contains options to obtain root trust certificates
// for both the client and the server.
// At most one option could be set. If none of them are set, we
// use the system default trust certificates.
type RootCertificateOptions struct {
	// If RootCACerts is set, it will be used every time when verifying
	// the peer certificates, without performing root certificate reloading.
	RootCACerts *x509.CertPool
	// If GetRootCertificates is set, it will be invoked to obtain root certs for
	// every new connection.
	GetRootCertificates func(params *GetRootCAsParams) (*GetRootCAsResults, error)
	// If RootProvider is set, we will use the root certs from the Provider's
	// KeyMaterial() call in the new connections. The Provider must have initial
	// credentials if specified. Otherwise, KeyMaterial() will block forever.
	RootProvider certprovider.Provider
}

// nonNilFieldCount returns the number of set fields in RootCertificateOptions.
func (o RootCertificateOptions) nonNilFieldCount() int {
	cnt := 0
	rv := reflect.ValueOf(o)
	for i := 0; i < rv.NumField(); i++ {
		if !rv.Field(i).IsNil() {
			cnt++
		}
	}
	return cnt
}

// IdentityCertificateOptions contains options to obtain identity certificates
// for both the client and the server.
// At most one option could be set.
type IdentityCertificateOptions struct {
	// If Certificates is set, it will be used every time when needed to present
	//identity certificates, without performing identity certificate reloading.
	Certificates []tls.Certificate
	// If GetIdentityCertificatesForClient is set, it will be invoked to obtain
	// identity certs for every new connection.
	// This field MUST be set on client side.
	GetIdentityCertificatesForClient func(*tls.CertificateRequestInfo) (*tls.Certificate, error)
	// If GetIdentityCertificatesForServer is set, it will be invoked to obtain
	// identity certs for every new connection.
	// This field MUST be set on server side.
	GetIdentityCertificatesForServer func(*tls.ClientHelloInfo) ([]*tls.Certificate, error)
	// If IdentityProvider is set, we will use the identity certs from the
	// Provider's KeyMaterial() call in the new connections. The Provider must
	// have initial credentials if specified. Otherwise, KeyMaterial() will block
	// forever.
	IdentityProvider certprovider.Provider
}

// nonNilFieldCount returns the number of set fields in IdentityCertificateOptions.
func (o IdentityCertificateOptions) nonNilFieldCount() int {
	cnt := 0
	rv := reflect.ValueOf(o)
	for i := 0; i < rv.NumField(); i++ {
		if !rv.Field(i).IsNil() {
			cnt++
		}
	}
	return cnt
}

// VerificationType is the enum type that represents different levels of
// verification users could set, both on client side and on server side.
type VerificationType int

const (
	// CertAndHostVerification indicates doing both certificate signature check
	// and hostname check.
	CertAndHostVerification VerificationType = iota
	// CertVerification indicates doing certificate signature check only. Setting
	// this field without proper custom verification check would leave the
	// application susceptible to the MITM attack.
	CertVerification
	// SkipVerification indicates skipping both certificate signature check and
	// hostname check. If setting this field, proper custom verification needs to
	// be implemented in order to complete the authentication. Setting this field
	// with a nil custom verification would raise an error.
	SkipVerification
)

// ClientOptions contains the fields needed to be filled by the client.
type ClientOptions struct {
	// IdentityOptions is OPTIONAL on client side. This field only needs to be
	// set if mutual authentication is required on server side.
	IdentityOptions IdentityCertificateOptions
	// VerifyPeer is a custom verification check after certificate signature
	// check.
	// If this is set, we will perform this customized check after doing the
	// normal check(s) indicated by setting VType.
	VerifyPeer CustomVerificationFunc
	// RootOptions is OPTIONAL on client side. If not set, we will try to use the
	// default trust certificates in users' OS system.
	RootOptions RootCertificateOptions
	// VerificationType defines what type of server verification is done. See
	// the `VerificationType` enum for the different options.
	// Default: CertAndHostVerification
	VerificationType VerificationType
	// VType is the verification type on the client side.
	//
	// Deprecated: use VerificationType instead.
	VType VerificationType
	// RevocationOptions is the configurations for certificate revocation checks.
	// It could be nil if such checks are not needed.
	RevocationOptions *RevocationOptions
	// MinVersion contains the minimum TLS version that is acceptable.
	// By default, TLS 1.2 is currently used as the minimum when acting as a
	// client, and TLS 1.0 when acting as a server. TLS 1.0 is the minimum
	// supported by this package, both as a client and as a server.
	MinVersion uint16
	// MaxVersion contains the maximum TLS version that is acceptable.
	// By default, the maximum version supported by this package is used,
	// which is currently TLS 1.3.
	MaxVersion uint16
	// serverNameOverride is for testing only. If set to a non-empty string, it
	// will override the virtual host name of authority (e.g. :authority header
	// field) in requests and the target hostname used during server cert
	// verification.
	serverNameOverride string
}

// ServerOptions contains the fields needed to be filled by the server.
type ServerOptions struct {
	// IdentityOptions is REQUIRED on server side.
	IdentityOptions IdentityCertificateOptions
	// VerifyPeer is a custom verification check after certificate signature
	// check.
	// If this is set, we will perform this customized check after doing the
	// normal check(s) indicated by setting VType.
	VerifyPeer CustomVerificationFunc
	// RootOptions is OPTIONAL on server side. This field only needs to be set if
	// mutual authentication is required(RequireClientCert is true).
	RootOptions RootCertificateOptions
	// If the server want the client to send certificates.
	RequireClientCert bool
	// VerificationType defines what type of client verification is done. See
	// the `VerificationType` enum for the different options.
	// Default: CertAndHostVerification
	VerificationType VerificationType
	// VType is the verification type on the server side.
	//
	// Deprecated: use VerificationType instead.
	VType VerificationType
	// RevocationOptions is the configurations for certificate revocation checks.
	// It could be nil if such checks are not needed.
	RevocationOptions *RevocationOptions
	// MinVersion contains the minimum TLS version that is acceptable.
	// By default, TLS 1.2 is currently used as the minimum when acting as a
	// client, and TLS 1.0 when acting as a server. TLS 1.0 is the minimum
	// supported by this package, both as a client and as a server.
	MinVersion uint16
	// MaxVersion contains the maximum TLS version that is acceptable.
	// By default, the maximum version supported by this package is used,
	// which is currently TLS 1.3.
	MaxVersion uint16
}

func (o *ClientOptions) config() (*tls.Config, error) {
	// TODO(gtcooke94). VType is deprecated, eventually remove this block. This
	// will ensure that users still explicitly setting `VType` will get the
	// setting to the right place.
	if o.VType != CertAndHostVerification {
		o.VerificationType = o.VType
	}
	if o.VerificationType == SkipVerification && o.VerifyPeer == nil {
		return nil, fmt.Errorf("client needs to provide custom verification mechanism if choose to skip default verification")
	}
	// Make sure users didn't specify more than one fields in
	// RootCertificateOptions and IdentityCertificateOptions.
	if num := o.RootOptions.nonNilFieldCount(); num > 1 {
		return nil, fmt.Errorf("at most one field in RootCertificateOptions could be specified")
	}
	if num := o.IdentityOptions.nonNilFieldCount(); num > 1 {
		return nil, fmt.Errorf("at most one field in IdentityCertificateOptions could be specified")
	}
	if o.IdentityOptions.GetIdentityCertificatesForServer != nil {
		return nil, fmt.Errorf("GetIdentityCertificatesForServer cannot be specified on the client side")
	}
	if o.MinVersion > o.MaxVersion {
		return nil, fmt.Errorf("the minimum TLS version is larger than the maximum TLS version")
	}
	config := &tls.Config{
		ServerName: o.serverNameOverride,
		// We have to set InsecureSkipVerify to true to skip the default checks and
		// use the verification function we built from buildVerifyFunc.
		InsecureSkipVerify: true,
		MinVersion:         o.MinVersion,
		MaxVersion:         o.MaxVersion,
	}
	// Propagate root-certificate-related fields in tls.Config.
	switch {
	case o.RootOptions.RootCACerts != nil:
		config.RootCAs = o.RootOptions.RootCACerts
	case o.RootOptions.GetRootCertificates != nil:
		// In cases when users provide GetRootCertificates callback, since this
		// callback is not contained in tls.Config, we have nothing to set here.
		// We will invoke the callback in ClientHandshake.
	case o.RootOptions.RootProvider != nil:
		o.RootOptions.GetRootCertificates = func(*GetRootCAsParams) (*GetRootCAsResults, error) {
			km, err := o.RootOptions.RootProvider.KeyMaterial(context.Background())
			if err != nil {
				return nil, err
			}
			return &GetRootCAsResults{TrustCerts: km.Roots}, nil
		}
	default:
		// No root certificate options specified by user. Use the certificates
		// stored in system default path as the last resort.
		if o.VerificationType != SkipVerification {
			systemRootCAs, err := x509.SystemCertPool()
			if err != nil {
				return nil, err
			}
			config.RootCAs = systemRootCAs
		}
	}
	// Propagate identity-certificate-related fields in tls.Config.
	switch {
	case o.IdentityOptions.Certificates != nil:
		config.Certificates = o.IdentityOptions.Certificates
	case o.IdentityOptions.GetIdentityCertificatesForClient != nil:
		config.GetClientCertificate = o.IdentityOptions.GetIdentityCertificatesForClient
	case o.IdentityOptions.IdentityProvider != nil:
		config.GetClientCertificate = func(*tls.CertificateRequestInfo) (*tls.Certificate, error) {
			km, err := o.IdentityOptions.IdentityProvider.KeyMaterial(context.Background())
			if err != nil {
				return nil, err
			}
			if len(km.Certs) != 1 {
				return nil, fmt.Errorf("there should always be only one identity cert chain on the client side in IdentityProvider")
			}
			return &km.Certs[0], nil
		}
	default:
		// It's fine for users to not specify identity certificate options here.
	}
	return config, nil
}

func (o *ServerOptions) config() (*tls.Config, error) {
	// TODO(gtcooke94). VType is deprecated, eventually remove this block. This
	// will ensure that users still explicitly setting `VType` will get the
	// setting to the right place.
	if o.VType != CertAndHostVerification {
		o.VerificationType = o.VType
	}
	if o.RequireClientCert && o.VerificationType == SkipVerification && o.VerifyPeer == nil {
		return nil, fmt.Errorf("server needs to provide custom verification mechanism if choose to skip default verification, but require client certificate(s)")
	}
	// Make sure users didn't specify more than one fields in
	// RootCertificateOptions and IdentityCertificateOptions.
	if num := o.RootOptions.nonNilFieldCount(); num > 1 {
		return nil, fmt.Errorf("at most one field in RootCertificateOptions could be specified")
	}
	if num := o.IdentityOptions.nonNilFieldCount(); num > 1 {
		return nil, fmt.Errorf("at most one field in IdentityCertificateOptions could be specified")
	}
	if o.IdentityOptions.GetIdentityCertificatesForClient != nil {
		return nil, fmt.Errorf("GetIdentityCertificatesForClient cannot be specified on the server side")
	}
	if o.MinVersion > o.MaxVersion {
		return nil, fmt.Errorf("the minimum TLS version is larger than the maximum TLS version")
	}
	clientAuth := tls.NoClientCert
	if o.RequireClientCert {
		// We have to set clientAuth to RequireAnyClientCert to force underlying
		// TLS package to use the verification function we built from
		// buildVerifyFunc.
		clientAuth = tls.RequireAnyClientCert
	}
	config := &tls.Config{
		ClientAuth: clientAuth,
		MinVersion: o.MinVersion,
		MaxVersion: o.MaxVersion,
	}
	// Propagate root-certificate-related fields in tls.Config.
	switch {
	case o.RootOptions.RootCACerts != nil:
		config.ClientCAs = o.RootOptions.RootCACerts
	case o.RootOptions.GetRootCertificates != nil:
		// In cases when users provide GetRootCertificates callback, since this
		// callback is not contained in tls.Config, we have nothing to set here.
		// We will invoke the callback in ServerHandshake.
	case o.RootOptions.RootProvider != nil:
		o.RootOptions.GetRootCertificates = func(*GetRootCAsParams) (*GetRootCAsResults, error) {
			km, err := o.RootOptions.RootProvider.KeyMaterial(context.Background())
			if err != nil {
				return nil, err
			}
			return &GetRootCAsResults{TrustCerts: km.Roots}, nil
		}
	default:
		// No root certificate options specified by user. Use the certificates
		// stored in system default path as the last resort.
		if o.VerificationType != SkipVerification && o.RequireClientCert {
			systemRootCAs, err := x509.SystemCertPool()
			if err != nil {
				return nil, err
			}
			config.ClientCAs = systemRootCAs
		}
	}
	// Propagate identity-certificate-related fields in tls.Config.
	switch {
	case o.IdentityOptions.Certificates != nil:
		config.Certificates = o.IdentityOptions.Certificates
	case o.IdentityOptions.GetIdentityCertificatesForServer != nil:
		config.GetCertificate = func(clientHello *tls.ClientHelloInfo) (*tls.Certificate, error) {
			return buildGetCertificates(clientHello, o)
		}
	case o.IdentityOptions.IdentityProvider != nil:
		o.IdentityOptions.GetIdentityCertificatesForServer = func(*tls.ClientHelloInfo) ([]*tls.Certificate, error) {
			km, err := o.IdentityOptions.IdentityProvider.KeyMaterial(context.Background())
			if err != nil {
				return nil, err
			}
			var certChains []*tls.Certificate
			for i := 0; i < len(km.Certs); i++ {
				certChains = append(certChains, &km.Certs[i])
			}
			return certChains, nil
		}
		config.GetCertificate = func(clientHello *tls.ClientHelloInfo) (*tls.Certificate, error) {
			return buildGetCertificates(clientHello, o)
		}
	default:
		return nil, fmt.Errorf("needs to specify at least one field in IdentityCertificateOptions")
	}
	return config, nil
}

// advancedTLSCreds is the credentials required for authenticating a connection
// using TLS.
type advancedTLSCreds struct {
	config           *tls.Config
	verifyFunc       CustomVerificationFunc
	getRootCAs       func(params *GetRootCAsParams) (*GetRootCAsResults, error)
	isClient         bool
<<<<<<< HEAD
	vType            VerificationType
	revocationConfig *RevocationOptions
=======
	verificationType VerificationType
	revocationConfig *RevocationConfig
>>>>>>> 5fe2e74b
}

func (c advancedTLSCreds) Info() credentials.ProtocolInfo {
	return credentials.ProtocolInfo{
		SecurityProtocol: "tls",
		SecurityVersion:  "1.2",
		ServerName:       c.config.ServerName,
	}
}

func (c *advancedTLSCreds) ClientHandshake(ctx context.Context, authority string, rawConn net.Conn) (net.Conn, credentials.AuthInfo, error) {
	// Use local cfg to avoid clobbering ServerName if using multiple endpoints.
	cfg := credinternal.CloneTLSConfig(c.config)
	// We return the full authority name to users if ServerName is empty without
	// stripping the trailing port.
	if cfg.ServerName == "" {
		cfg.ServerName = authority
	}
	cfg.VerifyPeerCertificate = buildVerifyFunc(c, cfg.ServerName, rawConn)
	conn := tls.Client(rawConn, cfg)
	errChannel := make(chan error, 1)
	go func() {
		errChannel <- conn.Handshake()
		close(errChannel)
	}()
	select {
	case err := <-errChannel:
		if err != nil {
			conn.Close()
			return nil, nil, err
		}
	case <-ctx.Done():
		conn.Close()
		return nil, nil, ctx.Err()
	}
	info := credentials.TLSInfo{
		State: conn.ConnectionState(),
		CommonAuthInfo: credentials.CommonAuthInfo{
			SecurityLevel: credentials.PrivacyAndIntegrity,
		},
	}
	info.SPIFFEID = credinternal.SPIFFEIDFromState(conn.ConnectionState())
	return credinternal.WrapSyscallConn(rawConn, conn), info, nil
}

func (c *advancedTLSCreds) ServerHandshake(rawConn net.Conn) (net.Conn, credentials.AuthInfo, error) {
	cfg := credinternal.CloneTLSConfig(c.config)
	cfg.VerifyPeerCertificate = buildVerifyFunc(c, "", rawConn)
	conn := tls.Server(rawConn, cfg)
	if err := conn.Handshake(); err != nil {
		conn.Close()
		return nil, nil, err
	}
	info := credentials.TLSInfo{
		State: conn.ConnectionState(),
		CommonAuthInfo: credentials.CommonAuthInfo{
			SecurityLevel: credentials.PrivacyAndIntegrity,
		},
	}
	info.SPIFFEID = credinternal.SPIFFEIDFromState(conn.ConnectionState())
	return credinternal.WrapSyscallConn(rawConn, conn), info, nil
}

func (c *advancedTLSCreds) Clone() credentials.TransportCredentials {
	return &advancedTLSCreds{
		config:     credinternal.CloneTLSConfig(c.config),
		verifyFunc: c.verifyFunc,
		getRootCAs: c.getRootCAs,
		isClient:   c.isClient,
	}
}

func (c *advancedTLSCreds) OverrideServerName(serverNameOverride string) error {
	c.config.ServerName = serverNameOverride
	return nil
}

// The function buildVerifyFunc is used when users want root cert reloading,
// and possibly custom verification check.
// We have to build our own verification function here because current
// tls module:
//  1. does not have a good support on root cert reloading.
//  2. will ignore basic certificate check when setting InsecureSkipVerify
//     to true.
func buildVerifyFunc(c *advancedTLSCreds,
	serverName string,
	rawConn net.Conn) func(rawCerts [][]byte, verifiedChains [][]*x509.Certificate) error {
	return func(rawCerts [][]byte, verifiedChains [][]*x509.Certificate) error {
		chains := verifiedChains
		var leafCert *x509.Certificate
		rawCertList := make([]*x509.Certificate, len(rawCerts))
		for i, asn1Data := range rawCerts {
			cert, err := x509.ParseCertificate(asn1Data)
			if err != nil {
				return err
			}
			rawCertList[i] = cert
		}
		if c.verificationType == CertAndHostVerification || c.verificationType == CertVerification {
			// perform possible trust credential reloading and certificate check
			rootCAs := c.config.RootCAs
			if !c.isClient {
				rootCAs = c.config.ClientCAs
			}
			// Reload root CA certs.
			if rootCAs == nil && c.getRootCAs != nil {
				results, err := c.getRootCAs(&GetRootCAsParams{
					RawConn:  rawConn,
					RawCerts: rawCerts,
				})
				if err != nil {
					return err
				}
				rootCAs = results.TrustCerts
			}
			// Verify peers' certificates against RootCAs and get verifiedChains.
			keyUsages := []x509.ExtKeyUsage{x509.ExtKeyUsageServerAuth}
			if !c.isClient {
				keyUsages = []x509.ExtKeyUsage{x509.ExtKeyUsageClientAuth}
			}
			opts := x509.VerifyOptions{
				Roots:         rootCAs,
				CurrentTime:   time.Now(),
				Intermediates: x509.NewCertPool(),
				KeyUsages:     keyUsages,
			}
			for _, cert := range rawCertList[1:] {
				opts.Intermediates.AddCert(cert)
			}
			// Perform default hostname check if specified.
			if c.isClient && c.verificationType == CertAndHostVerification && serverName != "" {
				parsedName, _, err := net.SplitHostPort(serverName)
				if err != nil {
					// If the serverName had no host port or if the serverName cannot be
					// parsed, use it as-is.
					parsedName = serverName
				}
				opts.DNSName = parsedName
			}
			var err error
			chains, err = rawCertList[0].Verify(opts)
			if err != nil {
				return err
			}
			leafCert = rawCertList[0]
		}
		// Perform certificate revocation check if specified.
		if c.revocationConfig != nil {
			verifiedChains := chains
			if verifiedChains == nil {
				verifiedChains = [][]*x509.Certificate{rawCertList}
			}
			if err := checkChainRevocation(verifiedChains, *c.revocationConfig); err != nil {
				return err
			}
		}
		// Perform custom verification check if specified.
		if c.verifyFunc != nil {
			_, err := c.verifyFunc(&VerificationFuncParams{
				ServerName:     serverName,
				RawCerts:       rawCerts,
				VerifiedChains: chains,
				Leaf:           leafCert,
			})
			return err
		}
		return nil
	}
}

// NewClientCreds uses ClientOptions to construct a TransportCredentials based
// on TLS.
func NewClientCreds(o *ClientOptions) (credentials.TransportCredentials, error) {
	conf, err := o.config()
	if err != nil {
		return nil, err
	}
	tc := &advancedTLSCreds{
		config:           conf,
		isClient:         true,
		getRootCAs:       o.RootOptions.GetRootCertificates,
		verifyFunc:       o.VerifyPeer,
<<<<<<< HEAD
		vType:            o.VType,
		revocationConfig: o.RevocationOptions,
=======
		verificationType: o.VerificationType,
		revocationConfig: o.RevocationConfig,
>>>>>>> 5fe2e74b
	}
	tc.config.NextProtos = credinternal.AppendH2ToNextProtos(tc.config.NextProtos)
	return tc, nil
}

// NewServerCreds uses ServerOptions to construct a TransportCredentials based
// on TLS.
func NewServerCreds(o *ServerOptions) (credentials.TransportCredentials, error) {
	conf, err := o.config()
	if err != nil {
		return nil, err
	}
	tc := &advancedTLSCreds{
		config:           conf,
		isClient:         false,
		getRootCAs:       o.RootOptions.GetRootCertificates,
		verifyFunc:       o.VerifyPeer,
<<<<<<< HEAD
		vType:            o.VType,
		revocationConfig: o.RevocationOptions,
=======
		verificationType: o.VerificationType,
		revocationConfig: o.RevocationConfig,
>>>>>>> 5fe2e74b
	}
	tc.config.NextProtos = credinternal.AppendH2ToNextProtos(tc.config.NextProtos)
	return tc, nil
}<|MERGE_RESOLUTION|>--- conflicted
+++ resolved
@@ -415,17 +415,12 @@
 // advancedTLSCreds is the credentials required for authenticating a connection
 // using TLS.
 type advancedTLSCreds struct {
-	config           *tls.Config
-	verifyFunc       CustomVerificationFunc
-	getRootCAs       func(params *GetRootCAsParams) (*GetRootCAsResults, error)
-	isClient         bool
-<<<<<<< HEAD
-	vType            VerificationType
-	revocationConfig *RevocationOptions
-=======
-	verificationType VerificationType
-	revocationConfig *RevocationConfig
->>>>>>> 5fe2e74b
+	config            *tls.Config
+	verifyFunc        CustomVerificationFunc
+	getRootCAs        func(params *GetRootCAsParams) (*GetRootCAsResults, error)
+	isClient          bool
+	revocationOptions *RevocationOptions
+	verificationType  VerificationType
 }
 
 func (c advancedTLSCreds) Info() credentials.ProtocolInfo {
@@ -573,12 +568,12 @@
 			leafCert = rawCertList[0]
 		}
 		// Perform certificate revocation check if specified.
-		if c.revocationConfig != nil {
+		if c.revocationOptions != nil {
 			verifiedChains := chains
 			if verifiedChains == nil {
 				verifiedChains = [][]*x509.Certificate{rawCertList}
 			}
-			if err := checkChainRevocation(verifiedChains, *c.revocationConfig); err != nil {
+			if err := checkChainRevocation(verifiedChains, *c.revocationOptions); err != nil {
 				return err
 			}
 		}
@@ -604,17 +599,12 @@
 		return nil, err
 	}
 	tc := &advancedTLSCreds{
-		config:           conf,
-		isClient:         true,
-		getRootCAs:       o.RootOptions.GetRootCertificates,
-		verifyFunc:       o.VerifyPeer,
-<<<<<<< HEAD
-		vType:            o.VType,
-		revocationConfig: o.RevocationOptions,
-=======
-		verificationType: o.VerificationType,
-		revocationConfig: o.RevocationConfig,
->>>>>>> 5fe2e74b
+		config:            conf,
+		isClient:          true,
+		getRootCAs:        o.RootOptions.GetRootCertificates,
+		verifyFunc:        o.VerifyPeer,
+		revocationOptions: o.RevocationOptions,
+		verificationType:  o.VerificationType,
 	}
 	tc.config.NextProtos = credinternal.AppendH2ToNextProtos(tc.config.NextProtos)
 	return tc, nil
@@ -628,17 +618,12 @@
 		return nil, err
 	}
 	tc := &advancedTLSCreds{
-		config:           conf,
-		isClient:         false,
-		getRootCAs:       o.RootOptions.GetRootCertificates,
-		verifyFunc:       o.VerifyPeer,
-<<<<<<< HEAD
-		vType:            o.VType,
-		revocationConfig: o.RevocationOptions,
-=======
-		verificationType: o.VerificationType,
-		revocationConfig: o.RevocationConfig,
->>>>>>> 5fe2e74b
+		config:            conf,
+		isClient:          false,
+		getRootCAs:        o.RootOptions.GetRootCertificates,
+		verifyFunc:        o.VerifyPeer,
+		revocationOptions: o.RevocationOptions,
+		verificationType:  o.VerificationType,
 	}
 	tc.config.NextProtos = credinternal.AppendH2ToNextProtos(tc.config.NextProtos)
 	return tc, nil
