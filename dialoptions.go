/*
 *
 * Copyright 2018 gRPC authors.
 *
 * Licensed under the Apache License, Version 2.0 (the "License");
 * you may not use this file except in compliance with the License.
 * You may obtain a copy of the License at
 *
 *     http://www.apache.org/licenses/LICENSE-2.0
 *
 * Unless required by applicable law or agreed to in writing, software
 * distributed under the License is distributed on an "AS IS" BASIS,
 * WITHOUT WARRANTIES OR CONDITIONS OF ANY KIND, either express or implied.
 * See the License for the specific language governing permissions and
 * limitations under the License.
 *
 */

package grpc

import (
	"context"
	"net"
	"time"

	"google.golang.org/grpc/backoff"
	"google.golang.org/grpc/channelz"
	"google.golang.org/grpc/credentials"
	"google.golang.org/grpc/credentials/insecure"
	"google.golang.org/grpc/internal"
	internalbackoff "google.golang.org/grpc/internal/backoff"
	"google.golang.org/grpc/internal/binarylog"
	"google.golang.org/grpc/internal/transport"
	"google.golang.org/grpc/keepalive"
	"google.golang.org/grpc/resolver"
	"google.golang.org/grpc/stats"
)

func init() {
	internal.AddGlobalDialOptions = func(opt ...DialOption) {
		globalDialOptions = append(globalDialOptions, opt...)
	}
	internal.ClearGlobalDialOptions = func() {
		globalDialOptions = nil
	}
	internal.WithBinaryLogger = withBinaryLogger
	internal.JoinDialOptions = newJoinDialOption
	internal.DisableGlobalDialOptions = newDisableGlobalDialOptions
}

// dialOptions configure a Dial call. dialOptions are set by the DialOption
// values passed to Dial.
type dialOptions struct {
	unaryInt  UnaryClientInterceptor
	streamInt StreamClientInterceptor

	chainUnaryInts  []UnaryClientInterceptor
	chainStreamInts []StreamClientInterceptor

	cp                          Compressor
	dc                          Decompressor
	bs                          internalbackoff.Strategy
	block                       bool
	returnLastError             bool
	timeout                     time.Duration
	scChan                      <-chan ServiceConfig
	authority                   string
	binaryLogger                binarylog.Logger
	copts                       transport.ConnectOptions
	callOptions                 []CallOption
	channelzParentID            *channelz.Identifier
	disableServiceConfig        bool
	disableRetry                bool
	disableHealthCheck          bool
	healthCheckFunc             internal.HealthChecker
	minConnectTimeout           func() time.Duration
	defaultServiceConfig        *ServiceConfig // defaultServiceConfig is parsed from defaultServiceConfigRawJSON.
	defaultServiceConfigRawJSON *string
	resolvers                   []resolver.Builder
<<<<<<< HEAD
	recvBufferPool              SharedBufferPool
=======
	idleTimeout                 time.Duration
>>>>>>> 9b9b364f
}

// DialOption configures how we set up the connection.
type DialOption interface {
	apply(*dialOptions)
}

var globalDialOptions []DialOption

// EmptyDialOption does not alter the dial configuration. It can be embedded in
// another structure to build custom dial options.
//
// # Experimental
//
// Notice: This type is EXPERIMENTAL and may be changed or removed in a
// later release.
type EmptyDialOption struct{}

func (EmptyDialOption) apply(*dialOptions) {}

type disableGlobalDialOptions struct{}

func (disableGlobalDialOptions) apply(*dialOptions) {}

// newDisableGlobalDialOptions returns a DialOption that prevents the ClientConn
// from applying the global DialOptions (set via AddGlobalDialOptions).
func newDisableGlobalDialOptions() DialOption {
	return &disableGlobalDialOptions{}
}

// funcDialOption wraps a function that modifies dialOptions into an
// implementation of the DialOption interface.
type funcDialOption struct {
	f func(*dialOptions)
}

func (fdo *funcDialOption) apply(do *dialOptions) {
	fdo.f(do)
}

func newFuncDialOption(f func(*dialOptions)) *funcDialOption {
	return &funcDialOption{
		f: f,
	}
}

type joinDialOption struct {
	opts []DialOption
}

func (jdo *joinDialOption) apply(do *dialOptions) {
	for _, opt := range jdo.opts {
		opt.apply(do)
	}
}

func newJoinDialOption(opts ...DialOption) DialOption {
	return &joinDialOption{opts: opts}
}

// WithWriteBufferSize determines how much data can be batched before doing a
// write on the wire. The corresponding memory allocation for this buffer will
// be twice the size to keep syscalls low. The default value for this buffer is
// 32KB.
//
// Zero or negative values will disable the write buffer such that each write
// will be on underlying connection. Note: A Send call may not directly
// translate to a write.
func WithWriteBufferSize(s int) DialOption {
	return newFuncDialOption(func(o *dialOptions) {
		o.copts.WriteBufferSize = s
	})
}

// WithReadBufferSize lets you set the size of read buffer, this determines how
// much data can be read at most for each read syscall.
//
// The default value for this buffer is 32KB. Zero or negative values will
// disable read buffer for a connection so data framer can access the
// underlying conn directly.
func WithReadBufferSize(s int) DialOption {
	return newFuncDialOption(func(o *dialOptions) {
		o.copts.ReadBufferSize = s
	})
}

// WithInitialWindowSize returns a DialOption which sets the value for initial
// window size on a stream. The lower bound for window size is 64K and any value
// smaller than that will be ignored.
func WithInitialWindowSize(s int32) DialOption {
	return newFuncDialOption(func(o *dialOptions) {
		o.copts.InitialWindowSize = s
	})
}

// WithInitialConnWindowSize returns a DialOption which sets the value for
// initial window size on a connection. The lower bound for window size is 64K
// and any value smaller than that will be ignored.
func WithInitialConnWindowSize(s int32) DialOption {
	return newFuncDialOption(func(o *dialOptions) {
		o.copts.InitialConnWindowSize = s
	})
}

// WithMaxMsgSize returns a DialOption which sets the maximum message size the
// client can receive.
//
// Deprecated: use WithDefaultCallOptions(MaxCallRecvMsgSize(s)) instead.  Will
// be supported throughout 1.x.
func WithMaxMsgSize(s int) DialOption {
	return WithDefaultCallOptions(MaxCallRecvMsgSize(s))
}

// WithDefaultCallOptions returns a DialOption which sets the default
// CallOptions for calls over the connection.
func WithDefaultCallOptions(cos ...CallOption) DialOption {
	return newFuncDialOption(func(o *dialOptions) {
		o.callOptions = append(o.callOptions, cos...)
	})
}

// WithCodec returns a DialOption which sets a codec for message marshaling and
// unmarshaling.
//
// Deprecated: use WithDefaultCallOptions(ForceCodec(_)) instead.  Will be
// supported throughout 1.x.
func WithCodec(c Codec) DialOption {
	return WithDefaultCallOptions(CallCustomCodec(c))
}

// WithCompressor returns a DialOption which sets a Compressor to use for
// message compression. It has lower priority than the compressor set by the
// UseCompressor CallOption.
//
// Deprecated: use UseCompressor instead.  Will be supported throughout 1.x.
func WithCompressor(cp Compressor) DialOption {
	return newFuncDialOption(func(o *dialOptions) {
		o.cp = cp
	})
}

// WithDecompressor returns a DialOption which sets a Decompressor to use for
// incoming message decompression.  If incoming response messages are encoded
// using the decompressor's Type(), it will be used.  Otherwise, the message
// encoding will be used to look up the compressor registered via
// encoding.RegisterCompressor, which will then be used to decompress the
// message.  If no compressor is registered for the encoding, an Unimplemented
// status error will be returned.
//
// Deprecated: use encoding.RegisterCompressor instead.  Will be supported
// throughout 1.x.
func WithDecompressor(dc Decompressor) DialOption {
	return newFuncDialOption(func(o *dialOptions) {
		o.dc = dc
	})
}

// WithServiceConfig returns a DialOption which has a channel to read the
// service configuration.
//
// Deprecated: service config should be received through name resolver or via
// WithDefaultServiceConfig, as specified at
// https://github.com/grpc/grpc/blob/master/doc/service_config.md.  Will be
// removed in a future 1.x release.
func WithServiceConfig(c <-chan ServiceConfig) DialOption {
	return newFuncDialOption(func(o *dialOptions) {
		o.scChan = c
	})
}

// WithConnectParams configures the ClientConn to use the provided ConnectParams
// for creating and maintaining connections to servers.
//
// The backoff configuration specified as part of the ConnectParams overrides
// all defaults specified in
// https://github.com/grpc/grpc/blob/master/doc/connection-backoff.md. Consider
// using the backoff.DefaultConfig as a base, in cases where you want to
// override only a subset of the backoff configuration.
func WithConnectParams(p ConnectParams) DialOption {
	return newFuncDialOption(func(o *dialOptions) {
		o.bs = internalbackoff.Exponential{Config: p.Backoff}
		o.minConnectTimeout = func() time.Duration {
			return p.MinConnectTimeout
		}
	})
}

// WithBackoffMaxDelay configures the dialer to use the provided maximum delay
// when backing off after failed connection attempts.
//
// Deprecated: use WithConnectParams instead. Will be supported throughout 1.x.
func WithBackoffMaxDelay(md time.Duration) DialOption {
	return WithBackoffConfig(BackoffConfig{MaxDelay: md})
}

// WithBackoffConfig configures the dialer to use the provided backoff
// parameters after connection failures.
//
// Deprecated: use WithConnectParams instead. Will be supported throughout 1.x.
func WithBackoffConfig(b BackoffConfig) DialOption {
	bc := backoff.DefaultConfig
	bc.MaxDelay = b.MaxDelay
	return withBackoff(internalbackoff.Exponential{Config: bc})
}

// withBackoff sets the backoff strategy used for connectRetryNum after a failed
// connection attempt.
//
// This can be exported if arbitrary backoff strategies are allowed by gRPC.
func withBackoff(bs internalbackoff.Strategy) DialOption {
	return newFuncDialOption(func(o *dialOptions) {
		o.bs = bs
	})
}

// WithBlock returns a DialOption which makes callers of Dial block until the
// underlying connection is up. Without this, Dial returns immediately and
// connecting the server happens in background.
//
// Use of this feature is not recommended.  For more information, please see:
// https://github.com/grpc/grpc-go/blob/master/Documentation/anti-patterns.md
func WithBlock() DialOption {
	return newFuncDialOption(func(o *dialOptions) {
		o.block = true
	})
}

// WithReturnConnectionError returns a DialOption which makes the client connection
// return a string containing both the last connection error that occurred and
// the context.DeadlineExceeded error.
// Implies WithBlock()
//
// Use of this feature is not recommended.  For more information, please see:
// https://github.com/grpc/grpc-go/blob/master/Documentation/anti-patterns.md
//
// # Experimental
//
// Notice: This API is EXPERIMENTAL and may be changed or removed in a
// later release.
func WithReturnConnectionError() DialOption {
	return newFuncDialOption(func(o *dialOptions) {
		o.block = true
		o.returnLastError = true
	})
}

// WithInsecure returns a DialOption which disables transport security for this
// ClientConn. Under the hood, it uses insecure.NewCredentials().
//
// Note that using this DialOption with per-RPC credentials (through
// WithCredentialsBundle or WithPerRPCCredentials) which require transport
// security is incompatible and will cause grpc.Dial() to fail.
//
// Deprecated: use WithTransportCredentials and insecure.NewCredentials()
// instead. Will be supported throughout 1.x.
func WithInsecure() DialOption {
	return newFuncDialOption(func(o *dialOptions) {
		o.copts.TransportCredentials = insecure.NewCredentials()
	})
}

// WithNoProxy returns a DialOption which disables the use of proxies for this
// ClientConn. This is ignored if WithDialer or WithContextDialer are used.
//
// # Experimental
//
// Notice: This API is EXPERIMENTAL and may be changed or removed in a
// later release.
func WithNoProxy() DialOption {
	return newFuncDialOption(func(o *dialOptions) {
		o.copts.UseProxy = false
	})
}

// WithTransportCredentials returns a DialOption which configures a connection
// level security credentials (e.g., TLS/SSL). This should not be used together
// with WithCredentialsBundle.
func WithTransportCredentials(creds credentials.TransportCredentials) DialOption {
	return newFuncDialOption(func(o *dialOptions) {
		o.copts.TransportCredentials = creds
	})
}

// WithPerRPCCredentials returns a DialOption which sets credentials and places
// auth state on each outbound RPC.
func WithPerRPCCredentials(creds credentials.PerRPCCredentials) DialOption {
	return newFuncDialOption(func(o *dialOptions) {
		o.copts.PerRPCCredentials = append(o.copts.PerRPCCredentials, creds)
	})
}

// WithCredentialsBundle returns a DialOption to set a credentials bundle for
// the ClientConn.WithCreds. This should not be used together with
// WithTransportCredentials.
//
// # Experimental
//
// Notice: This API is EXPERIMENTAL and may be changed or removed in a
// later release.
func WithCredentialsBundle(b credentials.Bundle) DialOption {
	return newFuncDialOption(func(o *dialOptions) {
		o.copts.CredsBundle = b
	})
}

// WithTimeout returns a DialOption that configures a timeout for dialing a
// ClientConn initially. This is valid if and only if WithBlock() is present.
//
// Deprecated: use DialContext instead of Dial and context.WithTimeout
// instead.  Will be supported throughout 1.x.
func WithTimeout(d time.Duration) DialOption {
	return newFuncDialOption(func(o *dialOptions) {
		o.timeout = d
	})
}

// WithContextDialer returns a DialOption that sets a dialer to create
// connections. If FailOnNonTempDialError() is set to true, and an error is
// returned by f, gRPC checks the error's Temporary() method to decide if it
// should try to reconnect to the network address.
func WithContextDialer(f func(context.Context, string) (net.Conn, error)) DialOption {
	return newFuncDialOption(func(o *dialOptions) {
		o.copts.Dialer = f
	})
}

func init() {
	internal.WithHealthCheckFunc = withHealthCheckFunc
}

// WithDialer returns a DialOption that specifies a function to use for dialing
// network addresses. If FailOnNonTempDialError() is set to true, and an error
// is returned by f, gRPC checks the error's Temporary() method to decide if it
// should try to reconnect to the network address.
//
// Deprecated: use WithContextDialer instead.  Will be supported throughout
// 1.x.
func WithDialer(f func(string, time.Duration) (net.Conn, error)) DialOption {
	return WithContextDialer(
		func(ctx context.Context, addr string) (net.Conn, error) {
			if deadline, ok := ctx.Deadline(); ok {
				return f(addr, time.Until(deadline))
			}
			return f(addr, 0)
		})
}

// WithStatsHandler returns a DialOption that specifies the stats handler for
// all the RPCs and underlying network connections in this ClientConn.
func WithStatsHandler(h stats.Handler) DialOption {
	return newFuncDialOption(func(o *dialOptions) {
		if h == nil {
			logger.Error("ignoring nil parameter in grpc.WithStatsHandler ClientOption")
			// Do not allow a nil stats handler, which would otherwise cause
			// panics.
			return
		}
		o.copts.StatsHandlers = append(o.copts.StatsHandlers, h)
	})
}

// withBinaryLogger returns a DialOption that specifies the binary logger for
// this ClientConn.
func withBinaryLogger(bl binarylog.Logger) DialOption {
	return newFuncDialOption(func(o *dialOptions) {
		o.binaryLogger = bl
	})
}

// FailOnNonTempDialError returns a DialOption that specifies if gRPC fails on
// non-temporary dial errors. If f is true, and dialer returns a non-temporary
// error, gRPC will fail the connection to the network address and won't try to
// reconnect. The default value of FailOnNonTempDialError is false.
//
// FailOnNonTempDialError only affects the initial dial, and does not do
// anything useful unless you are also using WithBlock().
//
// Use of this feature is not recommended.  For more information, please see:
// https://github.com/grpc/grpc-go/blob/master/Documentation/anti-patterns.md
//
// # Experimental
//
// Notice: This API is EXPERIMENTAL and may be changed or removed in a
// later release.
func FailOnNonTempDialError(f bool) DialOption {
	return newFuncDialOption(func(o *dialOptions) {
		o.copts.FailOnNonTempDialError = f
	})
}

// WithUserAgent returns a DialOption that specifies a user agent string for all
// the RPCs.
func WithUserAgent(s string) DialOption {
	return newFuncDialOption(func(o *dialOptions) {
		o.copts.UserAgent = s
	})
}

// WithKeepaliveParams returns a DialOption that specifies keepalive parameters
// for the client transport.
func WithKeepaliveParams(kp keepalive.ClientParameters) DialOption {
	if kp.Time < internal.KeepaliveMinPingTime {
		logger.Warningf("Adjusting keepalive ping interval to minimum period of %v", internal.KeepaliveMinPingTime)
		kp.Time = internal.KeepaliveMinPingTime
	}
	return newFuncDialOption(func(o *dialOptions) {
		o.copts.KeepaliveParams = kp
	})
}

// WithUnaryInterceptor returns a DialOption that specifies the interceptor for
// unary RPCs.
func WithUnaryInterceptor(f UnaryClientInterceptor) DialOption {
	return newFuncDialOption(func(o *dialOptions) {
		o.unaryInt = f
	})
}

// WithChainUnaryInterceptor returns a DialOption that specifies the chained
// interceptor for unary RPCs. The first interceptor will be the outer most,
// while the last interceptor will be the inner most wrapper around the real call.
// All interceptors added by this method will be chained, and the interceptor
// defined by WithUnaryInterceptor will always be prepended to the chain.
func WithChainUnaryInterceptor(interceptors ...UnaryClientInterceptor) DialOption {
	return newFuncDialOption(func(o *dialOptions) {
		o.chainUnaryInts = append(o.chainUnaryInts, interceptors...)
	})
}

// WithStreamInterceptor returns a DialOption that specifies the interceptor for
// streaming RPCs.
func WithStreamInterceptor(f StreamClientInterceptor) DialOption {
	return newFuncDialOption(func(o *dialOptions) {
		o.streamInt = f
	})
}

// WithChainStreamInterceptor returns a DialOption that specifies the chained
// interceptor for streaming RPCs. The first interceptor will be the outer most,
// while the last interceptor will be the inner most wrapper around the real call.
// All interceptors added by this method will be chained, and the interceptor
// defined by WithStreamInterceptor will always be prepended to the chain.
func WithChainStreamInterceptor(interceptors ...StreamClientInterceptor) DialOption {
	return newFuncDialOption(func(o *dialOptions) {
		o.chainStreamInts = append(o.chainStreamInts, interceptors...)
	})
}

// WithAuthority returns a DialOption that specifies the value to be used as the
// :authority pseudo-header and as the server name in authentication handshake.
func WithAuthority(a string) DialOption {
	return newFuncDialOption(func(o *dialOptions) {
		o.authority = a
	})
}

// WithChannelzParentID returns a DialOption that specifies the channelz ID of
// current ClientConn's parent. This function is used in nested channel creation
// (e.g. grpclb dial).
//
// # Experimental
//
// Notice: This API is EXPERIMENTAL and may be changed or removed in a
// later release.
func WithChannelzParentID(id *channelz.Identifier) DialOption {
	return newFuncDialOption(func(o *dialOptions) {
		o.channelzParentID = id
	})
}

// WithDisableServiceConfig returns a DialOption that causes gRPC to ignore any
// service config provided by the resolver and provides a hint to the resolver
// to not fetch service configs.
//
// Note that this dial option only disables service config from resolver. If
// default service config is provided, gRPC will use the default service config.
func WithDisableServiceConfig() DialOption {
	return newFuncDialOption(func(o *dialOptions) {
		o.disableServiceConfig = true
	})
}

// WithDefaultServiceConfig returns a DialOption that configures the default
// service config, which will be used in cases where:
//
// 1. WithDisableServiceConfig is also used, or
//
// 2. The name resolver does not provide a service config or provides an
// invalid service config.
//
// The parameter s is the JSON representation of the default service config.
// For more information about service configs, see:
// https://github.com/grpc/grpc/blob/master/doc/service_config.md
// For a simple example of usage, see:
// examples/features/load_balancing/client/main.go
func WithDefaultServiceConfig(s string) DialOption {
	return newFuncDialOption(func(o *dialOptions) {
		o.defaultServiceConfigRawJSON = &s
	})
}

// WithDisableRetry returns a DialOption that disables retries, even if the
// service config enables them.  This does not impact transparent retries, which
// will happen automatically if no data is written to the wire or if the RPC is
// unprocessed by the remote server.
func WithDisableRetry() DialOption {
	return newFuncDialOption(func(o *dialOptions) {
		o.disableRetry = true
	})
}

// WithMaxHeaderListSize returns a DialOption that specifies the maximum
// (uncompressed) size of header list that the client is prepared to accept.
func WithMaxHeaderListSize(s uint32) DialOption {
	return newFuncDialOption(func(o *dialOptions) {
		o.copts.MaxHeaderListSize = &s
	})
}

// WithDisableHealthCheck disables the LB channel health checking for all
// SubConns of this ClientConn.
//
// # Experimental
//
// Notice: This API is EXPERIMENTAL and may be changed or removed in a
// later release.
func WithDisableHealthCheck() DialOption {
	return newFuncDialOption(func(o *dialOptions) {
		o.disableHealthCheck = true
	})
}

// withHealthCheckFunc replaces the default health check function with the
// provided one. It makes tests easier to change the health check function.
//
// For testing purpose only.
func withHealthCheckFunc(f internal.HealthChecker) DialOption {
	return newFuncDialOption(func(o *dialOptions) {
		o.healthCheckFunc = f
	})
}

func defaultDialOptions() dialOptions {
	return dialOptions{
		healthCheckFunc: internal.HealthCheckFunc,
		copts: transport.ConnectOptions{
			WriteBufferSize: defaultWriteBufSize,
			ReadBufferSize:  defaultReadBufSize,
			UseProxy:        true,
		},
<<<<<<< HEAD
		recvBufferPool: nopBufferPool{},
=======
		idleTimeout: 30 * time.Minute,
>>>>>>> 9b9b364f
	}
}

// withGetMinConnectDeadline specifies the function that clientconn uses to
// get minConnectDeadline. This can be used to make connection attempts happen
// faster/slower.
//
// For testing purpose only.
func withMinConnectDeadline(f func() time.Duration) DialOption {
	return newFuncDialOption(func(o *dialOptions) {
		o.minConnectTimeout = f
	})
}

// WithResolvers allows a list of resolver implementations to be registered
// locally with the ClientConn without needing to be globally registered via
// resolver.Register.  They will be matched against the scheme used for the
// current Dial only, and will take precedence over the global registry.
//
// # Experimental
//
// Notice: This API is EXPERIMENTAL and may be changed or removed in a
// later release.
func WithResolvers(rs ...resolver.Builder) DialOption {
	return newFuncDialOption(func(o *dialOptions) {
		o.resolvers = append(o.resolvers, rs...)
	})
}

<<<<<<< HEAD
// WithRecvBufferPool returns a DialOption that configures the ClientConn
// to use the provided shared buffer pool for parsing incoming messages. Depending
// on the application's workload, this could result in reduced memory allocation.
//
// If you are unsure about how to implement a memory pool but want to utilize one,
// begin with grpc.NewSharedBufferPool.
//
// Note: The shared buffer pool feature will not be active if any of the following
// options are used: WithStatsHandler, EnableTracing, or binary logging. In such
// cases, the shared buffer pool will be ignored.
=======
// WithIdleTimeout returns a DialOption that configures an idle timeout for the
// channel. If the channel is idle for the configured timeout, i.e there are no
// ongoing RPCs and no new RPCs are initiated, the channel will enter idle mode
// and as a result the name resolver and load balancer will be shut down. The
// channel will exit idle mode when the Connect() method is called or when an
// RPC is initiated.
//
// A default timeout of 30 min will be used if this dial option is not set at
// dial time and idleness can be disabled by passing a timeout of zero.
>>>>>>> 9b9b364f
//
// # Experimental
//
// Notice: This API is EXPERIMENTAL and may be changed or removed in a
// later release.
<<<<<<< HEAD
func WithRecvBufferPool(bufferPool SharedBufferPool) DialOption {
	return newFuncDialOption(func(o *dialOptions) {
		o.recvBufferPool = bufferPool
=======
func WithIdleTimeout(d time.Duration) DialOption {
	return newFuncDialOption(func(o *dialOptions) {
		o.idleTimeout = d
>>>>>>> 9b9b364f
	})
}<|MERGE_RESOLUTION|>--- conflicted
+++ resolved
@@ -77,11 +77,8 @@
 	defaultServiceConfig        *ServiceConfig // defaultServiceConfig is parsed from defaultServiceConfigRawJSON.
 	defaultServiceConfigRawJSON *string
 	resolvers                   []resolver.Builder
-<<<<<<< HEAD
+	idleTimeout                 time.Duration
 	recvBufferPool              SharedBufferPool
-=======
-	idleTimeout                 time.Duration
->>>>>>> 9b9b364f
 }
 
 // DialOption configures how we set up the connection.
@@ -632,11 +629,8 @@
 			ReadBufferSize:  defaultReadBufSize,
 			UseProxy:        true,
 		},
-<<<<<<< HEAD
+		idleTimeout:    30 * time.Minute,
 		recvBufferPool: nopBufferPool{},
-=======
-		idleTimeout: 30 * time.Minute,
->>>>>>> 9b9b364f
 	}
 }
 
@@ -666,18 +660,6 @@
 	})
 }
 
-<<<<<<< HEAD
-// WithRecvBufferPool returns a DialOption that configures the ClientConn
-// to use the provided shared buffer pool for parsing incoming messages. Depending
-// on the application's workload, this could result in reduced memory allocation.
-//
-// If you are unsure about how to implement a memory pool but want to utilize one,
-// begin with grpc.NewSharedBufferPool.
-//
-// Note: The shared buffer pool feature will not be active if any of the following
-// options are used: WithStatsHandler, EnableTracing, or binary logging. In such
-// cases, the shared buffer pool will be ignored.
-=======
 // WithIdleTimeout returns a DialOption that configures an idle timeout for the
 // channel. If the channel is idle for the configured timeout, i.e there are no
 // ongoing RPCs and no new RPCs are initiated, the channel will enter idle mode
@@ -687,20 +669,34 @@
 //
 // A default timeout of 30 min will be used if this dial option is not set at
 // dial time and idleness can be disabled by passing a timeout of zero.
->>>>>>> 9b9b364f
-//
-// # Experimental
-//
-// Notice: This API is EXPERIMENTAL and may be changed or removed in a
-// later release.
-<<<<<<< HEAD
+//
+// # Experimental
+//
+// Notice: This API is EXPERIMENTAL and may be changed or removed in a
+// later release.
+func WithIdleTimeout(d time.Duration) DialOption {
+	return newFuncDialOption(func(o *dialOptions) {
+		o.idleTimeout = d
+	})
+}
+
+// WithRecvBufferPool returns a DialOption that configures the ClientConn
+// to use the provided shared buffer pool for parsing incoming messages. Depending
+// on the application's workload, this could result in reduced memory allocation.
+//
+// If you are unsure about how to implement a memory pool but want to utilize one,
+// begin with grpc.NewSharedBufferPool.
+//
+// Note: The shared buffer pool feature will not be active if any of the following
+// options are used: WithStatsHandler, EnableTracing, or binary logging. In such
+// cases, the shared buffer pool will be ignored.
+//
+// # Experimental
+//
+// Notice: This API is EXPERIMENTAL and may be changed or removed in a
+// later release.
 func WithRecvBufferPool(bufferPool SharedBufferPool) DialOption {
 	return newFuncDialOption(func(o *dialOptions) {
 		o.recvBufferPool = bufferPool
-=======
-func WithIdleTimeout(d time.Duration) DialOption {
-	return newFuncDialOption(func(o *dialOptions) {
-		o.idleTimeout = d
->>>>>>> 9b9b364f
 	})
 }