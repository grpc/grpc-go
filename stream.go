/*
 *
 * Copyright 2014 gRPC authors.
 *
 * Licensed under the Apache License, Version 2.0 (the "License");
 * you may not use this file except in compliance with the License.
 * You may obtain a copy of the License at
 *
 *     http://www.apache.org/licenses/LICENSE-2.0
 *
 * Unless required by applicable law or agreed to in writing, software
 * distributed under the License is distributed on an "AS IS" BASIS,
 * WITHOUT WARRANTIES OR CONDITIONS OF ANY KIND, either express or implied.
 * See the License for the specific language governing permissions and
 * limitations under the License.
 *
 */

package grpc

import (
	"errors"
	"io"
	"sync"
	"time"

	"golang.org/x/net/context"
	"golang.org/x/net/trace"
	"google.golang.org/grpc/balancer"
	"google.golang.org/grpc/channelz"
	"google.golang.org/grpc/codes"
	"google.golang.org/grpc/encoding"
	"google.golang.org/grpc/metadata"
	"google.golang.org/grpc/stats"
	"google.golang.org/grpc/status"
	"google.golang.org/grpc/transport"
)

// StreamHandler defines the handler called by gRPC server to complete the
// execution of a streaming RPC. If a StreamHandler returns an error, it
// should be produced by the status package, or else gRPC will use
// codes.Unknown as the status code and err.Error() as the status message
// of the RPC.
type StreamHandler func(srv interface{}, stream ServerStream) error

// StreamDesc represents a streaming RPC service's method specification.
type StreamDesc struct {
	StreamName string
	Handler    StreamHandler

	// At least one of these is true.
	ServerStreams bool
	ClientStreams bool
}

// Stream defines the common interface a client or server stream has to satisfy.
//
// All errors returned from Stream are compatible with the status package.
type Stream interface {
	// Context returns the context for this stream.
	Context() context.Context
	// SendMsg blocks until it sends m, the stream is done or the stream
	// breaks.
	// On error, it aborts the stream and returns an RPC status on client
	// side. On server side, it simply returns the error to the caller.
	// SendMsg is called by generated code. Also Users can call SendMsg
	// directly when it is really needed in their use cases.
	// It's safe to have a goroutine calling SendMsg and another goroutine calling
	// recvMsg on the same stream at the same time.
	// But it is not safe to call SendMsg on the same stream in different goroutines.
	SendMsg(m interface{}) error
	// RecvMsg blocks until it receives a message or the stream is
	// done. On client side, it returns io.EOF when the stream is done. On
	// any other error, it aborts the stream and returns an RPC status. On
	// server side, it simply returns the error to the caller.
	// It's safe to have a goroutine calling SendMsg and another goroutine calling
	// recvMsg on the same stream at the same time.
	// But it is not safe to call RecvMsg on the same stream in different goroutines.
	RecvMsg(m interface{}) error
}

// ClientStream defines the interface a client stream has to satisfy.
type ClientStream interface {
	// Header returns the header metadata received from the server if there
	// is any. It blocks if the metadata is not ready to read.
	Header() (metadata.MD, error)
	// Trailer returns the trailer metadata from the server, if there is any.
	// It must only be called after stream.CloseAndRecv has returned, or
	// stream.Recv has returned a non-nil error (including io.EOF).
	Trailer() metadata.MD
	// CloseSend closes the send direction of the stream. It closes the stream
	// when non-nil error is met.
	CloseSend() error
	// Stream.SendMsg() may return a non-nil error when something wrong happens sending
	// the request. The returned error indicates the status of this sending, not the final
	// status of the RPC.
	//
	// Always call Stream.RecvMsg() to drain the stream and get the final
	// status, otherwise there could be leaked resources.
	Stream
}

// NewStream creates a new Stream for the client side. This is typically
// called by generated code.
func (cc *ClientConn) NewStream(ctx context.Context, desc *StreamDesc, method string, opts ...CallOption) (ClientStream, error) {
	// allow interceptor to see all applicable call options, which means those
	// configured as defaults from dial option as well as per-call options
	opts = combine(cc.dopts.callOptions, opts)

	if cc.dopts.streamInt != nil {
		return cc.dopts.streamInt(ctx, desc, cc, method, newClientStream, opts...)
	}
	return newClientStream(ctx, desc, cc, method, opts...)
}

// NewClientStream creates a new Stream for the client side. This is typically
// called by generated code.
//
// DEPRECATED: Use ClientConn.NewStream instead.
func NewClientStream(ctx context.Context, desc *StreamDesc, cc *ClientConn, method string, opts ...CallOption) (ClientStream, error) {
	return cc.NewStream(ctx, desc, method, opts...)
}

func newClientStream(ctx context.Context, desc *StreamDesc, cc *ClientConn, method string, opts ...CallOption) (_ ClientStream, err error) {
	if channelz.IsOn() {
		cc.incrCallsStarted()
		defer func() {
			if err != nil {
				cc.incrCallsFailed()
			}
		}()
	}
	c := defaultCallInfo()
	mc := cc.GetMethodConfig(method)
	if mc.WaitForReady != nil {
		c.failFast = !*mc.WaitForReady
	}

	// Possible context leak:
	// The cancel function for the child context we create will only be called
	// when RecvMsg returns a non-nil error, if the ClientConn is closed, or if
	// an error is generated by SendMsg.
	// https://github.com/grpc/grpc-go/issues/1818.
	var cancel context.CancelFunc
	if mc.Timeout != nil && *mc.Timeout >= 0 {
		ctx, cancel = context.WithTimeout(ctx, *mc.Timeout)
	} else {
		ctx, cancel = context.WithCancel(ctx)
	}
	defer func() {
		if err != nil {
			cancel()
		}
	}()

	for _, o := range opts {
		if err := o.before(c); err != nil {
			return nil, toRPCErr(err)
		}
	}
	c.maxSendMessageSize = getMaxSize(mc.MaxReqSize, c.maxSendMessageSize, defaultClientMaxSendMessageSize)
	c.maxReceiveMessageSize = getMaxSize(mc.MaxRespSize, c.maxReceiveMessageSize, defaultClientMaxReceiveMessageSize)
	if err := setCallInfoCodec(c); err != nil {
		return nil, err
	}

	callHdr := &transport.CallHdr{
		Host:   cc.authority,
		Method: method,
		// If it's not client streaming, we should already have the request to be sent,
		// so we don't flush the header.
		// If it's client streaming, the user may never send a request or send it any
		// time soon, so we ask the transport to flush the header.
		Flush:          desc.ClientStreams,
		ContentSubtype: c.contentSubtype,
	}

	// Set our outgoing compression according to the UseCompressor CallOption, if
	// set.  In that case, also find the compressor from the encoding package.
	// Otherwise, use the compressor configured by the WithCompressor DialOption,
	// if set.
	var cp Compressor
	var comp encoding.Compressor
	if ct := c.compressorType; ct != "" {
		callHdr.SendCompress = ct
		if ct != encoding.Identity {
			comp = encoding.GetCompressor(ct)
			if comp == nil {
				return nil, status.Errorf(codes.Internal, "grpc: Compressor is not installed for requested grpc-encoding %q", ct)
			}
		}
	} else if cc.dopts.cp != nil {
		callHdr.SendCompress = cc.dopts.cp.Type()
		cp = cc.dopts.cp
	}
	if c.creds != nil {
		callHdr.Creds = c.creds
	}
	var trInfo traceInfo
	if EnableTracing {
		trInfo.tr = trace.New("grpc.Sent."+methodFamily(method), method)
		trInfo.firstLine.client = true
		if deadline, ok := ctx.Deadline(); ok {
			trInfo.firstLine.deadline = deadline.Sub(time.Now())
		}
		trInfo.tr.LazyLog(&trInfo.firstLine, false)
		ctx = trace.NewContext(ctx, trInfo.tr)
		defer func() {
			if err != nil {
				// Need to call tr.finish() if error is returned.
				// Because tr will not be returned to caller.
				trInfo.tr.LazyPrintf("RPC: [%v]", err)
				trInfo.tr.SetError()
				trInfo.tr.Finish()
			}
		}()
	}
	ctx = newContextWithRPCInfo(ctx, c.failFast)
	sh := cc.dopts.copts.StatsHandler
	var beginTime time.Time
	if sh != nil {
		ctx = sh.TagRPC(ctx, &stats.RPCTagInfo{FullMethodName: method, FailFast: c.failFast})
		beginTime = time.Now()
		begin := &stats.Begin{
			Client:    true,
			BeginTime: beginTime,
			FailFast:  c.failFast,
		}
		sh.HandleRPC(ctx, begin)
		defer func() {
			if err != nil {
				// Only handle end stats if err != nil.
				end := &stats.End{
					Client:    true,
					Error:     err,
					BeginTime: beginTime,
					EndTime:   time.Now(),
				}
				sh.HandleRPC(ctx, end)
			}
		}()
	}

	var (
		t    transport.ClientTransport
		s    *transport.Stream
		done func(balancer.DoneInfo)
	)
	for {
		// Check to make sure the context has expired.  This will prevent us from
		// looping forever if an error occurs for wait-for-ready RPCs where no data
		// is sent on the wire.
		select {
		case <-ctx.Done():
			return nil, toRPCErr(ctx.Err())
		default:
		}

		t, done, err = cc.getTransport(ctx, c.failFast)
		if err != nil {
			return nil, err
		}

		s, err = t.NewStream(ctx, callHdr)
		if err != nil {
			if done != nil {
				done(balancer.DoneInfo{Err: err})
				done = nil
			}
			// In the event of any error from NewStream, we never attempted to write
			// anything to the wire, so we can retry indefinitely for non-fail-fast
			// RPCs.
			if !c.failFast {
				continue
			}
			return nil, toRPCErr(err)
		}
		break
	}

	cs := &clientStream{
		opts:   opts,
		c:      c,
		cc:     cc,
		desc:   desc,
		codec:  c.codec,
		cp:     cp,
		comp:   comp,
		cancel: cancel,
		attempt: &csAttempt{
			t:            t,
			s:            s,
			p:            &parser{r: s},
			done:         done,
			dc:           cc.dopts.dc,
			ctx:          ctx,
			trInfo:       trInfo,
			statsHandler: sh,
			beginTime:    beginTime,
		},
	}
	cs.c.stream = cs
	cs.attempt.cs = cs
	if desc != unaryStreamDesc {
		// Listen on cc and stream contexts to cleanup when the user closes the
		// ClientConn or cancels the stream context.  In all other cases, an error
		// should already be injected into the recv buffer by the transport, which
		// the client will eventually receive, and then we will cancel the stream's
		// context in clientStream.finish.
		go func() {
			select {
			case <-cc.ctx.Done():
				cs.finish(ErrClientConnClosing)
			case <-ctx.Done():
				cs.finish(toRPCErr(ctx.Err()))
			}
		}()
	}
	return cs, nil
}

// clientStream implements a client side Stream.
type clientStream struct {
	opts []CallOption
	c    *callInfo
	cc   *ClientConn
	desc *StreamDesc

	codec baseCodec
	cp    Compressor
	comp  encoding.Compressor

	cancel context.CancelFunc // cancels all attempts

	sentLast bool // sent an end stream

	mu       sync.Mutex // guards finished
	finished bool       // TODO: replace with atomic cmpxchg or sync.Once?

	attempt *csAttempt // the active client stream attempt
	// TODO(hedging): hedging will have multiple attempts simultaneously.
}

// csAttempt implements a single transport stream attempt within a
// clientStream.
type csAttempt struct {
	cs   *clientStream
	t    transport.ClientTransport
	s    *transport.Stream
	p    *parser
	done func(balancer.DoneInfo)

	dc        Decompressor
	decomp    encoding.Compressor
	decompSet bool

	ctx context.Context // the application's context, wrapped by stats/tracing

	mu sync.Mutex // guards trInfo.tr
	// trInfo.tr is set when created (if EnableTracing is true),
	// and cleared when the finish method is called.
	trInfo traceInfo

	statsHandler stats.Handler
	beginTime    time.Time
}

func (cs *clientStream) Context() context.Context {
	// TODO(retry): commit the current attempt (the context has peer-aware data).
	return cs.attempt.context()
}

func (cs *clientStream) Header() (metadata.MD, error) {
	m, err := cs.attempt.header()
	if err != nil {
		// TODO(retry): maybe retry on error or commit attempt on success.
		err = toRPCErr(err)
		cs.finish(err)
	}
	return m, err
}

func (cs *clientStream) Trailer() metadata.MD {
	// TODO(retry): on error, maybe retry (trailers-only).
	return cs.attempt.trailer()
}

func (cs *clientStream) SendMsg(m interface{}) (err error) {
	// TODO(retry): buffer message for replaying if not committed.
	return cs.attempt.sendMsg(m)
}

func (cs *clientStream) RecvMsg(m interface{}) (err error) {
	// TODO(retry): maybe retry on error or commit attempt on success.
	return cs.attempt.recvMsg(m)
}

func (cs *clientStream) CloseSend() error {
	cs.attempt.closeSend()
	return nil
}

func (cs *clientStream) finish(err error) {
	if err == io.EOF {
		// Ending a stream with EOF indicates a success.
		err = nil
	}
	cs.mu.Lock()
	if cs.finished {
		cs.mu.Unlock()
		return
	}
	cs.finished = true
	cs.mu.Unlock()
<<<<<<< HEAD
	if err != nil {
		cs.cc.incrCallsFailed()
	} else {
		cs.cc.incrCallsSucceeded()
=======
	if channelz.IsOn() {
		if err != nil {
			cs.cc.incrCallsFailed()
		} else {
			cs.cc.incrCallsSucceeded()
		}
>>>>>>> e8a6e284
	}
	// TODO(retry): commit current attempt if necessary.
	cs.attempt.finish(err)
	for _, o := range cs.opts {
		o.after(cs.c)
	}
	cs.cancel()
}

func (a *csAttempt) context() context.Context {
	return a.s.Context()
}

func (a *csAttempt) header() (metadata.MD, error) {
	return a.s.Header()
}

func (a *csAttempt) trailer() metadata.MD {
	return a.s.Trailer()
}

func (a *csAttempt) sendMsg(m interface{}) (err error) {
	// TODO Investigate how to signal the stats handling party.
	// generate error stats if err != nil && err != io.EOF?
	cs := a.cs
	defer func() {
		// For non-client-streaming RPCs, we return nil instead of EOF on success
		// because the generated code requires it.  finish is not called; RecvMsg()
		// will call it with the stream's status independently.
		if err == io.EOF && !cs.desc.ClientStreams {
			err = nil
		}
		if err != nil && err != io.EOF {
			// Call finish on the client stream for errors generated by this SendMsg
			// call, as these indicate problems created by this client.  (Transport
			// errors are converted to an io.EOF error below; the real error will be
			// returned from RecvMsg eventually in that case, or be retried.)
			cs.finish(err)
		}
	}()
	// TODO: Check cs.sentLast and error if we already ended the stream.
	if EnableTracing {
		a.mu.Lock()
		if a.trInfo.tr != nil {
			a.trInfo.tr.LazyLog(&payload{sent: true, msg: m}, true)
		}
		a.mu.Unlock()
	}
	var outPayload *stats.OutPayload
	if a.statsHandler != nil {
		outPayload = &stats.OutPayload{
			Client: true,
		}
	}
	hdr, data, err := encode(cs.codec, m, cs.cp, outPayload, cs.comp)
	if err != nil {
		return err
	}
	if len(data) > *cs.c.maxSendMessageSize {
		return status.Errorf(codes.ResourceExhausted, "trying to send message larger than max (%d vs. %d)", len(data), *cs.c.maxSendMessageSize)
	}
	if !cs.desc.ClientStreams {
		cs.sentLast = true
	}
	err = a.t.Write(a.s, hdr, data, &transport.Options{Last: !cs.desc.ClientStreams})
	if err == nil {
		if outPayload != nil {
			outPayload.SentTime = time.Now()
			a.statsHandler.HandleRPC(a.ctx, outPayload)
		}
		if channelz.IsOn() {
			a.t.IncrMsgSent()
		}
		return nil
	}
	return io.EOF
}

func (a *csAttempt) recvMsg(m interface{}) (err error) {
	cs := a.cs
	defer func() {
		if err != nil || !cs.desc.ServerStreams {
			// err != nil or non-server-streaming indicates end of stream.
			cs.finish(err)
		}
	}()
	var inPayload *stats.InPayload
	if a.statsHandler != nil {
		inPayload = &stats.InPayload{
			Client: true,
		}
	}
	if !a.decompSet {
		// Block until we receive headers containing received message encoding.
		if ct := a.s.RecvCompress(); ct != "" && ct != encoding.Identity {
			if a.dc == nil || a.dc.Type() != ct {
				// No configured decompressor, or it does not match the incoming
				// message encoding; attempt to find a registered compressor that does.
				a.dc = nil
				a.decomp = encoding.GetCompressor(ct)
			}
		} else {
			// No compression is used; disable our decompressor.
			a.dc = nil
		}
		// Only initialize this state once per stream.
		a.decompSet = true
	}
	err = recv(a.p, cs.codec, a.s, a.dc, m, *cs.c.maxReceiveMessageSize, inPayload, a.decomp)
	if err != nil {
		if err == io.EOF {
			if statusErr := a.s.Status().Err(); statusErr != nil {
				return statusErr
			}
			return io.EOF // indicates successful end of stream.
		}
		return toRPCErr(err)
	}
	if EnableTracing {
		a.mu.Lock()
		if a.trInfo.tr != nil {
			a.trInfo.tr.LazyLog(&payload{sent: false, msg: m}, true)
		}
		a.mu.Unlock()
	}
	if inPayload != nil {
		a.statsHandler.HandleRPC(a.ctx, inPayload)
	}
	if channelz.IsOn() {
		a.t.IncrMsgRecv()
	}
	if cs.desc.ServerStreams {
		// Subsequent messages should be received by subsequent RecvMsg calls.
		return nil
	}

	// Special handling for non-server-stream rpcs.
	// This recv expects EOF or errors, so we don't collect inPayload.
	err = recv(a.p, cs.codec, a.s, a.dc, m, *cs.c.maxReceiveMessageSize, nil, a.decomp)
	if err == nil {
		return toRPCErr(errors.New("grpc: client streaming protocol violation: get <nil>, want <EOF>"))
	}
	if err == io.EOF {
		return a.s.Status().Err() // non-server streaming Recv returns nil on success
	}
	return toRPCErr(err)
}

func (a *csAttempt) closeSend() {
	cs := a.cs
	if cs.sentLast {
		return
	}
	cs.sentLast = true
	cs.attempt.t.Write(cs.attempt.s, nil, nil, &transport.Options{Last: true})
	// We ignore errors from Write.  Any error it would return would also be
	// returned by a subsequent RecvMsg call, and the user is supposed to always
	// finish the stream by calling RecvMsg until it returns err != nil.
}

func (a *csAttempt) finish(err error) {
	a.mu.Lock()
	a.t.CloseStream(a.s, err)

	if a.done != nil {
		a.done(balancer.DoneInfo{
			Err:           err,
			BytesSent:     true,
			BytesReceived: a.s.BytesReceived(),
		})
	}
	if a.statsHandler != nil {
		end := &stats.End{
			Client:    true,
			BeginTime: a.beginTime,
			EndTime:   time.Now(),
			Error:     err,
		}
		a.statsHandler.HandleRPC(a.ctx, end)
	}
	if a.trInfo.tr != nil {
		if err == nil {
			a.trInfo.tr.LazyPrintf("RPC: [OK]")
		} else {
			a.trInfo.tr.LazyPrintf("RPC: [%v]", err)
			a.trInfo.tr.SetError()
		}
		a.trInfo.tr.Finish()
		a.trInfo.tr = nil
	}
	a.mu.Unlock()
}

// ServerStream defines the interface a server stream has to satisfy.
type ServerStream interface {
	// SetHeader sets the header metadata. It may be called multiple times.
	// When call multiple times, all the provided metadata will be merged.
	// All the metadata will be sent out when one of the following happens:
	//  - ServerStream.SendHeader() is called;
	//  - The first response is sent out;
	//  - An RPC status is sent out (error or success).
	SetHeader(metadata.MD) error
	// SendHeader sends the header metadata.
	// The provided md and headers set by SetHeader() will be sent.
	// It fails if called multiple times.
	SendHeader(metadata.MD) error
	// SetTrailer sets the trailer metadata which will be sent with the RPC status.
	// When called more than once, all the provided metadata will be merged.
	SetTrailer(metadata.MD)
	Stream
}

// serverStream implements a server side Stream.
type serverStream struct {
	ctx   context.Context
	t     transport.ServerTransport
	s     *transport.Stream
	p     *parser
	codec baseCodec

	cp     Compressor
	dc     Decompressor
	comp   encoding.Compressor
	decomp encoding.Compressor

	maxReceiveMessageSize int
	maxSendMessageSize    int
	trInfo                *traceInfo

	statsHandler stats.Handler

	mu sync.Mutex // protects trInfo.tr after the service handler runs.
}

func (ss *serverStream) Context() context.Context {
	return ss.ctx
}

func (ss *serverStream) SetHeader(md metadata.MD) error {
	if md.Len() == 0 {
		return nil
	}
	return ss.s.SetHeader(md)
}

func (ss *serverStream) SendHeader(md metadata.MD) error {
	return ss.t.WriteHeader(ss.s, md)
}

func (ss *serverStream) SetTrailer(md metadata.MD) {
	if md.Len() == 0 {
		return
	}
	ss.s.SetTrailer(md)
}

func (ss *serverStream) SendMsg(m interface{}) (err error) {
	defer func() {
		if ss.trInfo != nil {
			ss.mu.Lock()
			if ss.trInfo.tr != nil {
				if err == nil {
					ss.trInfo.tr.LazyLog(&payload{sent: true, msg: m}, true)
				} else {
					ss.trInfo.tr.LazyLog(&fmtStringer{"%v", []interface{}{err}}, true)
					ss.trInfo.tr.SetError()
				}
			}
			ss.mu.Unlock()
		}
		if err != nil && err != io.EOF {
			st, _ := status.FromError(toRPCErr(err))
			ss.t.WriteStatus(ss.s, st)
		}
		if channelz.IsOn() && err == nil {
			ss.t.IncrMsgSent()
		}
	}()
	var outPayload *stats.OutPayload
	if ss.statsHandler != nil {
		outPayload = &stats.OutPayload{}
	}
	hdr, data, err := encode(ss.codec, m, ss.cp, outPayload, ss.comp)
	if err != nil {
		return err
	}
	if len(data) > ss.maxSendMessageSize {
		return status.Errorf(codes.ResourceExhausted, "trying to send message larger than max (%d vs. %d)", len(data), ss.maxSendMessageSize)
	}
	if err := ss.t.Write(ss.s, hdr, data, &transport.Options{Last: false}); err != nil {
		return toRPCErr(err)
	}
	if outPayload != nil {
		outPayload.SentTime = time.Now()
		ss.statsHandler.HandleRPC(ss.s.Context(), outPayload)
	}
	return nil
}

func (ss *serverStream) RecvMsg(m interface{}) (err error) {
	defer func() {
		if ss.trInfo != nil {
			ss.mu.Lock()
			if ss.trInfo.tr != nil {
				if err == nil {
					ss.trInfo.tr.LazyLog(&payload{sent: false, msg: m}, true)
				} else if err != io.EOF {
					ss.trInfo.tr.LazyLog(&fmtStringer{"%v", []interface{}{err}}, true)
					ss.trInfo.tr.SetError()
				}
			}
			ss.mu.Unlock()
		}
		if err != nil && err != io.EOF {
			st, _ := status.FromError(toRPCErr(err))
			ss.t.WriteStatus(ss.s, st)
		}
		if channelz.IsOn() && err == nil {
			ss.t.IncrMsgRecv()
		}
	}()
	var inPayload *stats.InPayload
	if ss.statsHandler != nil {
		inPayload = &stats.InPayload{}
	}
	if err := recv(ss.p, ss.codec, ss.s, ss.dc, m, ss.maxReceiveMessageSize, inPayload, ss.decomp); err != nil {
		if err == io.EOF {
			return err
		}
		if err == io.ErrUnexpectedEOF {
			err = status.Errorf(codes.Internal, io.ErrUnexpectedEOF.Error())
		}
		return toRPCErr(err)
	}
	if inPayload != nil {
		ss.statsHandler.HandleRPC(ss.s.Context(), inPayload)
	}
	return nil
}

// MethodFromServerStream returns the method string for the input stream.
// The returned string is in the format of "/service/method".
func MethodFromServerStream(stream ServerStream) (string, bool) {
	return Method(stream.Context())
}<|MERGE_RESOLUTION|>--- conflicted
+++ resolved
@@ -412,19 +412,12 @@
 	}
 	cs.finished = true
 	cs.mu.Unlock()
-<<<<<<< HEAD
-	if err != nil {
-		cs.cc.incrCallsFailed()
-	} else {
-		cs.cc.incrCallsSucceeded()
-=======
 	if channelz.IsOn() {
 		if err != nil {
 			cs.cc.incrCallsFailed()
 		} else {
 			cs.cc.incrCallsSucceeded()
 		}
->>>>>>> e8a6e284
 	}
 	// TODO(retry): commit current attempt if necessary.
 	cs.attempt.finish(err)
