/*
 *
 * Copyright 2014 gRPC authors.
 *
 * Licensed under the Apache License, Version 2.0 (the "License");
 * you may not use this file except in compliance with the License.
 * You may obtain a copy of the License at
 *
 *     http://www.apache.org/licenses/LICENSE-2.0
 *
 * Unless required by applicable law or agreed to in writing, software
 * distributed under the License is distributed on an "AS IS" BASIS,
 * WITHOUT WARRANTIES OR CONDITIONS OF ANY KIND, either express or implied.
 * See the License for the specific language governing permissions and
 * limitations under the License.
 *
 */

package grpc

import (
	"errors"
	"io"
	"sync"
	"time"

	"golang.org/x/net/context"
	"golang.org/x/net/trace"
	"google.golang.org/grpc/balancer"
	"google.golang.org/grpc/channelz"
	"google.golang.org/grpc/codes"
	"google.golang.org/grpc/encoding"
	"google.golang.org/grpc/metadata"
	"google.golang.org/grpc/stats"
	"google.golang.org/grpc/status"
	"google.golang.org/grpc/transport"
)

// StreamHandler defines the handler called by gRPC server to complete the
// execution of a streaming RPC. If a StreamHandler returns an error, it
// should be produced by the status package, or else gRPC will use
// codes.Unknown as the status code and err.Error() as the status message
// of the RPC.
type StreamHandler func(srv interface{}, stream ServerStream) error

// StreamDesc represents a streaming RPC service's method specification.
type StreamDesc struct {
	StreamName string
	Handler    StreamHandler

	// At least one of these is true.
	ServerStreams bool
	ClientStreams bool
}

// Stream defines the common interface a client or server stream has to satisfy.
//
// All errors returned from Stream are compatible with the status package.
type Stream interface {
	// Context returns the context for this stream.
	Context() context.Context
	// SendMsg blocks until it sends m, the stream is done or the stream
	// breaks.
	// On error, it aborts the stream and returns an RPC status on client
	// side. On server side, it simply returns the error to the caller.
	// SendMsg is called by generated code. Also Users can call SendMsg
	// directly when it is really needed in their use cases.
	// It's safe to have a goroutine calling SendMsg and another goroutine calling
	// recvMsg on the same stream at the same time.
	// But it is not safe to call SendMsg on the same stream in different goroutines.
	SendMsg(m interface{}) error
	// RecvMsg blocks until it receives a message or the stream is
	// done. On client side, it returns io.EOF when the stream is done. On
	// any other error, it aborts the stream and returns an RPC status. On
	// server side, it simply returns the error to the caller.
	// It's safe to have a goroutine calling SendMsg and another goroutine calling
	// recvMsg on the same stream at the same time.
	// But it is not safe to call RecvMsg on the same stream in different goroutines.
	RecvMsg(m interface{}) error
}

// ClientStream defines the interface a client stream has to satisfy.
type ClientStream interface {
	// Header returns the header metadata received from the server if there
	// is any. It blocks if the metadata is not ready to read.
	Header() (metadata.MD, error)
	// Trailer returns the trailer metadata from the server, if there is any.
	// It must only be called after stream.CloseAndRecv has returned, or
	// stream.Recv has returned a non-nil error (including io.EOF).
	Trailer() metadata.MD
	// CloseSend closes the send direction of the stream. It closes the stream
	// when non-nil error is met.
	CloseSend() error
	// Stream.SendMsg() may return a non-nil error when something wrong happens sending
	// the request. The returned error indicates the status of this sending, not the final
	// status of the RPC.
	//
	// Always call Stream.RecvMsg() to drain the stream and get the final
	// status, otherwise there could be leaked resources.
	Stream
}

// NewStream creates a new Stream for the client side. This is typically
// called by generated code.
func (cc *ClientConn) NewStream(ctx context.Context, desc *StreamDesc, method string, opts ...CallOption) (ClientStream, error) {
	// allow interceptor to see all applicable call options, which means those
	// configured as defaults from dial option as well as per-call options
<<<<<<< HEAD
	opts = append(cc.dopts.callOptions, opts...)
=======
	opts = combine(cc.dopts.callOptions, opts)
>>>>>>> fc37cf13

	if cc.dopts.streamInt != nil {
		return cc.dopts.streamInt(ctx, desc, cc, method, newClientStream, opts...)
	}
	return newClientStream(ctx, desc, cc, method, opts...)
}

// NewClientStream creates a new Stream for the client side. This is typically
// called by generated code.
//
// DEPRECATED: Use ClientConn.NewStream instead.
func NewClientStream(ctx context.Context, desc *StreamDesc, cc *ClientConn, method string, opts ...CallOption) (ClientStream, error) {
	return cc.NewStream(ctx, desc, method, opts...)
}

func newClientStream(ctx context.Context, desc *StreamDesc, cc *ClientConn, method string, opts ...CallOption) (_ ClientStream, err error) {
	if channelz.IsOn() {
		cc.incrCallsStarted()
		defer func() {
			if err != nil {
				cc.incrCallsFailed()
			}
		}()
	}
	c := defaultCallInfo()
	mc := cc.GetMethodConfig(method)
	if mc.WaitForReady != nil {
		c.failFast = !*mc.WaitForReady
	}

	// Possible context leak:
	// The cancel function for the child context we create will only be called
	// when RecvMsg returns a non-nil error, if the ClientConn is closed, or if
	// an error is generated by SendMsg.
	// https://github.com/grpc/grpc-go/issues/1818.
	var cancel context.CancelFunc
	if mc.Timeout != nil && *mc.Timeout >= 0 {
		ctx, cancel = context.WithTimeout(ctx, *mc.Timeout)
	} else {
		ctx, cancel = context.WithCancel(ctx)
	}
	defer func() {
		if err != nil {
			cancel()
		}
	}()

	for _, o := range opts {
		if err := o.before(c); err != nil {
			return nil, toRPCErr(err)
		}
	}
	c.maxSendMessageSize = getMaxSize(mc.MaxReqSize, c.maxSendMessageSize, defaultClientMaxSendMessageSize)
	c.maxReceiveMessageSize = getMaxSize(mc.MaxRespSize, c.maxReceiveMessageSize, defaultClientMaxReceiveMessageSize)
	if err := setCallInfoCodec(c); err != nil {
		return nil, err
	}

	callHdr := &transport.CallHdr{
		Host:   cc.authority,
		Method: method,
		// If it's not client streaming, we should already have the request to be sent,
		// so we don't flush the header.
		// If it's client streaming, the user may never send a request or send it any
		// time soon, so we ask the transport to flush the header.
		Flush:          desc.ClientStreams,
		ContentSubtype: c.contentSubtype,
	}

	// Set our outgoing compression according to the UseCompressor CallOption, if
	// set.  In that case, also find the compressor from the encoding package.
	// Otherwise, use the compressor configured by the WithCompressor DialOption,
	// if set.
	var cp Compressor
	var comp encoding.Compressor
	if ct := c.compressorType; ct != "" {
		callHdr.SendCompress = ct
		if ct != encoding.Identity {
			comp = encoding.GetCompressor(ct)
			if comp == nil {
				return nil, status.Errorf(codes.Internal, "grpc: Compressor is not installed for requested grpc-encoding %q", ct)
			}
		}
	} else if cc.dopts.cp != nil {
		callHdr.SendCompress = cc.dopts.cp.Type()
		cp = cc.dopts.cp
	}
	if c.creds != nil {
		callHdr.Creds = c.creds
	}
	var trInfo traceInfo
	if EnableTracing {
		trInfo.tr = trace.New("grpc.Sent."+methodFamily(method), method)
		trInfo.firstLine.client = true
		if deadline, ok := ctx.Deadline(); ok {
			trInfo.firstLine.deadline = deadline.Sub(time.Now())
		}
		trInfo.tr.LazyLog(&trInfo.firstLine, false)
		ctx = trace.NewContext(ctx, trInfo.tr)
		defer func() {
			if err != nil {
				// Need to call tr.finish() if error is returned.
				// Because tr will not be returned to caller.
				trInfo.tr.LazyPrintf("RPC: [%v]", err)
				trInfo.tr.SetError()
				trInfo.tr.Finish()
			}
		}()
	}
	ctx = newContextWithRPCInfo(ctx, c.failFast)
	sh := cc.dopts.copts.StatsHandler
	var beginTime time.Time
	if sh != nil {
		ctx = sh.TagRPC(ctx, &stats.RPCTagInfo{FullMethodName: method, FailFast: c.failFast})
		beginTime = time.Now()
		begin := &stats.Begin{
			Client:    true,
			BeginTime: beginTime,
			FailFast:  c.failFast,
		}
		sh.HandleRPC(ctx, begin)
		defer func() {
			if err != nil {
				// Only handle end stats if err != nil.
				end := &stats.End{
					Client:    true,
					Error:     err,
					BeginTime: beginTime,
					EndTime:   time.Now(),
				}
				sh.HandleRPC(ctx, end)
			}
		}()
	}

	var (
		t    transport.ClientTransport
		s    *transport.Stream
		done func(balancer.DoneInfo)
	)
	for {
		// Check to make sure the context has expired.  This will prevent us from
		// looping forever if an error occurs for wait-for-ready RPCs where no data
		// is sent on the wire.
		select {
		case <-ctx.Done():
			return nil, toRPCErr(ctx.Err())
		default:
		}

		t, done, err = cc.getTransport(ctx, c.failFast)
		if err != nil {
			return nil, err
		}

		s, err = t.NewStream(ctx, callHdr)
		if err != nil {
			if done != nil {
				done(balancer.DoneInfo{Err: err})
				done = nil
			}
			// In the event of any error from NewStream, we never attempted to write
			// anything to the wire, so we can retry indefinitely for non-fail-fast
			// RPCs.
			if !c.failFast {
				continue
			}
			return nil, toRPCErr(err)
		}
		break
	}

	cs := &clientStream{
		opts:   opts,
		c:      c,
		cc:     cc,
		desc:   desc,
		codec:  c.codec,
		cp:     cp,
		comp:   comp,
		cancel: cancel,
		attempt: &csAttempt{
			t:            t,
			s:            s,
			p:            &parser{r: s},
			done:         done,
			dc:           cc.dopts.dc,
			ctx:          ctx,
			trInfo:       trInfo,
			statsHandler: sh,
			beginTime:    beginTime,
		},
	}
	cs.c.stream = cs
	cs.attempt.cs = cs
	if desc != unaryStreamDesc {
		// Listen on cc and stream contexts to cleanup when the user closes the
		// ClientConn or cancels the stream context.  In all other cases, an error
		// should already be injected into the recv buffer by the transport, which
		// the client will eventually receive, and then we will cancel the stream's
		// context in clientStream.finish.
		go func() {
			select {
			case <-cc.ctx.Done():
				cs.finish(ErrClientConnClosing)
			case <-ctx.Done():
				cs.finish(toRPCErr(ctx.Err()))
			}
		}()
	}
	return cs, nil
}

// clientStream implements a client side Stream.
type clientStream struct {
	opts []CallOption
	c    *callInfo
	cc   *ClientConn
	desc *StreamDesc

	codec baseCodec
	cp    Compressor
	comp  encoding.Compressor

	cancel context.CancelFunc // cancels all attempts

	sentLast bool // sent an end stream

	mu       sync.Mutex // guards finished
	finished bool       // TODO: replace with atomic cmpxchg or sync.Once?

	attempt *csAttempt // the active client stream attempt
	// TODO(hedging): hedging will have multiple attempts simultaneously.
}

// csAttempt implements a single transport stream attempt within a
// clientStream.
type csAttempt struct {
	cs   *clientStream
	t    transport.ClientTransport
	s    *transport.Stream
	p    *parser
	done func(balancer.DoneInfo)

	dc        Decompressor
	decomp    encoding.Compressor
	decompSet bool

	ctx context.Context // the application's context, wrapped by stats/tracing

	mu sync.Mutex // guards trInfo.tr
	// trInfo.tr is set when created (if EnableTracing is true),
	// and cleared when the finish method is called.
	trInfo traceInfo

	statsHandler stats.Handler
	beginTime    time.Time
}

func (cs *clientStream) Context() context.Context {
	// TODO(retry): commit the current attempt (the context has peer-aware data).
	return cs.attempt.context()
}

func (cs *clientStream) Header() (metadata.MD, error) {
	m, err := cs.attempt.header()
	if err != nil {
		// TODO(retry): maybe retry on error or commit attempt on success.
		err = toRPCErr(err)
		cs.finish(err)
	}
	return m, err
}

func (cs *clientStream) Trailer() metadata.MD {
	// TODO(retry): on error, maybe retry (trailers-only).
	return cs.attempt.trailer()
}

func (cs *clientStream) SendMsg(m interface{}) (err error) {
	// TODO(retry): buffer message for replaying if not committed.
	return cs.attempt.sendMsg(m)
}

func (cs *clientStream) RecvMsg(m interface{}) (err error) {
	// TODO(retry): maybe retry on error or commit attempt on success.
	return cs.attempt.recvMsg(m)
}

func (cs *clientStream) CloseSend() error {
	cs.attempt.closeSend()
	return nil
}

func (cs *clientStream) finish(err error) {
	if err == io.EOF {
		// Ending a stream with EOF indicates a success.
		err = nil
	}
	cs.mu.Lock()
	if cs.finished {
		cs.mu.Unlock()
		return
<<<<<<< HEAD
	}
	cs.finished = true
	cs.mu.Unlock()
	if err != nil {
		cs.cc.incrCallsFailed()
	} else {
		cs.cc.incrCallsSucceeded()
	}
=======
	}
	cs.finished = true
	cs.mu.Unlock()
	if channelz.IsOn() {
		if err != nil {
			cs.cc.incrCallsFailed()
		} else {
			cs.cc.incrCallsSucceeded()
		}
	}
>>>>>>> fc37cf13
	// TODO(retry): commit current attempt if necessary.
	cs.attempt.finish(err)
	for _, o := range cs.opts {
		o.after(cs.c)
	}
	cs.cancel()
}

func (a *csAttempt) context() context.Context {
	return a.s.Context()
}

func (a *csAttempt) header() (metadata.MD, error) {
	return a.s.Header()
}

func (a *csAttempt) trailer() metadata.MD {
	return a.s.Trailer()
}

func (a *csAttempt) sendMsg(m interface{}) (err error) {
	// TODO Investigate how to signal the stats handling party.
	// generate error stats if err != nil && err != io.EOF?
	cs := a.cs
	defer func() {
		// For non-client-streaming RPCs, we return nil instead of EOF on success
		// because the generated code requires it.  finish is not called; RecvMsg()
		// will call it with the stream's status independently.
		if err == io.EOF && !cs.desc.ClientStreams {
			err = nil
		}
		if err != nil && err != io.EOF {
			// Call finish on the client stream for errors generated by this SendMsg
			// call, as these indicate problems created by this client.  (Transport
			// errors are converted to an io.EOF error below; the real error will be
			// returned from RecvMsg eventually in that case, or be retried.)
			cs.finish(err)
		}
	}()
	// TODO: Check cs.sentLast and error if we already ended the stream.
	if EnableTracing {
		a.mu.Lock()
		if a.trInfo.tr != nil {
			a.trInfo.tr.LazyLog(&payload{sent: true, msg: m}, true)
		}
		a.mu.Unlock()
	}
	var outPayload *stats.OutPayload
	if a.statsHandler != nil {
		outPayload = &stats.OutPayload{
			Client: true,
		}
	}
	hdr, data, err := encode(cs.codec, m, cs.cp, outPayload, cs.comp)
	if err != nil {
		return err
	}
	if len(data) > *cs.c.maxSendMessageSize {
		return status.Errorf(codes.ResourceExhausted, "trying to send message larger than max (%d vs. %d)", len(data), *cs.c.maxSendMessageSize)
	}
	if !cs.desc.ClientStreams {
		cs.sentLast = true
	}
	err = a.t.Write(a.s, hdr, data, &transport.Options{Last: !cs.desc.ClientStreams})
	if err == nil {
		if outPayload != nil {
			outPayload.SentTime = time.Now()
			a.statsHandler.HandleRPC(a.ctx, outPayload)
		}
		if channelz.IsOn() {
			a.t.IncrMsgSent()
		}
		return nil
	}
	return io.EOF
}

func (a *csAttempt) recvMsg(m interface{}) (err error) {
	cs := a.cs
	defer func() {
		if err != nil || !cs.desc.ServerStreams {
			// err != nil or non-server-streaming indicates end of stream.
			cs.finish(err)
		}
	}()
	var inPayload *stats.InPayload
	if a.statsHandler != nil {
		inPayload = &stats.InPayload{
			Client: true,
		}
	}
	if !a.decompSet {
		// Block until we receive headers containing received message encoding.
		if ct := a.s.RecvCompress(); ct != "" && ct != encoding.Identity {
			if a.dc == nil || a.dc.Type() != ct {
				// No configured decompressor, or it does not match the incoming
				// message encoding; attempt to find a registered compressor that does.
				a.dc = nil
				a.decomp = encoding.GetCompressor(ct)
			}
		} else {
			// No compression is used; disable our decompressor.
			a.dc = nil
		}
		// Only initialize this state once per stream.
		a.decompSet = true
	}
	err = recv(a.p, cs.codec, a.s, a.dc, m, *cs.c.maxReceiveMessageSize, inPayload, a.decomp)
	if err != nil {
		if err == io.EOF {
			if statusErr := a.s.Status().Err(); statusErr != nil {
				return statusErr
			}
			return io.EOF // indicates successful end of stream.
		}
		return toRPCErr(err)
	}
	if EnableTracing {
		a.mu.Lock()
		if a.trInfo.tr != nil {
			a.trInfo.tr.LazyLog(&payload{sent: false, msg: m}, true)
		}
		a.mu.Unlock()
	}
	if inPayload != nil {
		a.statsHandler.HandleRPC(a.ctx, inPayload)
	}
	if channelz.IsOn() {
		a.t.IncrMsgRecv()
	}
	if cs.desc.ServerStreams {
		// Subsequent messages should be received by subsequent RecvMsg calls.
		return nil
	}

	// Special handling for non-server-stream rpcs.
	// This recv expects EOF or errors, so we don't collect inPayload.
	err = recv(a.p, cs.codec, a.s, a.dc, m, *cs.c.maxReceiveMessageSize, nil, a.decomp)
	if err == nil {
		return toRPCErr(errors.New("grpc: client streaming protocol violation: get <nil>, want <EOF>"))
	}
	if err == io.EOF {
		return a.s.Status().Err() // non-server streaming Recv returns nil on success
	}
	return toRPCErr(err)
}

func (a *csAttempt) closeSend() {
	cs := a.cs
	if cs.sentLast {
		return
	}
	cs.sentLast = true
	cs.attempt.t.Write(cs.attempt.s, nil, nil, &transport.Options{Last: true})
	// We ignore errors from Write.  Any error it would return would also be
	// returned by a subsequent RecvMsg call, and the user is supposed to always
	// finish the stream by calling RecvMsg until it returns err != nil.
}

func (a *csAttempt) finish(err error) {
	a.mu.Lock()
	a.t.CloseStream(a.s, err)

	if a.done != nil {
		a.done(balancer.DoneInfo{
			Err:           err,
			BytesSent:     true,
			BytesReceived: a.s.BytesReceived(),
		})
	}
	if a.statsHandler != nil {
		end := &stats.End{
			Client:    true,
			BeginTime: a.beginTime,
			EndTime:   time.Now(),
			Error:     err,
		}
		a.statsHandler.HandleRPC(a.ctx, end)
	}
	if a.trInfo.tr != nil {
		if err == nil {
			a.trInfo.tr.LazyPrintf("RPC: [OK]")
		} else {
			a.trInfo.tr.LazyPrintf("RPC: [%v]", err)
			a.trInfo.tr.SetError()
		}
		a.trInfo.tr.Finish()
		a.trInfo.tr = nil
	}
	a.mu.Unlock()
}

// ServerStream defines the interface a server stream has to satisfy.
type ServerStream interface {
	// SetHeader sets the header metadata. It may be called multiple times.
	// When call multiple times, all the provided metadata will be merged.
	// All the metadata will be sent out when one of the following happens:
	//  - ServerStream.SendHeader() is called;
	//  - The first response is sent out;
	//  - An RPC status is sent out (error or success).
	SetHeader(metadata.MD) error
	// SendHeader sends the header metadata.
	// The provided md and headers set by SetHeader() will be sent.
	// It fails if called multiple times.
	SendHeader(metadata.MD) error
	// SetTrailer sets the trailer metadata which will be sent with the RPC status.
	// When called more than once, all the provided metadata will be merged.
	SetTrailer(metadata.MD)
	Stream
}

// serverStream implements a server side Stream.
type serverStream struct {
	ctx   context.Context
	t     transport.ServerTransport
	s     *transport.Stream
	p     *parser
	codec baseCodec

	cp     Compressor
	dc     Decompressor
	comp   encoding.Compressor
	decomp encoding.Compressor

	maxReceiveMessageSize int
	maxSendMessageSize    int
	trInfo                *traceInfo

	statsHandler stats.Handler

	mu sync.Mutex // protects trInfo.tr after the service handler runs.
}

func (ss *serverStream) Context() context.Context {
	return ss.ctx
}

func (ss *serverStream) SetHeader(md metadata.MD) error {
	if md.Len() == 0 {
		return nil
	}
	return ss.s.SetHeader(md)
}

func (ss *serverStream) SendHeader(md metadata.MD) error {
	return ss.t.WriteHeader(ss.s, md)
}

func (ss *serverStream) SetTrailer(md metadata.MD) {
	if md.Len() == 0 {
		return
	}
	ss.s.SetTrailer(md)
}

func (ss *serverStream) SendMsg(m interface{}) (err error) {
	defer func() {
		if ss.trInfo != nil {
			ss.mu.Lock()
			if ss.trInfo.tr != nil {
				if err == nil {
					ss.trInfo.tr.LazyLog(&payload{sent: true, msg: m}, true)
				} else {
					ss.trInfo.tr.LazyLog(&fmtStringer{"%v", []interface{}{err}}, true)
					ss.trInfo.tr.SetError()
				}
			}
			ss.mu.Unlock()
		}
		if err != nil && err != io.EOF {
			st, _ := status.FromError(toRPCErr(err))
			ss.t.WriteStatus(ss.s, st)
		}
		if channelz.IsOn() && err == nil {
			ss.t.IncrMsgSent()
		}
	}()
	var outPayload *stats.OutPayload
	if ss.statsHandler != nil {
		outPayload = &stats.OutPayload{}
	}
	hdr, data, err := encode(ss.codec, m, ss.cp, outPayload, ss.comp)
	if err != nil {
		return err
	}
	if len(data) > ss.maxSendMessageSize {
		return status.Errorf(codes.ResourceExhausted, "trying to send message larger than max (%d vs. %d)", len(data), ss.maxSendMessageSize)
	}
	if err := ss.t.Write(ss.s, hdr, data, &transport.Options{Last: false}); err != nil {
		return toRPCErr(err)
	}
	if outPayload != nil {
		outPayload.SentTime = time.Now()
		ss.statsHandler.HandleRPC(ss.s.Context(), outPayload)
	}
	return nil
}

func (ss *serverStream) RecvMsg(m interface{}) (err error) {
	defer func() {
		if ss.trInfo != nil {
			ss.mu.Lock()
			if ss.trInfo.tr != nil {
				if err == nil {
					ss.trInfo.tr.LazyLog(&payload{sent: false, msg: m}, true)
				} else if err != io.EOF {
					ss.trInfo.tr.LazyLog(&fmtStringer{"%v", []interface{}{err}}, true)
					ss.trInfo.tr.SetError()
				}
			}
			ss.mu.Unlock()
		}
		if err != nil && err != io.EOF {
			st, _ := status.FromError(toRPCErr(err))
			ss.t.WriteStatus(ss.s, st)
		}
		if channelz.IsOn() && err == nil {
			ss.t.IncrMsgRecv()
		}
	}()
	var inPayload *stats.InPayload
	if ss.statsHandler != nil {
		inPayload = &stats.InPayload{}
	}
	if err := recv(ss.p, ss.codec, ss.s, ss.dc, m, ss.maxReceiveMessageSize, inPayload, ss.decomp); err != nil {
		if err == io.EOF {
			return err
		}
		if err == io.ErrUnexpectedEOF {
			err = status.Errorf(codes.Internal, io.ErrUnexpectedEOF.Error())
		}
		return toRPCErr(err)
	}
	if inPayload != nil {
		ss.statsHandler.HandleRPC(ss.s.Context(), inPayload)
	}
	return nil
}

// MethodFromServerStream returns the method string for the input stream.
// The returned string is in the format of "/service/method".
func MethodFromServerStream(stream ServerStream) (string, bool) {
	return Method(stream.Context())
}<|MERGE_RESOLUTION|>--- conflicted
+++ resolved
@@ -105,11 +105,7 @@
 func (cc *ClientConn) NewStream(ctx context.Context, desc *StreamDesc, method string, opts ...CallOption) (ClientStream, error) {
 	// allow interceptor to see all applicable call options, which means those
 	// configured as defaults from dial option as well as per-call options
-<<<<<<< HEAD
-	opts = append(cc.dopts.callOptions, opts...)
-=======
 	opts = combine(cc.dopts.callOptions, opts)
->>>>>>> fc37cf13
 
 	if cc.dopts.streamInt != nil {
 		return cc.dopts.streamInt(ctx, desc, cc, method, newClientStream, opts...)
@@ -413,16 +409,6 @@
 	if cs.finished {
 		cs.mu.Unlock()
 		return
-<<<<<<< HEAD
-	}
-	cs.finished = true
-	cs.mu.Unlock()
-	if err != nil {
-		cs.cc.incrCallsFailed()
-	} else {
-		cs.cc.incrCallsSucceeded()
-	}
-=======
 	}
 	cs.finished = true
 	cs.mu.Unlock()
@@ -433,7 +419,6 @@
 			cs.cc.incrCallsSucceeded()
 		}
 	}
->>>>>>> fc37cf13
 	// TODO(retry): commit current attempt if necessary.
 	cs.attempt.finish(err)
 	for _, o := range cs.opts {
