--- conflicted
+++ resolved
@@ -172,6 +172,16 @@
 			}
 		}()
 	}
+	defer func() {
+		if err != nil && sh != nil {
+			// Only handle end stats if err != nil.
+			end := &stats.End{
+				Client: true,
+				Error:  err,
+			}
+			sh.HandleRPC(ctx, end)
+		}
+	}()
 	gopts := BalancerGetOptions{
 		BlockingWait: !c.failFast,
 	}
@@ -366,31 +376,7 @@
 	return err
 }
 
-func (cs *clientStream) isClosedClientStream() bool {
-	cs.mu.Lock()
-	defer cs.mu.Unlock()
-	return (!cs.desc.ServerStreams) && cs.closed
-}
-
 func (cs *clientStream) RecvMsg(m interface{}) (err error) {
-<<<<<<< HEAD
-	defer func() {
-		// if this is a client stream, there will be no more messages coming through
-		// to produce an EOF error. Therefore, we need to check whether  the stream is
-		// closed and generate the End event.
-		if cs.statsHandler != nil && (err != nil || cs.isClosedClientStream()) {
-			end := &stats.End{
-				Client:  true,
-				EndTime: time.Now(),
-			}
-			if err != nil && err != io.EOF {
-				end.Error = toRPCErr(err)
-			}
-			cs.statsHandler.HandleRPC(cs.statsCtx, end)
-		}
-	}()
-=======
->>>>>>> ffa4ec7d
 	var inPayload *stats.InPayload
 	if cs.statsHandler != nil {
 		inPayload = &stats.InPayload{
