/*
 *
 * Copyright 2018 gRPC authors.
 *
 * Licensed under the Apache License, Version 2.0 (the "License");
 * you may not use this file except in compliance with the License.
 * You may obtain a copy of the License at
 *
 *     http://www.apache.org/licenses/LICENSE-2.0
 *
 * Unless required by applicable law or agreed to in writing, software
 * distributed under the License is distributed on an "AS IS" BASIS,
 * WITHOUT WARRANTIES OR CONDITIONS OF ANY KIND, either express or implied.
 * See the License for the specific language governing permissions and
 * limitations under the License.
 *
 */

package grpc

// Version is the current grpc version.
<<<<<<< HEAD
const Version = "1.24.1-dev"
=======
const Version = "1.24.0"
>>>>>>> f6d0f9ee
<|MERGE_RESOLUTION|>--- conflicted
+++ resolved
@@ -19,8 +19,4 @@
 package grpc
 
 // Version is the current grpc version.
-<<<<<<< HEAD
-const Version = "1.24.1-dev"
-=======
-const Version = "1.24.0"
->>>>>>> f6d0f9ee
+const Version = "1.24.1-dev"